--- conflicted
+++ resolved
@@ -1,11 +1,7 @@
 {
     "_meta": {
         "hash": {
-<<<<<<< HEAD
-            "sha256": "6f9b2bb95a6e9e6d1ad667fb9cf5473b37a2a21dbc3821281548f9de29528872"
-=======
             "sha256": "a699f5429c7a64d18840baefdfc9731d7c73d57ed55fd701bcc411efeb6e4035"
->>>>>>> edc05938
         },
         "pipfile-spec": 6,
         "requires": {},
