--- conflicted
+++ resolved
@@ -104,27 +104,19 @@
 @require_http_methods(["GET"])
 @login_not_required
 def get_current_full(request, file_path="migrationdata/current-full.csv"):
-<<<<<<< HEAD
-    return serve_file(file_path, "current-full.csv")
-=======
     """This will return the file content of current-full.csv which is the command
     output of generate_current_full_report.py. This command iterates through each Domain
     and returns a CSV representation."""
-    return serve_file(file_path)
->>>>>>> 5530db82
+    return serve_file(file_path, "current-full.csv")
 
 
 @require_http_methods(["GET"])
 @login_not_required
 def get_current_federal(request, file_path="migrationdata/current-federal.csv"):
-<<<<<<< HEAD
-    return serve_file(file_path, "current-federal.csv")
-=======
     """This will return the file content of current-federal.csv which is the command
     output of generate_current_federal_report.py. This command iterates through each Domain
     and returns a CSV representation."""
-    return serve_file(file_path)
->>>>>>> 5530db82
+    return serve_file(file_path, "current-federal.csv")
 
 
 def serve_file(file_path, file_name):
