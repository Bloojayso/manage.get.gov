--- conflicted
+++ resolved
@@ -47,11 +47,8 @@
     from .client import CLIENT, commands
     from .errors import RegistryError, ErrorCode
     from epplib.models import common
-<<<<<<< HEAD
     from epplib.responses import extensions
-=======
     from epplib import responses
->>>>>>> 2c837d13
 except ImportError:
     pass
 
@@ -59,11 +56,8 @@
     "CLIENT",
     "commands",
     "common",
-<<<<<<< HEAD
     "extensions",
-=======
     "responses",
->>>>>>> 2c837d13
     "ErrorCode",
     "RegistryError",
 ]