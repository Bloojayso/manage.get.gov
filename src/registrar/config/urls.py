"""URL Configuration

For more information see:
    https://docs.djangoproject.com/en/4.0/topics/http/urls/
"""

from django.conf import settings
from django.contrib import admin
from django.urls import include, path
from django.views.generic import RedirectView

from registrar import views
from registrar.views.application import Step
from registrar.views.utility import always_404
from api.views import available

APPLICATION_NAMESPACE = views.ApplicationWizard.URL_NAMESPACE
application_urls = [
    path("", views.ApplicationWizard.as_view(), name=""),
    path("finished/", views.Finished.as_view(), name="finished"),
]

# dynamically generate the other application_urls
for step, view in [
    # add/remove steps here
    (Step.ORGANIZATION_TYPE, views.OrganizationType),
    (Step.TRIBAL_GOVERNMENT, views.TribalGovernment),
    (Step.ORGANIZATION_FEDERAL, views.OrganizationFederal),
    (Step.ORGANIZATION_ELECTION, views.OrganizationElection),
    (Step.ORGANIZATION_CONTACT, views.OrganizationContact),
    (Step.TYPE_OF_WORK, views.TypeOfWork),
    (Step.AUTHORIZING_OFFICIAL, views.AuthorizingOfficial),
    (Step.CURRENT_SITES, views.CurrentSites),
    (Step.DOTGOV_DOMAIN, views.DotgovDomain),
    (Step.PURPOSE, views.Purpose),
    (Step.YOUR_CONTACT, views.YourContact),
    (Step.OTHER_CONTACTS, views.OtherContacts),
    (Step.NO_OTHER_CONTACTS, views.NoOtherContacts),
    (Step.ANYTHING_ELSE, views.AnythingElse),
    (Step.REQUIREMENTS, views.Requirements),
    (Step.REVIEW, views.Review),
]:
    application_urls.append(path(f"{step}/", view.as_view(), name=step))


urlpatterns = [
    path("", views.index, name="home"),
    path("whoami/", views.whoami, name="whoami"),
    path("admin/", admin.site.urls),
    path(
        "application/<id>/edit/",
        views.ApplicationWizard.as_view(),
        name=views.ApplicationWizard.EDIT_URL_NAME,
    ),
    path(
        "application/<int:pk>",
        views.ApplicationStatus.as_view(),
        name="application-status",
    ),
    path(
        "application/<int:pk>/withdraw",
        views.ApplicationWithdrawConfirmation.as_view(),
        name="application-withdraw-confirmation",
    ),
    path(
        "application/<int:pk>/withdrawconfirmed",
        views.ApplicationWithdrawn.as_view(),
        name="application-withdrawn",
    ),
    path("health/", views.health),
    path("openid/", include("djangooidc.urls")),
    path("register/", include((application_urls, APPLICATION_NAMESPACE))),
    path("api/v1/available/<domain>", available, name="available"),
    path(
        "todo",
        lambda r: always_404(r, "We forgot to include this link, sorry."),
        name="todo",
    ),
    path("domain/<int:pk>", views.DomainView.as_view(), name="domain"),
    path("domain/<int:pk>/users", views.DomainUsersView.as_view(), name="domain-users"),
    path(
        "domain/<int:pk>/nameservers",
        views.DomainNameserversView.as_view(),
        name="domain-nameservers",
    ),
    path(
<<<<<<< HEAD
        "domain/<int:pk>/authorizing-official",
        views.DomainAuthorizingOfficialView.as_view(),
        name="domain-authorizing-official",
=======
        "domain/<int:pk>/your-contact-information",
        views.DomainYourContactInformationView.as_view(),
        name="domain-your-contact-information",
>>>>>>> 3780b641
    ),
    path(
        "domain/<int:pk>/security-email",
        views.DomainSecurityEmailView.as_view(),
        name="domain-security-email",
    ),
    path(
        "domain/<int:pk>/users/add",
        views.DomainAddUserView.as_view(),
        name="domain-users-add",
    ),
    path(
        "invitation/<int:pk>/delete",
        views.DomainInvitationDeleteView.as_view(http_method_names=["post"]),
        name="invitation-delete",
    ),
]


if not settings.DEBUG:
    urlpatterns += [
        # redirect to login.gov
        path(
            "admin/login/", RedirectView.as_view(pattern_name="login", permanent=False)
        ),
        # redirect to login.gov
        path(
            "admin/logout/",
            RedirectView.as_view(pattern_name="logout", permanent=False),
        ),
    ]

# we normally would guard these with `if settings.DEBUG` but tests run with
# DEBUG = False even when these apps have been loaded because settings.DEBUG
# was actually True. Instead, let's add these URLs any time we are able to
# import the debug toolbar package.
try:
    import debug_toolbar  # type: ignore

    urlpatterns += [path("__debug__/", include(debug_toolbar.urls))]
except ImportError:
    pass<|MERGE_RESOLUTION|>--- conflicted
+++ resolved
@@ -84,15 +84,14 @@
         name="domain-nameservers",
     ),
     path(
-<<<<<<< HEAD
+        "domain/<int:pk>/your-contact-information",
+        views.DomainYourContactInformationView.as_view(),
+        name="domain-your-contact-information",
+    ),
+    path(
         "domain/<int:pk>/authorizing-official",
         views.DomainAuthorizingOfficialView.as_view(),
         name="domain-authorizing-official",
-=======
-        "domain/<int:pk>/your-contact-information",
-        views.DomainYourContactInformationView.as_view(),
-        name="domain-your-contact-information",
->>>>>>> 3780b641
     ),
     path(
         "domain/<int:pk>/security-email",
