"""
Django settings for .gov registrar project.

For more information on this file, see
https://docs.djangoproject.com/en/4.0/topics/settings/

For the full list of settings and their values, see
https://docs.djangoproject.com/en/4.0/ref/settings/

IF you'd like to see all of these settings in the running app:

```shell
$ docker-compose exec app python manage.py shell
>>> from django.conf import settings
>>> dir(settings)
```

"""
import environs
from base64 import b64decode
from cfenv import AppEnv  # type: ignore
from pathlib import Path
from typing import Final

from botocore.config import Config

# # #                          ###
#      Setup code goes here      #
# # #                          ###

env = environs.Env()

# Get secrets from Cloud.gov user provided service, if exists
# If not, get secrets from environment variables
key_service = AppEnv().get_service(name="getgov-credentials")
if key_service and key_service.credentials:
    secret = key_service.credentials.get
else:
    secret = env

# # #                          ###
#   Values obtained externally   #
# # #                          ###

path = Path(__file__)

env_db_url = env.dj_db_url("DATABASE_URL")
env_debug = env.bool("DJANGO_DEBUG", default=False)
env_log_level = env.str("DJANGO_LOG_LEVEL", "DEBUG")
env_base_url = env.str("DJANGO_BASE_URL")
env_getgov_public_site_url = env.str("GETGOV_PUBLIC_SITE_URL", "")

secret_login_key = b64decode(secret("DJANGO_SECRET_LOGIN_KEY", ""))
secret_key = secret("DJANGO_SECRET_KEY")

secret_aws_ses_key_id = secret("AWS_ACCESS_KEY_ID", None)
secret_aws_ses_key = secret("AWS_SECRET_ACCESS_KEY", None)

secret_registry_cl_id = secret("REGISTRY_CL_ID")
secret_registry_password = secret("REGISTRY_PASSWORD")
secret_registry_cert = b64decode(secret("REGISTRY_CERT", ""))
secret_registry_key = b64decode(secret("REGISTRY_KEY", ""))
secret_registry_key_passphrase = secret("REGISTRY_KEY_PASSPHRASE", "")
secret_registry_hostname = secret("REGISTRY_HOSTNAME")

# region: Basic Django Config-----------------------------------------------###

# Build paths inside the project like this: BASE_DIR / "subdir".
# (settings.py is in `src/registrar/config/`: BASE_DIR is `src/`)
BASE_DIR = path.resolve().parent.parent.parent

# SECURITY WARNING: don't run with debug turned on in production!
DEBUG = env_debug


# Applications are modular pieces of code.
# They are provided by Django, by third-parties, or by yourself.
# Installing them here makes them available for execution.
# Do not access INSTALLED_APPS directly. Use `django.apps.apps` instead.
INSTALLED_APPS = [
    # Django automatic admin interface reads metadata
    # from database models to provide a quick, model-centric
    # interface where trusted users can manage content
    "django.contrib.admin",
    # vv Required by django.contrib.admin vv
    # the "user" model! *\o/*
    "django.contrib.auth",
    # generic interface for Django models
    "django.contrib.contenttypes",
    # required for CSRF protection and many other things
    "django.contrib.sessions",
    # framework for displaying messages to the user
    "django.contrib.messages",
    # ^^ Required by django.contrib.admin ^^
    # collects static files from each of your applications
    # (and any other places you specify) into a single location
    # that can easily be served in production
    "django.contrib.staticfiles",
    # application used for integrating with Login.gov
    "djangooidc",
    # audit logging of changes to models
    "auditlog",
    # library to simplify form templating
    "widget_tweaks",
    # library for Finite State Machine statuses
    "django_fsm",
    # library for phone numbers
    "phonenumber_field",
    # let's be sure to install our own application!
    "registrar",
    # Our internal API application
    "api",
    # Only for generating documentation, uncomment to run manage.py generate_puml
    # "puml_generator",
]

# Middleware are routines for processing web requests.
# Adding them here turns them "on"; Django will perform the
# specified routines on each incoming request and outgoing response.
MIDDLEWARE = [
    # django-allow-cidr: enable use of CIDR IP ranges in ALLOWED_HOSTS
    "allow_cidr.middleware.AllowCIDRMiddleware",
    # serve static assets in production
    "whitenoise.middleware.WhiteNoiseMiddleware",
    # provide security enhancements to the request/response cycle
    "django.middleware.security.SecurityMiddleware",
    # store and retrieve arbitrary data on a per-site-visitor basis
    "django.contrib.sessions.middleware.SessionMiddleware",
    # add a few conveniences for perfectionists, see documentation
    "django.middleware.common.CommonMiddleware",
    # add protection against Cross Site Request Forgeries by adding
    # hidden form fields to POST forms and checking requests for the correct value
    "django.middleware.csrf.CsrfViewMiddleware",
    # add `user` (the currently-logged-in user) to incoming HttpRequest objects
    "django.contrib.auth.middleware.AuthenticationMiddleware",
    # Require login for every single request by default
    "login_required.middleware.LoginRequiredMiddleware",
    # provide framework for displaying messages to the user, see documentation
    "django.contrib.messages.middleware.MessageMiddleware",
    # provide clickjacking protection via the X-Frame-Options header
    "django.middleware.clickjacking.XFrameOptionsMiddleware",
    # django-csp: enable use of Content-Security-Policy header
    "csp.middleware.CSPMiddleware",
    # django-auditlog: obtain the request User for use in logging
    "auditlog.middleware.AuditlogMiddleware",
]

# application object used by Django’s built-in servers (e.g. `runserver`)
WSGI_APPLICATION = "registrar.config.wsgi.application"

# endregion
# region: Assets and HTML and Caching---------------------------------------###

# https://docs.djangoproject.com/en/4.0/howto/static-files/


# Caching is disabled by default.
# For a low to medium traffic site, caching causes more
# problems than it solves. Should caching be desired,
# a reasonable start might be:
# CACHES = {
#     "default": {
#         "BACKEND": "django.core.cache.backends.db.DatabaseCache",
#     }
# }

# Absolute path to the directory where `collectstatic`
# will place static files for deployment.
# Do not use this directory for permanent storage -
# it is for Django!
STATIC_ROOT = BASE_DIR / "registrar" / "public"

STATICFILES_DIRS = [
    BASE_DIR / "registrar" / "assets",
]

TEMPLATES = [
    {
        "BACKEND": "django.template.backends.django.DjangoTemplates",
        "DIRS": [BASE_DIR / "registrar" / "templates"],
        # look for templates inside installed apps
        #     required by django-debug-toolbar
        "APP_DIRS": True,
        "OPTIONS": {
            # IMPORTANT security setting: escapes HTMLEntities,
            #     helping to prevent XSS attacks
            "autoescape": True,
            # context processors are callables which return
            #     dicts - Django merges them into the context
            #     dictionary used to render the templates
            "context_processors": [
                "django.template.context_processors.debug",
                "django.template.context_processors.request",
                "django.contrib.auth.context_processors.auth",
                "django.contrib.messages.context_processors.messages",
                "registrar.context_processors.language_code",
                "registrar.context_processors.canonical_path",
                "registrar.context_processors.is_demo_site",
            ],
        },
    },
]

# Stop using table-based default form renderer which is deprecated
FORM_RENDERER = "django.forms.renderers.DjangoDivFormRenderer"

MESSAGE_STORAGE = "django.contrib.messages.storage.session.SessionStorage"

# IS_DEMO_SITE controls whether or not we show our big red "TEST SITE" banner
# underneath the "this is a real government website" banner.
IS_DEMO_SITE = True

# endregion
# region: Database----------------------------------------------------------###

# Wrap each view in a transaction on the database
# A decorator can be used for views which have no database activity:
#     from django.db import transaction
#     @transaction.non_atomic_requests
env_db_url["ATOMIC_REQUESTS"] = True

DATABASES = {
    # dj-database-url package takes the supplied Postgres connection string
    # and converts it into a dictionary with the correct USER, HOST, etc
    "default": env_db_url,
}

# Specify default field type to use for primary keys
DEFAULT_AUTO_FIELD = "django.db.models.BigAutoField"

# Use our user model instead of the default
AUTH_USER_MODEL = "registrar.User"

# endregion
# region: Email-------------------------------------------------------------###

# Configuration for accessing AWS SES
AWS_ACCESS_KEY_ID = secret_aws_ses_key_id
AWS_SECRET_ACCESS_KEY = secret_aws_ses_key
AWS_REGION = "us-gov-west-1"
# https://boto3.amazonaws.com/v1/documentation/api/latest/guide/retries.html#standard-retry-mode
AWS_RETRY_MODE: Final = "standard"
# base 2 exponential backoff with max of 20 seconds:
AWS_MAX_ATTEMPTS = 3
BOTO_CONFIG = Config(retries={"mode": AWS_RETRY_MODE, "max_attempts": AWS_MAX_ATTEMPTS})

# email address to use for various automated correspondence
# TODO: pick something sensible here
DEFAULT_FROM_EMAIL = "registrar@get.gov"

# connect to an (external) SMTP server for sending email
EMAIL_BACKEND = "django.core.mail.backends.smtp.EmailBackend"

# TODO: configure these when the values are known
# EMAIL_HOST = ""
# EMAIL_HOST_PASSWORD = ""
# EMAIL_HOST_USER = ""
# EMAIL_PORT = 587

# for mail sent with mail_admins or mail_managers
EMAIL_SUBJECT_PREFIX = "[Attn: .gov admin] "

# use a TLS (secure) connection when talking to the SMTP server
# TLS generally uses port 587
EMAIL_USE_TLS = True

# mutually exclusive with EMAIL_USE_TLS = True
# SSL generally uses port 465
EMAIL_USE_SSL = False

# timeout in seconds for blocking operations, like the connection attempt
EMAIL_TIMEOUT = 30

# email address to use for sending error reports
SERVER_EMAIL = "root@get.gov"

# endregion
# region: Headers-----------------------------------------------------------###

# Content-Security-Policy configuration
# this can be restrictive because we have few external scripts
allowed_sources = ("'self'",)
CSP_DEFAULT_SRC = allowed_sources
# Most things fall back to default-src, but these two do not and should be
# explicitly set
CSP_FRAME_ANCESTORS = allowed_sources
CSP_FORM_ACTION = allowed_sources


# Content-Length header is set by django.middleware.common.CommonMiddleware

# X-Frame-Options header is set by
#     django.middleware.clickjacking.XFrameOptionsMiddleware
#     and configured in the Security and Privacy section of this file.
# Strict-Transport-Security is set by django.middleware.security.SecurityMiddleware
#     and configured in the Security and Privacy section of this file.

# prefer contents of X-Forwarded-Host header to Host header
# as Host header may contain a proxy rather than the actual client
USE_X_FORWARDED_HOST = True

# endregion
# region: Internationalisation----------------------------------------------###

# https://docs.djangoproject.com/en/4.0/topics/i18n/

# Charset to use for HttpResponse objects; used in Content-Type header
DEFAULT_CHARSET = "utf-8"

# provide fallback language if translation file is missing or
# user's locale is not supported - requires USE_I18N = True
LANGUAGE_CODE = "en-us"

# allows language cookie to be sent if the user
# is coming to our site from an external page.
LANGUAGE_COOKIE_SAMESITE = None

# only send via HTTPS connection
LANGUAGE_COOKIE_SECURE = True

# to display datetimes in templates
# and to interpret datetimes entered in forms
TIME_ZONE = "UTC"

# enable Django’s translation system
USE_I18N = True

# enable localized formatting of numbers and dates
USE_L10N = True

# make datetimes timezone-aware by default
USE_TZ = True

# setting for phonenumber library
PHONENUMBER_DEFAULT_REGION = "US"

# endregion
# region: Logging-----------------------------------------------------------###

# A Python logging configuration consists of four parts:
#   Loggers
#   Handlers
#   Filters
#   Formatters
# https://docs.djangoproject.com/en/4.1/topics/logging/

# Log a message by doing this:
#
#   import logging
#   logger = logging.getLogger(__name__)
#
# Then:
#
#   logger.debug("We're about to execute function xyz. Wish us luck!")
#   logger.info("Oh! Here's something you might want to know.")
#   logger.warning("Something kinda bad happened.")
#   logger.error("Can't do this important task. Something is very wrong.")
#   logger.critical("Going to crash now.")

LOGGING = {
    "version": 1,
    # Don't import Django's existing loggers
    "disable_existing_loggers": True,
    # define how to convert log messages into text;
    # each handler has its choice of format
    "formatters": {
        "verbose": {
            "format": "[%(asctime)s] %(levelname)s [%(name)s:%(lineno)s] "
            "%(message)s",
            "datefmt": "%d/%b/%Y %H:%M:%S",
        },
        "simple": {
            "format": "%(levelname)s %(message)s",
        },
        "django.server": {
            "()": "django.utils.log.ServerFormatter",
            "format": "[{server_time}] {message}",
            "style": "{",
        },
    },
    # define where log messages will be sent;
    # each logger can have one or more handlers
    "handlers": {
        "console": {
            "level": env_log_level,
            "class": "logging.StreamHandler",
            "formatter": "verbose",
        },
        "django.server": {
            "level": "INFO",
            "class": "logging.StreamHandler",
            "formatter": "django.server",
        },
        # No file logger is configured,
        # because containerized apps
        # do not log to the file system.
    },
    # define loggers: these are "sinks" into which
    # messages are sent for processing
    "loggers": {
        # Django's generic logger
        "django": {
            "handlers": ["console"],
            "level": "INFO",
            "propagate": False,
        },
        # Django's template processor
        "django.template": {
            "handlers": ["console"],
            "level": "INFO",
            "propagate": False,
        },
        # Django's runserver
        "django.server": {
            "handlers": ["django.server"],
            "level": "INFO",
            "propagate": False,
        },
        # Django's runserver requests
        "django.request": {
            "handlers": ["django.server"],
            "level": "INFO",
            "propagate": False,
        },
        # OpenID Connect logger
        "oic": {
            "handlers": ["console"],
            "level": "INFO",
            "propagate": False,
        },
        # Django wrapper for OpenID Connect
        "djangooidc": {
            "handlers": ["console"],
            "level": "INFO",
            "propagate": False,
        },
        # Our app!
        "registrar": {
            "handlers": ["console"],
            "level": "DEBUG",
            "propagate": False,
        },
    },
    # root logger catches anything, unless
    # defined by a more specific logger
    "root": {
        "handlers": ["console"],
        "level": "INFO",
    },
}

# endregion
# region: Login-------------------------------------------------------------###

# list of Python classes used when trying to authenticate a user
AUTHENTICATION_BACKENDS = [
    "django.contrib.auth.backends.ModelBackend",
    "djangooidc.backends.OpenIdConnectBackend",
]

# this is where unauthenticated requests are redirected when using
# the login_required() decorator, LoginRequiredMixin, or AccessMixin
LOGIN_URL = "/openid/login"

# We don't want the OIDC app to be login-required because then it can't handle
# the initial login requests without erroring.
LOGIN_REQUIRED_IGNORE_PATHS = [
    r"/openid/(.+)$",
]

# where to go after logging out
LOGOUT_REDIRECT_URL = "home"

# disable dynamic client registration,
# only the OP inside OIDC_PROVIDERS will be available
OIDC_ALLOW_DYNAMIC_OP = False

# which provider to use if multiple are available
# (code does not currently support user selection)
OIDC_ACTIVE_PROVIDER = "login.gov"


OIDC_PROVIDERS = {
    "login.gov": {
        "srv_discovery_url": "https://idp.int.identitysandbox.gov",
        "behaviour": {
            # the 'code' workflow requires direct connectivity from us to Login.gov
            "response_type": "code",
            "scope": ["email", "profile:name", "phone"],
            "user_info_request": ["email", "first_name", "last_name", "phone"],
            "acr_value": "http://idmanagement.gov/ns/assurance/ial/2",
        },
        "client_registration": {
            "client_id": "cisa_dotgov_registrar",
            "redirect_uris": [f"{env_base_url}/openid/callback/login/"],
            "post_logout_redirect_uris": [f"{env_base_url}/openid/callback/logout/"],
            "token_endpoint_auth_method": ["private_key_jwt"],
            "sp_private_key": secret_login_key,
        },
    }
}

# endregion
# region: Routing-----------------------------------------------------------###

# ~ Set by django.middleware.common.CommonMiddleware
# APPEND_SLASH = True
# PREPEND_WWW = False

# full Python import path to the root URLconf
ROOT_URLCONF = "registrar.config.urls"

# URL to use when referring to static files located in STATIC_ROOT
# Must be relative and end with "/"
STATIC_URL = "public/"

# Base URL of our separate static public website. Used by the
# {% public_site_url subdir/path %} template tag
GETGOV_PUBLIC_SITE_URL = env_getgov_public_site_url

# endregion
# region: Registry----------------------------------------------------------###

# SECURITY WARNING: keep all registry variables in production secret!
SECRET_REGISTRY_CL_ID = secret_registry_cl_id
SECRET_REGISTRY_PASSWORD = secret_registry_password
SECRET_REGISTRY_CERT = secret_registry_cert
SECRET_REGISTRY_KEY = secret_registry_key
SECRET_REGISTRY_KEY_PASSPHRASE = secret_registry_key_passphrase
SECRET_REGISTRY_HOSTNAME = secret_registry_hostname

# endregion
# region: Security and Privacy----------------------------------------------###

# SECURITY WARNING: keep the secret key used in production secret!
SECRET_KEY = secret_key

# Use this variable for doing SECRET_KEY rotation, see documentation
SECRET_KEY_FALLBACKS: "list[str]" = []

# ~ Set by django.middleware.security.SecurityMiddleware
# SECURE_CONTENT_TYPE_NOSNIFF = True
# SECURE_CROSS_ORIGIN_OPENER_POLICY = "same-origin"
# SECURE_REDIRECT_EXEMPT = []
# SECURE_REFERRER_POLICY = "same-origin"
# SECURE_SSL_HOST = None

# ~ Overridden from django.middleware.security.SecurityMiddleware
# adds the includeSubDomains directive to the HTTP Strict Transport Security header
SECURE_HSTS_INCLUDE_SUBDOMAINS = True
# adds the preload directive to the HTTP Strict Transport Security header
SECURE_HSTS_PRELOAD = True
# TODO: set this value to 31536000 (1 year) for production
SECURE_HSTS_SECONDS = 300
# redirect all non-HTTPS requests to HTTPS
SECURE_SSL_REDIRECT = True

# ~ Set by django.middleware.common.CommonMiddleware
# DISALLOWED_USER_AGENTS = []

# The host/domain names that Django can serve.
# This is a security measure to prevent HTTP Host header attacks,
# which are possible even under many seemingly-safe
# web server configurations.
ALLOWED_HOSTS = [
    "getgov-stable.app.cloud.gov",
<<<<<<< HEAD
    "getgov-staging.app.cloud.gov",
=======
    "getgov-gd.app.cloud.gov",
    "getgov-rb.app.cloud.gov",
>>>>>>> 72184773
    "getgov-ko.app.cloud.gov",
    "getgov-ab.app.cloud.gov",
    "getgov-bl.app.cloud.gov",
    "getgov-rjm.app.cloud.gov",
    "get.gov",
]

# Extend ALLOWED_HOSTS.
# IP addresses can also be hosts, which are used by internal
# load balancers for health checks, etc.
ALLOWED_CIDR_NETS = ["10.0.0.0/8"]

# ~ Below are some protections from cross-site request forgery.
# This is canonically done by including a nonce value
# in pages sent to the user, which the user is expected
# to send back. The specifics of implementation are
# intricate and varied.

# Store the token server-side, do not send it
# to the user via a cookie. This means each page
# which requires protection must place the token
# in the HTML explicitly, otherwise the user will
# get a 403 error when they submit.
CSRF_USE_SESSIONS = True

# Expiry of CSRF cookie, in seconds.
# None means "use session-based CSRF cookies".
CSRF_COOKIE_AGE = None

# Prevent JavaScript from reading the CSRF cookie.
# Has no effect with CSRF_USE_SESSIONS = True.
CSRF_COOKIE_HTTPONLY = True

# Only send the cookie via HTTPS connections.
# Has no effect with CSRF_USE_SESSIONS = True.
CSRF_COOKIE_SECURE = True

# Protect from non-targeted attacks by obscuring
# the CSRF cookie name from the default.
# Has no effect with CSRF_USE_SESSIONS = True.
CSRF_COOKIE_NAME = "CrSiReFo"

# Prevents CSRF cookie from being sent if the user
# is coming to our site from an external page.
# Has no effect with CSRF_USE_SESSIONS = True.
CSRF_COOKIE_SAMESITE = "Strict"

# Change header name to match cookie name.
# Has no effect with CSRF_USE_SESSIONS = True.
CSRF_HEADER_NAME = "HTTP_X_CRSIREFO"

# Max parameters that may be received via GET or POST
# TODO: 1000 is the default, may need to tune upward for
# large DNS zone files, if records are represented by
# individual form fields.
DATA_UPLOAD_MAX_NUMBER_FIELDS = 1000

# age of session cookies, in seconds (28800 = 8 hours)
SESSION_COOKIE_AGE = 28800

# instruct the browser to forbid client-side JavaScript
# from accessing the cookie
SESSION_COOKIE_HTTPONLY = True

# are we a spring boot application? who knows!
SESSION_COOKIE_NAME = "JSESSIONID"

# Allows session cookie to be sent if the user
# is coming to our site from an external page
# unless it is via "risky" paths, i.e. POST requests
SESSION_COOKIE_SAMESITE = "Lax"

# instruct browser to only send cookie via HTTPS
SESSION_COOKIE_SECURE = True

# ~ Set by django.middleware.clickjacking.XFrameOptionsMiddleware
# prevent clickjacking by instructing the browser not to load
# our site within an iframe
# X_FRAME_OPTIONS = "Deny"

# endregion
# region: Testing-----------------------------------------------------------###

# Additional directories searched for fixture files.
# The fixtures directory of each application is searched by default.
# Must use unix style "/" path separators.
FIXTURE_DIRS: "list[str]" = []

# endregion


# # #                          ###
#      Development settings      #
# # #                          ###

if DEBUG:
    # used by debug() context processor
    INTERNAL_IPS = [
        "127.0.0.1",
        "::1",
    ]

    # allow dev laptop and docker-compose network to connect
    ALLOWED_HOSTS += ("localhost", "app")
    SECURE_SSL_REDIRECT = False
    SECURE_HSTS_PRELOAD = False

    # discover potentially inefficient database queries
    # TODO: use settings overrides to ensure this always is True during tests
    INSTALLED_APPS += ("nplusone.ext.django",)
    MIDDLEWARE += ("nplusone.ext.django.NPlusOneMiddleware",)
    # turned off for now, because django-auditlog has some issues
    NPLUSONE_RAISE = False
    NPLUSONE_WHITELIST = [
        {"model": "admin.LogEntry", "field": "user"},
    ]

    # insert the amazing django-debug-toolbar
    INSTALLED_APPS += ("debug_toolbar",)
    MIDDLEWARE.insert(0, "debug_toolbar.middleware.DebugToolbarMiddleware")

    DEBUG_TOOLBAR_CONFIG = {
        # due to Docker, bypass Debug Toolbar's check on INTERNAL_IPS
        "SHOW_TOOLBAR_CALLBACK": lambda _: True,
    }<|MERGE_RESOLUTION|>--- conflicted
+++ resolved
@@ -564,12 +564,9 @@
 # web server configurations.
 ALLOWED_HOSTS = [
     "getgov-stable.app.cloud.gov",
-<<<<<<< HEAD
     "getgov-staging.app.cloud.gov",
-=======
     "getgov-gd.app.cloud.gov",
     "getgov-rb.app.cloud.gov",
->>>>>>> 72184773
     "getgov-ko.app.cloud.gov",
     "getgov-ab.app.cloud.gov",
     "getgov-bl.app.cloud.gov",
