--- conflicted
+++ resolved
@@ -476,15 +476,10 @@
 
     def format(self, record):
         formatted_record = super().format(record)
-<<<<<<< HEAD
 
         if not hasattr(record, "server_time"):
             record.server_time = self.formatTime(record, self.datefmt)
-
-=======
-        if not hasattr(record, "server_time"):
-            record.server_time = self.formatTime(record, self.datefmt)
->>>>>>> 482b4564
+            
         log_entry = {"server_time": record.server_time, "level": record.levelname, "message": formatted_record}
         return json.dumps(log_entry)
 
