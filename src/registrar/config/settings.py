--- conflicted
+++ resolved
@@ -240,14 +240,11 @@
                 "registrar.context_processors.canonical_path",
                 "registrar.context_processors.is_demo_site",
                 "registrar.context_processors.is_production",
-<<<<<<< HEAD
-                "registrar.context_processors.portfolio_permissions",
-=======
                 "registrar.context_processors.org_user_status",
                 "registrar.context_processors.add_portfolio_to_context",
                 "registrar.context_processors.add_path_to_context",
                 "registrar.context_processors.add_has_profile_feature_flag_to_context",
->>>>>>> 673aad74
+                "registrar.context_processors.portfolio_permissions",
             ],
         },
     },
