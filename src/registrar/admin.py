from datetime import date
import logging
import copy

from django import forms
from django.db.models import Value, CharField, Q
from django.db.models.functions import Concat, Coalesce
from django.http import HttpResponseRedirect
from django.shortcuts import redirect
from django_fsm import get_available_FIELD_transitions, FSMField
from django.contrib import admin, messages
from django.contrib.auth.admin import UserAdmin as BaseUserAdmin
from django.contrib.auth.models import Group
from django.contrib.contenttypes.models import ContentType
from django.urls import reverse
from dateutil.relativedelta import relativedelta  # type: ignore
from epplibwrapper.errors import ErrorCode, RegistryError
from registrar.models.user_domain_role import UserDomainRole
from waffle.admin import FlagAdmin
from waffle.models import Sample, Switch
from registrar.models import Contact, Domain, DomainRequest, DraftDomain, User, Website
from registrar.utility.errors import FSMDomainRequestError, FSMErrorCodes
from registrar.views.utility.mixins import OrderableFieldsMixin
from django.contrib.admin.views.main import ORDER_VAR
from registrar.widgets import NoAutocompleteFilteredSelectMultiple
from . import models
from auditlog.models import LogEntry  # type: ignore
from auditlog.admin import LogEntryAdmin  # type: ignore
from django_fsm import TransitionNotAllowed  # type: ignore
from django.utils.safestring import mark_safe
from django.utils.html import escape
from django.contrib.auth.forms import UserChangeForm, UsernameField
from django_admin_multiple_choice_list_filter.list_filters import MultipleChoiceListFilter
from import_export import resources
from import_export.admin import ImportExportModelAdmin

from django.utils.translation import gettext_lazy as _

logger = logging.getLogger(__name__)


class FsmModelResource(resources.ModelResource):
    """ModelResource is extended to support importing of tables which
    have FSMFields.  ModelResource is extended with the following changes
    to existing behavior:
    When new objects are to be imported, FSMFields are initialized before
    the object is initialized.  This is because FSMFields do not allow
    direct modification.
    When objects, which are to be imported, are updated, the FSMFields
    are skipped."""

    def init_instance(self, row=None):
        """Overrides the init_instance method of ModelResource.  Returns
        an instance of the model, with the FSMFields already initialized
        from data in the row."""

        # Get fields which are fsm fields
        fsm_fields = {}

        for f in self._meta.model._meta.fields:
            if isinstance(f, FSMField):
                if row and f.name in row:
                    fsm_fields[f.name] = row[f.name]

        # Initialize model instance with fsm_fields
        return self._meta.model(**fsm_fields)

    def import_field(self, field, obj, data, is_m2m=False, **kwargs):
        """Overrides the import_field method of ModelResource.  If the
        field being imported is an FSMField, it is not imported."""

        is_fsm = False

        # check each field in the object
        for f in obj._meta.fields:
            # if the field is an instance of FSMField
            if field.attribute == f.name and isinstance(f, FSMField):
                is_fsm = True
        if not is_fsm:
            super().import_field(field, obj, data, is_m2m, **kwargs)


class UserResource(resources.ModelResource):
    """defines how each field in the referenced model should be mapped to the corresponding fields in the
    import/export file"""

    class Meta:
        model = models.User


class MyUserAdminForm(UserChangeForm):
    """This form utilizes the custom widget for its class's ManyToMany UIs.

    It inherits from UserChangeForm which has special handling for the password and username fields."""

    class Meta:
        model = models.User
        fields = "__all__"
        field_classes = {"username": UsernameField}
        widgets = {
            "groups": NoAutocompleteFilteredSelectMultiple("groups", False),
            "user_permissions": NoAutocompleteFilteredSelectMultiple("user_permissions", False),
        }

    def __init__(self, *args, **kwargs):
        """Custom init to modify the user form"""
        super(MyUserAdminForm, self).__init__(*args, **kwargs)
        self._override_base_help_texts()

    def _override_base_help_texts(self):
        """
        Used to override pre-existing help texts in AbstractUser.
        This is done to avoid modifying the base AbstractUser class.
        """
        is_superuser = self.fields.get("is_superuser")
        is_staff = self.fields.get("is_staff")
        password = self.fields.get("password")

        if is_superuser is not None:
            is_superuser.help_text = "For development purposes only; provides superuser access on the database level."

        if is_staff is not None:
            is_staff.help_text = "Designates whether the user can log in to this admin site."

        if password is not None:
            # Link is copied from the base implementation of UserChangeForm.
            link = f"../../{self.instance.pk}/password/"
            password.help_text = (
                "Raw passwords are not stored, so they will not display here. "
                f'You can change the password using <a href="{link}">this form</a>.'
            )


class DomainInformationAdminForm(forms.ModelForm):
    """This form utilizes the custom widget for its class's ManyToMany UIs."""

    class Meta:
        model = models.DomainInformation
        fields = "__all__"
        widgets = {
            "other_contacts": NoAutocompleteFilteredSelectMultiple("other_contacts", False),
        }


class DomainInformationInlineForm(forms.ModelForm):
    """This form utilizes the custom widget for its class's ManyToMany UIs."""

    class Meta:
        model = models.DomainInformation
        fields = "__all__"
        widgets = {
            "other_contacts": NoAutocompleteFilteredSelectMultiple("other_contacts", False),
        }


class DomainRequestAdminForm(forms.ModelForm):
    """Custom form to limit transitions to available transitions.
    This form utilizes the custom widget for its class's ManyToMany UIs."""

    class Meta:
        model = models.DomainRequest
        fields = "__all__"
        widgets = {
            "current_websites": NoAutocompleteFilteredSelectMultiple("current_websites", False),
            "alternative_domains": NoAutocompleteFilteredSelectMultiple("alternative_domains", False),
            "other_contacts": NoAutocompleteFilteredSelectMultiple("other_contacts", False),
        }

    def __init__(self, *args, **kwargs):
        super().__init__(*args, **kwargs)

        domain_request = kwargs.get("instance")
        if domain_request and domain_request.pk:
            current_state = domain_request.status

            # first option in status transitions is current state
            available_transitions = [(current_state, domain_request.get_status_display())]

            if domain_request.investigator is not None:
                transitions = get_available_FIELD_transitions(
                    domain_request, models.DomainRequest._meta.get_field("status")
                )
            else:
                transitions = self.get_custom_field_transitions(
                    domain_request, models.DomainRequest._meta.get_field("status")
                )

            for transition in transitions:
                available_transitions.append((transition.target, transition.target.label))

            # only set the available transitions if the user is not restricted
            # from editing the domain request; otherwise, the form will be
            # readonly and the status field will not have a widget
            if not domain_request.creator.is_restricted():
                self.fields["status"].widget.choices = available_transitions

    def get_custom_field_transitions(self, instance, field):
        """Custom implementation of get_available_FIELD_transitions
        in the FSM. Allows us to still display fields filtered out by a condition."""
        curr_state = field.get_state(instance)
        transitions = field.transitions[instance.__class__]

        for name, transition in transitions.items():
            meta = transition._django_fsm
            if meta.has_transition(curr_state):
                yield meta.get_transition(curr_state)

    def clean(self):
        """
        Override of the default clean on the form.
        This is so we can inject custom form-level error messages.
        """
        # clean is called from clean_forms, which is called from is_valid
        # after clean_fields.  it is used to determine form level errors.
        # is_valid is typically called from view during a post
        cleaned_data = super().clean()
        status = cleaned_data.get("status")
        investigator = cleaned_data.get("investigator")
        rejection_reason = cleaned_data.get("rejection_reason")

        # Get the old status
        initial_status = self.initial.get("status", None)

        # We only care about investigator when in these statuses
        checked_statuses = [
            DomainRequest.DomainRequestStatus.APPROVED,
            DomainRequest.DomainRequestStatus.IN_REVIEW,
            DomainRequest.DomainRequestStatus.ACTION_NEEDED,
            DomainRequest.DomainRequestStatus.REJECTED,
            DomainRequest.DomainRequestStatus.INELIGIBLE,
        ]

        # If a status change occured, check for validity
        if status != initial_status and status in checked_statuses:
            # Checks the "investigators" field for validity.
            # That field must obey certain conditions when an domain request is approved.
            # Will call "add_error" if any issues are found.
            self._check_for_valid_investigator(investigator)

        # If the status is rejected, a rejection reason must exist
        if status == DomainRequest.DomainRequestStatus.REJECTED:
            self._check_for_valid_rejection_reason(rejection_reason)

        return cleaned_data

    def _check_for_valid_rejection_reason(self, rejection_reason) -> bool:
        """
        Checks if the rejection_reason field is not none.
        Adds form errors on failure.
        """
        is_valid = False

        # Check if a rejection reason exists. Rejection is not possible without one.
        error_message = None
        if rejection_reason is None or rejection_reason == "":
            # Lets grab the error message from a common location
            error_message = FSMDomainRequestError.get_error_message(FSMErrorCodes.NO_REJECTION_REASON)
        else:
            is_valid = True

        if error_message is not None:
            self.add_error("rejection_reason", error_message)

        return is_valid

    def _check_for_valid_investigator(self, investigator) -> bool:
        """
        Checks if the investigator field is not none, and is staff.
        Adds form errors on failure.
        """

        is_valid = False

        # Check if an investigator is assigned. No approval is possible without one.
        error_message = None
        if investigator is None:
            # Lets grab the error message from a common location
            error_message = FSMDomainRequestError.get_error_message(FSMErrorCodes.NO_INVESTIGATOR)
        elif not investigator.is_staff:
            error_message = FSMDomainRequestError.get_error_message(FSMErrorCodes.INVESTIGATOR_NOT_STAFF)
        else:
            is_valid = True

        if error_message is not None:
            self.add_error("investigator", error_message)

        return is_valid


# Based off of this excellent example: https://djangosnippets.org/snippets/10471/
class MultiFieldSortableChangeList(admin.views.main.ChangeList):
    """
    This class overrides the behavior of column sorting in django admin tables in order
    to allow for multi field sorting on admin_order_field


    Usage:

    class MyCustomAdmin(admin.ModelAdmin):

        ...

        def get_changelist(self, request, **kwargs):
            return MultiFieldSortableChangeList

        ...

    """

    def get_ordering(self, request, queryset):
        """
        Returns the list of ordering fields for the change list.

        Mostly identical to the base implementation, except that now it can return
        a list of order_field objects rather than just one.
        """
        params = self.params
        ordering = list(self.model_admin.get_ordering(request) or self._get_default_ordering())

        if ORDER_VAR in params:
            # Clear ordering and used params
            ordering = []

            order_params = params[ORDER_VAR].split(".")
            for p in order_params:
                try:
                    none, pfx, idx = p.rpartition("-")
                    field_name = self.list_display[int(idx)]

                    order_fields = self.get_ordering_field(field_name)

                    if isinstance(order_fields, list):
                        for order_field in order_fields:
                            if order_field:
                                ordering.append(pfx + order_field)
                    else:
                        ordering.append(pfx + order_fields)

                except (IndexError, ValueError):
                    continue  # Invalid ordering specified, skip it.

        # Add the given query's ordering fields, if any.
        ordering.extend(queryset.query.order_by)

        # Ensure that the primary key is systematically present in the list of
        # ordering fields so we can guarantee a deterministic order across all
        # database backends.
        pk_name = self.lookup_opts.pk.name
        if not (set(ordering) & set(["pk", "-pk", pk_name, "-" + pk_name])):
            # The two sets do not intersect, meaning the pk isn't present. So
            # we add it.
            ordering.append("-pk")

        return ordering


class CustomLogEntryAdmin(LogEntryAdmin):
    """Overwrite the generated LogEntry admin class"""

    list_display = [
        "created",
        "resource",
        "action",
        "msg_short",
        "user_url",
    ]

    # We name the custom prop 'resource' because linter
    # is not allowing a short_description attr on it
    # This gets around the linter limitation, for now.
    def resource(self, obj):
        # Return the field value without a link
        return f"{obj.content_type} - {obj.object_repr}"

    # We name the custom prop 'created_at' because linter
    # is not allowing a short_description attr on it
    # This gets around the linter limitation, for now.
    @admin.display(description=_("Created at"))
    def created(self, obj):
        return obj.timestamp

    search_help_text = "Search by resource, changes, or user."

    change_form_template = "admin/change_form_no_submit.html"
    add_form_template = "admin/change_form_no_submit.html"


class AdminSortFields:
    _name_sort = ["first_name", "last_name", "email"]

    # Define a mapping of field names to model querysets and sort expressions.
    # A dictionary is used for specificity, but the downside is some degree of repetition.
    # To eliminate this, this list can be generated dynamically but the readability of that
    # is impacted.
    sort_mapping = {
        # == Contact == #
        "other_contacts": (Contact, _name_sort),
        "authorizing_official": (Contact, _name_sort),
        "submitter": (Contact, _name_sort),
        # == User == #
        "creator": (User, _name_sort),
        "user": (User, _name_sort),
        "investigator": (User, _name_sort),
        # == Website == #
        "current_websites": (Website, "website"),
        "alternative_domains": (Website, "website"),
        # == DraftDomain == #
        "requested_domain": (DraftDomain, "name"),
        # == DomainRequest == #
        "domain_request": (DomainRequest, "requested_domain__name"),
        # == Domain == #
        "domain": (Domain, "name"),
        "approved_domain": (Domain, "name"),
    }

    @classmethod
    def get_queryset(cls, db_field):
        """This is a helper function for formfield_for_manytomany and formfield_for_foreignkey"""
        queryset_info = cls.sort_mapping.get(db_field.name, None)
        if queryset_info is None:
            return None

        # Grab the model we want to order, and grab how we want to order it
        model, order_by = queryset_info
        match db_field.name:
            case "investigator":
                # We should only return users who are staff.
                return model.objects.filter(is_staff=True).order_by(*order_by)
            case _:
                if isinstance(order_by, list) or isinstance(order_by, tuple):
                    return model.objects.order_by(*order_by)
                else:
                    return model.objects.order_by(order_by)


class AuditedAdmin(admin.ModelAdmin):
    """Custom admin to make auditing easier."""

    def history_view(self, request, object_id, extra_context=None):
        """On clicking 'History', take admin to the auditlog view for an object."""
        return HttpResponseRedirect(
            "{url}?resource_type={content_type}&object_id={object_id}".format(
                url=reverse("admin:auditlog_logentry_changelist", args=()),
                content_type=ContentType.objects.get_for_model(self.model).pk,
                object_id=object_id,
            )
        )

    def formfield_for_manytomany(self, db_field, request, **kwargs):
        """customize the behavior of formfields with manytomany relationships.  the customized
        behavior includes sorting of objects in lists as well as customizing helper text"""

        # Define a queryset. Note that in the super of this,
        # a new queryset will only be generated if one does not exist.
        # Thus, the order in which we define queryset matters.
        queryset = AdminSortFields.get_queryset(db_field)
        if queryset:
            kwargs["queryset"] = queryset

        formfield = super().formfield_for_manytomany(db_field, request, **kwargs)
        # customize the help text for all formfields for manytomany
        formfield.help_text = (
            formfield.help_text
            + " If more than one value is selected, the change/delete/view actions will be disabled."
        )
        return formfield

    def formfield_for_foreignkey(self, db_field, request, **kwargs):
        """Customize the behavior of formfields with foreign key relationships. This will customize
        the behavior of selects. Customized behavior includes sorting of objects in list."""

        # Define a queryset. Note that in the super of this,
        # a new queryset will only be generated if one does not exist.
        # Thus, the order in which we define queryset matters.
        queryset = AdminSortFields.get_queryset(db_field)
        if queryset:
            kwargs["queryset"] = queryset

        return super().formfield_for_foreignkey(db_field, request, **kwargs)


class ListHeaderAdmin(AuditedAdmin, OrderableFieldsMixin):
    """Custom admin to add a descriptive subheader to list views
    and custom table sort behaviour"""

    def get_changelist(self, request, **kwargs):
        """Returns a custom ChangeList class, as opposed to the default.
        This is so we can override the behaviour of the `admin_order_field` field.
        By default, django does not support ordering by multiple fields for this
        particular field (i.e. self.admin_order_field=["first_name", "last_name"] is invalid).

        Reference: https://code.djangoproject.com/ticket/31975
        """
        return MultiFieldSortableChangeList

    def changelist_view(self, request, extra_context=None):
        if extra_context is None:
            extra_context = {}
        # Get the filtered values
        filters = self.get_filters(request)
        # Pass the filtered values to the template context
        extra_context["filters"] = filters
        extra_context["search_query"] = request.GET.get("q", "")  # Assuming the search query parameter is 'q'
        return super().changelist_view(request, extra_context=extra_context)

    def get_filters(self, request):
        """Retrieve the current set of parameters being used to filter the table
        Returns:
            dictionary objects in the format {parameter_name: string,
            parameter_value: string}
        TODO: convert investigator id to investigator username
        """
        filters = []
        # Retrieve the filter parameters
        for param in request.GET.keys():
            # Exclude the default search parameter 'q'
            if param != "q" and param != "o":
                parameter_name = param.replace("__exact", "").replace("_type", "").replace("__id", " id")

                if parameter_name == "investigator id":
                    # Retrieves the corresponding contact from Users
                    id_value = request.GET.get(param)
                    try:
                        contact = models.User.objects.get(id=id_value)
                        investigator_name = contact.first_name + " " + contact.last_name

                        filters.append(
                            {
                                "parameter_name": "investigator",
                                "parameter_value": investigator_name,
                            }
                        )
                    except models.User.DoesNotExist:
                        pass
                else:
                    # For other parameter names, append a dictionary with the original
                    # parameter_name and the corresponding parameter_value
                    filters.append(
                        {
                            "parameter_name": parameter_name,
                            "parameter_value": request.GET.get(param),
                        }
                    )
        return filters


class UserContactInline(admin.StackedInline):
    """Edit a user's profile on the user page."""

    model = models.Contact


class MyUserAdmin(BaseUserAdmin, ImportExportModelAdmin):
    """Custom user admin class to use our inlines."""

    resource_classes = [UserResource]

    form = MyUserAdminForm
    change_form_template = "django/admin/user_change_form.html"

    class Meta:
        """Contains meta information about this class"""

        model = models.User
        fields = "__all__"

    _meta = Meta()

    inlines = [UserContactInline]

    list_display = (
        "username",
        "overridden_email_field",
        "first_name",
        "last_name",
        # Group is a custom property defined within this file,
        # rather than in a model like the other properties
        "group",
        "status",
    )

    # Renames inherited AbstractUser label 'email_address to 'email'
    def formfield_for_dbfield(self, dbfield, **kwargs):
        field = super().formfield_for_dbfield(dbfield, **kwargs)
        if dbfield.name == "email":
            field.label = "Email"
        return field

    # Renames inherited AbstractUser column name 'email_address to 'email'
    @admin.display(description=_("Email"))
    def overridden_email_field(self, obj):
        return obj.email

    fieldsets = (
        (
            None,
            {"fields": ("username", "password", "status", "verification_type")},
        ),
<<<<<<< HEAD
        ("Personal info", {"fields": ("first_name", "middle_name", "last_name", "email", "title")}),
=======
        ("Personal Info", {"fields": ("first_name", "middle_name", "last_name", "title", "email", "phone")}),
>>>>>>> 7e4fa9f1
        (
            "Permissions",
            {
                "fields": (
                    "is_active",
                    "is_staff",
                    "is_superuser",
                    "groups",
                    "user_permissions",
                )
            },
        ),
        ("Important dates", {"fields": ("last_login", "date_joined")}),
    )

    readonly_fields = ("verification_type",)

    # Hide Username (uuid), Groups and Permissions
    # Q: Now that we're using Groups and Permissions,
    # do we expose those to analysts to view?
    analyst_fieldsets = (
        (
            None,
            {
                "fields": (
                    "status",
                    "verification_type",
                )
            },
        ),
        ("Personal Info", {"fields": ("first_name", "middle_name", "last_name", "title", "email", "phone")}),
        (
            "Permissions",
            {
                "fields": (
                    "is_active",
                    "groups",
                )
            },
        ),
        ("Important dates", {"fields": ("last_login", "date_joined")}),
    )

    analyst_list_display = [
        "email",
        "first_name",
        "last_name",
        "group",
        "status",
    ]

    # NOT all fields are readonly for admin, otherwise we would have
    # set this at the permissions level. The exception is 'status'
    analyst_readonly_fields = [
        "Personal Info",
        "first_name",
        "middle_name",
        "last_name",
        "title",
        "email",
        "Permissions",
        "is_active",
        "groups",
        "Important dates",
        "last_login",
        "date_joined",
    ]

    list_filter = (
        "is_active",
        "groups",
    )

    # this ordering effects the ordering of results
    # in autocomplete_fields for user
    ordering = ["first_name", "last_name", "email"]
    search_help_text = "Search by first name, last name, or email."

    def get_search_results(self, request, queryset, search_term):
        """
        Override for get_search_results. This affects any upstream model using autocomplete_fields,
        such as DomainRequest. This is because autocomplete_fields uses an API call to fetch data,
        and this fetch comes from this method.
        """
        # Custom filtering logic
        queryset, use_distinct = super().get_search_results(request, queryset, search_term)

        # If we aren't given a request to modify, we shouldn't try to
        if request is None or not hasattr(request, "GET"):
            return queryset, use_distinct

        # Otherwise, lets modify it!
        request_get = request.GET

        # The request defines model name and field name.
        # For instance, model_name could be "DomainRequest"
        # and field_name could be "investigator".
        model_name = request_get.get("model_name", None)
        field_name = request_get.get("field_name", None)

        # Make sure we're only modifying requests from these models.
        models_to_target = {"domainrequest"}
        if model_name in models_to_target:
            # Define rules per field
            match field_name:
                case "investigator":
                    # We should not display investigators who don't have a staff role
                    queryset = queryset.filter(is_staff=True)
                case _:
                    # In the default case, do nothing
                    pass

        return queryset, use_distinct

    # Let's define First group
    # (which should in theory be the ONLY group)
    def group(self, obj):
        if obj.groups.filter(name="full_access_group").exists():
            return "full_access_group"
        elif obj.groups.filter(name="cisa_analysts_group").exists():
            return "cisa_analysts_group"
        return ""

    def get_list_display(self, request):
        # The full_access_permission perm will load onto the full_access_group
        # which is equivalent to superuser. The other group we use to manage
        # perms is cisa_analysts_group. cisa_analysts_group will never contain
        # full_access_permission
        if request.user.has_perm("registrar.full_access_permission"):
            # Use the default list display for all access users
            return super().get_list_display(request)

        # Customize the list display for analysts
        return self.analyst_list_display

    def get_fieldsets(self, request, obj=None):
        if request.user.has_perm("registrar.full_access_permission"):
            # Show all fields for all access users
            return super().get_fieldsets(request, obj)
        elif request.user.has_perm("registrar.analyst_access_permission"):
            # show analyst_fieldsets for analysts
            return self.analyst_fieldsets
        else:
            # any admin user should belong to either full_access_group
            # or cisa_analyst_group
            return []

    def get_readonly_fields(self, request, obj=None):
        readonly_fields = list(self.readonly_fields)

        if request.user.has_perm("registrar.full_access_permission"):
            return readonly_fields
        else:
            # Return restrictive Read-only fields for analysts and
            # users who might not belong to groups
            return self.analyst_readonly_fields

    def change_view(self, request, object_id, form_url="", extra_context=None):
        """Add user's related domains and requests to context"""
        obj = self.get_object(request, object_id)

        domain_requests = DomainRequest.objects.filter(creator=obj).exclude(
            Q(status=DomainRequest.DomainRequestStatus.STARTED) | Q(status=DomainRequest.DomainRequestStatus.WITHDRAWN)
        )
        sort_by = request.GET.get("sort_by", "requested_domain__name")
        domain_requests = domain_requests.order_by(sort_by)

        user_domain_roles = UserDomainRole.objects.filter(user=obj)
        domain_ids = user_domain_roles.values_list("domain_id", flat=True)
        domains = Domain.objects.filter(id__in=domain_ids).exclude(state=Domain.State.DELETED)

        extra_context = {"domain_requests": domain_requests, "domains": domains}
        return super().change_view(request, object_id, form_url, extra_context)


class HostIPInline(admin.StackedInline):
    """Edit an ip address on the host page."""

    model = models.HostIP


class HostResource(resources.ModelResource):
    """defines how each field in the referenced model should be mapped to the corresponding fields in the
    import/export file"""

    class Meta:
        model = models.Host


class MyHostAdmin(AuditedAdmin, ImportExportModelAdmin):
    """Custom host admin class to use our inlines."""

    resource_classes = [HostResource]

    search_fields = ["name", "domain__name"]
    search_help_text = "Search by domain or host name."
    inlines = [HostIPInline]


class HostIpResource(resources.ModelResource):
    """defines how each field in the referenced model should be mapped to the corresponding fields in the
    import/export file"""

    class Meta:
        model = models.HostIP


class HostIpAdmin(AuditedAdmin, ImportExportModelAdmin):
    """Custom host ip admin class"""

    resource_classes = [HostIpResource]
    model = models.HostIP


class ContactResource(resources.ModelResource):
    """defines how each field in the referenced model should be mapped to the corresponding fields in the
    import/export file"""

    class Meta:
        model = models.Contact


class ContactAdmin(ListHeaderAdmin, ImportExportModelAdmin):
    """Custom contact admin class to add search."""

    resource_classes = [ContactResource]

    search_fields = ["email", "first_name", "last_name"]
    search_help_text = "Search by first name, last name or email."
    list_display = [
        "name",
        "email",
        "user_exists",
    ]
    # this ordering effects the ordering of results
    # in autocomplete_fields for user
    ordering = ["first_name", "last_name", "email"]

    fieldsets = [
        (
            None,
            {"fields": ["user", "first_name", "middle_name", "last_name", "title", "email", "phone"]},
        )
    ]

    autocomplete_fields = ["user"]

    change_form_template = "django/admin/email_clipboard_change_form.html"

    def user_exists(self, obj):
        """Check if the Contact has a related User"""
        return "Yes" if obj.user is not None else "No"

    user_exists.short_description = "Is user"  # type: ignore
    user_exists.admin_order_field = "user"  # type: ignore

    # We name the custom prop 'contact' because linter
    # is not allowing a short_description attr on it
    # This gets around the linter limitation, for now.
    def name(self, obj: models.Contact):
        """Duplicate the contact _str_"""
        if obj.first_name or obj.last_name:
            return obj.get_formatted_name()
        elif obj.email:
            return obj.email
        elif obj.pk:
            return str(obj.pk)
        else:
            return ""

    name.admin_order_field = "first_name"  # type: ignore

    # Read only that we'll leverage for CISA Analysts
    analyst_readonly_fields = [
        "user",
    ]

    def get_readonly_fields(self, request, obj=None):
        """Set the read-only state on form elements.
        We have 1 conditions that determine which fields are read-only:
        admin user permissions.
        """

        readonly_fields = list(self.readonly_fields)

        if request.user.has_perm("registrar.full_access_permission"):
            return readonly_fields
        # Return restrictive Read-only fields for analysts and
        # users who might not belong to groups
        readonly_fields.extend([field for field in self.analyst_readonly_fields])
        return readonly_fields  # Read-only fields for analysts

    def change_view(self, request, object_id, form_url="", extra_context=None):
        """Extend the change_view for Contact objects in django admin.
        Customize to display related objects to the Contact. These will be passed
        through the messages construct to the template for display to the user."""

        # Fetch the Contact instance
        contact = models.Contact.objects.get(pk=object_id)

        # initialize related_objects array
        related_objects = []
        # for all defined fields in the model
        for related_field in contact._meta.get_fields():
            # if the field is a relation to another object
            if related_field.is_relation:
                # Check if the related field is not None
                related_manager = getattr(contact, related_field.name)
                if related_manager is not None:
                    # Check if it's a ManyToManyField/reverse ForeignKey or a OneToOneField
                    # Do this by checking for get_queryset method on the related_manager
                    if hasattr(related_manager, "get_queryset"):
                        # Handles ManyToManyRel and ManyToOneRel
                        queryset = related_manager.get_queryset()
                    else:
                        # Handles OneToOne rels, ie. User
                        queryset = [related_manager]

                    for obj in queryset:
                        # for each object, build the edit url in this view and add as tuple
                        # to the related_objects array
                        app_label = obj._meta.app_label
                        model_name = obj._meta.model_name
                        obj_id = obj.id
                        change_url = reverse("admin:%s_%s_change" % (app_label, model_name), args=[obj_id])
                        related_objects.append((change_url, obj))

        if related_objects:
            message = "<ul class='messagelist_content-list--unstyled'>"
            for i, (url, obj) in enumerate(related_objects):
                if i < 5:
                    escaped_obj = escape(obj)
                    message += f"<li>Joined to {obj.__class__.__name__}: <a href='{url}'>{escaped_obj}</a></li>"
            message += "</ul>"
            if len(related_objects) > 5:
                related_objects_over_five = len(related_objects) - 5
                message += f"<p class='font-sans-3xs'>And {related_objects_over_five} more...</p>"

            message_html = mark_safe(message)  # nosec
            messages.warning(
                request,
                message_html,
            )

        return super().change_view(request, object_id, form_url, extra_context=extra_context)


class WebsiteResource(resources.ModelResource):
    """defines how each field in the referenced model should be mapped to the corresponding fields in the
    import/export file"""

    class Meta:
        model = models.Website


class WebsiteAdmin(ListHeaderAdmin, ImportExportModelAdmin):
    """Custom website admin class."""

    resource_classes = [WebsiteResource]

    # Search
    search_fields = [
        "website",
    ]
    search_help_text = "Search by website."

    def get_model_perms(self, request):
        """
        Return empty perms dict thus hiding the model from admin index.
        """
        superuser_perm = request.user.has_perm("registrar.full_access_permission")
        analyst_perm = request.user.has_perm("registrar.analyst_access_permission")
        if analyst_perm and not superuser_perm:
            return {}
        return super().get_model_perms(request)

    def has_change_permission(self, request, obj=None):
        """
        Allow analysts to access the change form directly via URL.
        """
        superuser_perm = request.user.has_perm("registrar.full_access_permission")
        analyst_perm = request.user.has_perm("registrar.analyst_access_permission")
        if analyst_perm and not superuser_perm:
            return True
        return super().has_change_permission(request, obj)

    def response_change(self, request, obj):
        """
        Override to redirect users back to the previous page after saving.
        """
        superuser_perm = request.user.has_perm("registrar.full_access_permission")
        analyst_perm = request.user.has_perm("registrar.analyst_access_permission")
        return_path = request.GET.get("return_path")

        # First, call the super method to perform the standard operations and capture the response
        response = super().response_change(request, obj)

        # Don't redirect to the website page on save if the user is an analyst.
        # Rather, just redirect back to the originating page.
        if (analyst_perm and not superuser_perm) and return_path:
            # Redirect to the return path if it exists
            return HttpResponseRedirect(return_path)

        # If no redirection is needed, return the original response
        return response


class UserDomainRoleResource(resources.ModelResource):
    """defines how each field in the referenced model should be mapped to the corresponding fields in the
    import/export file"""

    class Meta:
        model = models.UserDomainRole


class UserDomainRoleAdmin(ListHeaderAdmin, ImportExportModelAdmin):
    """Custom user domain role admin class."""

    resource_classes = [UserDomainRoleResource]

    class Meta:
        """Contains meta information about this class"""

        model = models.UserDomainRole
        fields = "__all__"

    _meta = Meta()

    # Columns
    list_display = [
        "user",
        "domain",
        "role",
    ]

    orderable_fk_fields = [
        ("domain", "name"),
        ("user", ["first_name", "last_name", "email"]),
    ]

    # Search
    search_fields = [
        "user__first_name",
        "user__last_name",
        "user__email",
        "domain__name",
        "role",
    ]
    search_help_text = "Search by first name, last name, email, or domain."

    autocomplete_fields = ["user", "domain"]

    # Fixes a bug where non-superusers are redirected to the main page
    def delete_view(self, request, object_id, extra_context=None):
        """Custom delete_view implementation that specifies redirect behaviour"""
        response = super().delete_view(request, object_id, extra_context)

        if isinstance(response, HttpResponseRedirect) and not request.user.has_perm("registrar.full_access_permission"):
            url = reverse("admin:registrar_userdomainrole_changelist")
            return redirect(url)
        else:
            return response


class DomainInvitationAdmin(ListHeaderAdmin):
    """Custom domain invitation admin class."""

    class Meta:
        model = models.DomainInvitation
        fields = "__all__"

    _meta = Meta()

    # Columns
    list_display = [
        "email",
        "domain",
        "status",
    ]

    # Search
    search_fields = [
        "email",
        "domain__name",
    ]

    # Filters
    list_filter = ("status",)

    search_help_text = "Search by email or domain."

    # Mark the FSM field 'status' as readonly
    # to allow admin users to create Domain Invitations
    # without triggering the FSM Transition Not Allowed
    # error.
    readonly_fields = ["status"]

    change_form_template = "django/admin/email_clipboard_change_form.html"


class DomainInformationResource(resources.ModelResource):
    """defines how each field in the referenced model should be mapped to the corresponding fields in the
    import/export file"""

    class Meta:
        model = models.DomainInformation


class DomainInformationAdmin(ListHeaderAdmin, ImportExportModelAdmin):
    """Customize domain information admin class."""

    resource_classes = [DomainInformationResource]

    form = DomainInformationAdminForm

    # Columns
    list_display = [
        "domain",
        "generic_org_type",
        "created_at",
        "submitter",
    ]

    orderable_fk_fields = [
        ("domain", "name"),
        ("submitter", ["first_name", "last_name"]),
    ]

    # Filters
    list_filter = ["generic_org_type"]

    # Search
    search_fields = [
        "domain__name",
    ]
    search_help_text = "Search by domain."

    fieldsets = [
        (None, {"fields": ["creator", "submitter", "domain_request", "notes"]}),
        (".gov domain", {"fields": ["domain"]}),
        ("Contacts", {"fields": ["authorizing_official", "other_contacts", "no_other_contacts_rationale"]}),
        ("Background info", {"fields": ["anything_else"]}),
        (
            "Type of organization",
            {
                "fields": [
                    "is_election_board",
                    "organization_type",
                ]
            },
        ),
        (
            "Show details",
            {
                "classes": ["collapse--dgfieldset"],
                "description": "Extends type of organization",
                "fields": [
                    "federal_type",
                    "federal_agency",
                    "tribe_name",
                    "federally_recognized_tribe",
                    "state_recognized_tribe",
                    "about_your_organization",
                ],
            },
        ),
        (
            "Organization name and mailing address",
            {
                "fields": [
                    "organization_name",
                    "state_territory",
                ]
            },
        ),
        (
            "Show details",
            {
                "classes": ["collapse--dgfieldset"],
                "description": "Extends organization name and mailing address",
                "fields": [
                    "address_line1",
                    "address_line2",
                    "city",
                    "zipcode",
                    "urbanization",
                ],
            },
        ),
    ]

    # Readonly fields for analysts and superusers
    readonly_fields = ("other_contacts", "is_election_board", "federal_agency")

    # Read only that we'll leverage for CISA Analysts
    analyst_readonly_fields = [
        "creator",
        "type_of_work",
        "more_organization_information",
        "domain",
        "domain_request",
        "submitter",
        "no_other_contacts_rationale",
        "anything_else",
        "is_policy_acknowledged",
    ]

    # For each filter_horizontal, init in admin js extendFilterHorizontalWidgets
    # to activate the edit/delete/view buttons
    filter_horizontal = ("other_contacts",)

    autocomplete_fields = [
        "creator",
        "domain_request",
        "authorizing_official",
        "domain",
        "submitter",
    ]

    # Table ordering
    ordering = ["domain__name"]

    change_form_template = "django/admin/domain_information_change_form.html"

    def get_readonly_fields(self, request, obj=None):
        """Set the read-only state on form elements.
        We have 1 conditions that determine which fields are read-only:
        admin user permissions.
        """

        readonly_fields = list(self.readonly_fields)

        if request.user.has_perm("registrar.full_access_permission"):
            return readonly_fields
        # Return restrictive Read-only fields for analysts and
        # users who might not belong to groups
        readonly_fields.extend([field for field in self.analyst_readonly_fields])
        return readonly_fields  # Read-only fields for analysts


class DomainRequestResource(FsmModelResource):
    """defines how each field in the referenced model should be mapped to the corresponding fields in the
    import/export file"""

    class Meta:
        model = models.DomainRequest


class DomainRequestAdmin(ListHeaderAdmin, ImportExportModelAdmin):
    """Custom domain requests admin class."""

    resource_classes = [DomainRequestResource]

    form = DomainRequestAdminForm
    change_form_template = "django/admin/domain_request_change_form.html"

    class StatusListFilter(MultipleChoiceListFilter):
        """Custom status filter which is a multiple choice filter"""

        title = "Status"
        parameter_name = "status__in"

        template = "django/admin/multiple_choice_list_filter.html"

        def lookups(self, request, model_admin):
            return DomainRequest.DomainRequestStatus.choices

    class InvestigatorFilter(admin.SimpleListFilter):
        """Custom investigator filter that only displays users with the manager role"""

        title = "investigator"
        # Match the old param name to avoid unnecessary refactoring
        parameter_name = "investigator__id__exact"

        def lookups(self, request, model_admin):
            """Lookup reimplementation, gets users of is_staff.
            Returns a list of tuples consisting of (user.id, user)
            """
            # Select all investigators that are staff, then order by name and email
            privileged_users = (
                DomainRequest.objects.select_related("investigator")
                .filter(investigator__is_staff=True)
                .order_by("investigator__first_name", "investigator__last_name", "investigator__email")
            )

            # Annotate the full name and return a values list that lookups can use
            privileged_users_annotated = (
                privileged_users.annotate(
                    full_name=Coalesce(
                        Concat(
                            "investigator__first_name", Value(" "), "investigator__last_name", output_field=CharField()
                        ),
                        "investigator__email",
                        output_field=CharField(),
                    )
                )
                .values_list("investigator__id", "full_name")
                .distinct()
            )

            return privileged_users_annotated

        def queryset(self, request, queryset):
            """Custom queryset implementation, filters by investigator"""
            if self.value() is None:
                return queryset
            else:
                return queryset.filter(investigator__id__exact=self.value())

    class ElectionOfficeFilter(admin.SimpleListFilter):
        """Define a custom filter for is_election_board"""

        title = _("election office")
        parameter_name = "is_election_board"

        def lookups(self, request, model_admin):
            return (
                ("1", _("Yes")),
                ("0", _("No")),
            )

        def queryset(self, request, queryset):
            if self.value() == "1":
                return queryset.filter(is_election_board=True)
            if self.value() == "0":
                return queryset.filter(Q(is_election_board=False) | Q(is_election_board=None))

    # Columns
    list_display = [
        "requested_domain",
        "submission_date",
        "status",
        "generic_org_type",
        "federal_type",
        "federal_agency",
        "organization_name",
        "custom_election_board",
        "city",
        "state_territory",
        "submitter",
        "investigator",
    ]

    orderable_fk_fields = [
        ("requested_domain", "name"),
        ("submitter", ["first_name", "last_name"]),
        ("investigator", ["first_name", "last_name"]),
    ]

    def custom_election_board(self, obj):
        return "Yes" if obj.is_election_board else "No"

    custom_election_board.admin_order_field = "is_election_board"  # type: ignore
    custom_election_board.short_description = "Election office"  # type: ignore

    # Filters
    list_filter = (
        StatusListFilter,
        "generic_org_type",
        "federal_type",
        ElectionOfficeFilter,
        "rejection_reason",
        InvestigatorFilter,
    )

    # Search
    search_fields = [
        "requested_domain__name",
        "submitter__email",
        "submitter__first_name",
        "submitter__last_name",
    ]
    search_help_text = "Search by domain or submitter."

    fieldsets = [
        (
            None,
            {
                "fields": [
                    "status",
                    "rejection_reason",
                    "investigator",
                    "creator",
                    "submitter",
                    "approved_domain",
                    "notes",
                ]
            },
        ),
        (".gov domain", {"fields": ["requested_domain", "alternative_domains"]}),
        (
            "Contacts",
            {
                "fields": [
                    "authorizing_official",
                    "other_contacts",
                    "no_other_contacts_rationale",
                    "cisa_representative_email",
                ]
            },
        ),
        ("Background info", {"fields": ["purpose", "anything_else", "current_websites"]}),
        (
            "Type of organization",
            {
                "fields": [
                    "is_election_board",
                    "organization_type",
                ]
            },
        ),
        (
            "Show details",
            {
                "classes": ["collapse--dgfieldset"],
                "description": "Extends type of organization",
                "fields": [
                    "federal_type",
                    "federal_agency",
                    "tribe_name",
                    "federally_recognized_tribe",
                    "state_recognized_tribe",
                    "about_your_organization",
                ],
            },
        ),
        (
            "Organization name and mailing address",
            {
                "fields": [
                    "organization_name",
                    "state_territory",
                ]
            },
        ),
        (
            "Show details",
            {
                "classes": ["collapse--dgfieldset"],
                "description": "Extends organization name and mailing address",
                "fields": [
                    "address_line1",
                    "address_line2",
                    "city",
                    "zipcode",
                    "urbanization",
                ],
            },
        ),
    ]

    # Readonly fields for analysts and superusers
    readonly_fields = (
        "other_contacts",
        "current_websites",
        "alternative_domains",
        "is_election_board",
        "federal_agency",
    )

    # Read only that we'll leverage for CISA Analysts
    analyst_readonly_fields = [
        "creator",
        "about_your_organization",
        "requested_domain",
        "approved_domain",
        "alternative_domains",
        "purpose",
        "submitter",
        "no_other_contacts_rationale",
        "anything_else",
        "is_policy_acknowledged",
        "cisa_representative_email",
    ]
    autocomplete_fields = [
        "approved_domain",
        "requested_domain",
        "submitter",
        "creator",
        "authorizing_official",
        "investigator",
    ]
    filter_horizontal = ("current_websites", "alternative_domains", "other_contacts")

    # Table ordering
    # NOTE: This impacts the select2 dropdowns (combobox)
    # Currentl, there's only one for requests on DomainInfo
    ordering = ["-submission_date", "requested_domain__name"]

    change_form_template = "django/admin/domain_request_change_form.html"

    # Trigger action when a fieldset is changed
    def save_model(self, request, obj, form, change):
        """Custom save_model definition that handles edge cases"""

        # == Check that the obj is in a valid state == #

        # If obj is none, something went very wrong.
        # The form should have blocked this, so lets forbid it.
        if not obj:
            logger.error(f"Invalid value for obj ({obj})")
            messages.set_level(request, messages.ERROR)
            messages.error(
                request,
                "Could not save DomainRequest. Something went wrong.",
            )
            return None

        # If the user is restricted or we're saving an invalid model,
        # forbid this action.
        if not obj or obj.creator.status == models.User.RESTRICTED:
            # Clear the success message
            messages.set_level(request, messages.ERROR)

            messages.error(
                request,
                "This action is not permitted for domain requests with a restricted creator.",
            )

            return None

        # == Check if we're making a change or not == #

        # If we're not making a change (adding a record), run save model as we do normally
        if not change:
            return super().save_model(request, obj, form, change)

        # == Handle non-status changes == #

        # Get the original domain request from the database.
        original_obj = models.DomainRequest.objects.get(pk=obj.pk)
        if obj.status == original_obj.status:
            # If the status hasn't changed, let the base function take care of it
            return super().save_model(request, obj, form, change)

        # == Handle status changes == #

        # Run some checks on the current object for invalid status changes
        obj, should_save = self._handle_status_change(request, obj, original_obj)

        # We should only save if we don't display any errors in the step above.
        if should_save:
            return super().save_model(request, obj, form, change)

    def _handle_status_change(self, request, obj, original_obj):
        """
        Checks for various conditions when a status change is triggered.
        In the event that it is valid, the status will be mapped to
        the appropriate method.

        In the event that we should not status change, an error message
        will be displayed.

        Returns a tuple: (obj: DomainRequest, should_proceed: bool)
        """

        should_proceed = True
        error_message = None

        # Get the method that should be run given the status
        selected_method = self.get_status_method_mapping(obj)
        if selected_method is None:
            logger.warning("Unknown status selected in django admin")

            # If the status is not mapped properly, saving could cause
            # weird issues down the line. Instead, we should block this.
            should_proceed = False
            return should_proceed

        request_is_not_approved = obj.status != models.DomainRequest.DomainRequestStatus.APPROVED
        if request_is_not_approved and not obj.domain_is_not_active():
            # If an admin tried to set an approved domain request to
            # another status and the related domain is already
            # active, shortcut the action and throw a friendly
            # error message. This action would still not go through
            # shortcut or not as the rules are duplicated on the model,
            # but the error would be an ugly Django error screen.
            error_message = "This action is not permitted. The domain is already active."
        elif obj.status == models.DomainRequest.DomainRequestStatus.REJECTED and not obj.rejection_reason:
            # This condition should never be triggered.
            # The opposite of this condition is acceptable (rejected -> other status and rejection_reason)
            # because we clean up the rejection reason in the transition in the model.
            error_message = FSMDomainRequestError.get_error_message(FSMErrorCodes.NO_REJECTION_REASON)
        else:
            # This is an fsm in model which will throw an error if the
            # transition condition is violated, so we roll back the
            # status to what it was before the admin user changed it and
            # let the fsm method set it.
            obj.status = original_obj.status

            # Try to perform the status change.
            # Catch FSMDomainRequestError's and return the message,
            # as these are typically user errors.
            try:
                selected_method()
            except FSMDomainRequestError as err:
                logger.warning(f"An error encountered when trying to change status: {err}")
                error_message = err.message

        if error_message is not None:
            # Clear the success message
            messages.set_level(request, messages.ERROR)
            # Display the error
            messages.error(
                request,
                error_message,
            )

            # If an error message exists, we shouldn't proceed
            should_proceed = False

        return (obj, should_proceed)

    def get_status_method_mapping(self, domain_request):
        """Returns what method should be ran given an domain request object"""
        # Define a per-object mapping
        status_method_mapping = {
            models.DomainRequest.DomainRequestStatus.STARTED: None,
            models.DomainRequest.DomainRequestStatus.SUBMITTED: domain_request.submit,
            models.DomainRequest.DomainRequestStatus.IN_REVIEW: domain_request.in_review,
            models.DomainRequest.DomainRequestStatus.ACTION_NEEDED: domain_request.action_needed,
            models.DomainRequest.DomainRequestStatus.APPROVED: domain_request.approve,
            models.DomainRequest.DomainRequestStatus.WITHDRAWN: domain_request.withdraw,
            models.DomainRequest.DomainRequestStatus.REJECTED: domain_request.reject,
            models.DomainRequest.DomainRequestStatus.INELIGIBLE: (domain_request.reject_with_prejudice),
        }

        # Grab the method
        return status_method_mapping.get(domain_request.status, None)

    def get_readonly_fields(self, request, obj=None):
        """Set the read-only state on form elements.
        We have 2 conditions that determine which fields are read-only:
        admin user permissions and the domain request creator's status, so
        we'll use the baseline readonly_fields and extend it as needed.
        """
        readonly_fields = list(self.readonly_fields)

        # Check if the creator is restricted
        if obj and obj.creator.status == models.User.RESTRICTED:
            # For fields like CharField, IntegerField, etc., the widget used is
            # straightforward and the readonly_fields list can control their behavior
            readonly_fields.extend([field.name for field in self.model._meta.fields])
            # Add the multi-select fields to readonly_fields:
            # Complex fields like ManyToManyField require special handling
            readonly_fields.extend(["alternative_domains"])

        if request.user.has_perm("registrar.full_access_permission"):
            return readonly_fields
        # Return restrictive Read-only fields for analysts and
        # users who might not belong to groups
        readonly_fields.extend([field for field in self.analyst_readonly_fields])
        return readonly_fields

    def display_restricted_warning(self, request, obj):
        if obj and obj.creator.status == models.User.RESTRICTED:
            messages.warning(
                request,
                "Cannot edit a domain request with a restricted creator.",
            )

    def changelist_view(self, request, extra_context=None):
        """
        Override changelist_view to set the selected value of status filter.
        """
        # there are two conditions which should set the default selected filter:
        # 1 - there are no query parameters in the request and the request is the
        #     initial request for this view
        # 2 - there are no query parameters in the request and the referring url is
        #     the change view for a domain request
        should_apply_default_filter = False
        # use http_referer in order to distinguish between request as a link from another page
        # and request as a removal of all filters
        http_referer = request.META.get("HTTP_REFERER", "")
        # if there are no query parameters in the request
        if not bool(request.GET):
            # if the request is the initial request for this view
            if request.path not in http_referer:
                should_apply_default_filter = True
            # elif the request is a referral from changelist view or from
            # domain request change view
            elif request.path in http_referer:
                # find the index to determine the referring url after the path
                index = http_referer.find(request.path)
                # Check if there is a character following the path in http_referer
                next_char_index = index + len(request.path)
                if index + next_char_index < len(http_referer):
                    next_char = http_referer[next_char_index]

                    # Check if the next character is a digit, if so, this indicates
                    # a change view for domain request
                    if next_char.isdigit():
                        should_apply_default_filter = True

        if should_apply_default_filter:
            # modify the GET of the request to set the selected filter
            modified_get = copy.deepcopy(request.GET)
            modified_get["status__in"] = "submitted,in review,action needed"
            request.GET = modified_get
        response = super().changelist_view(request, extra_context=extra_context)
        return response

    def change_view(self, request, object_id, form_url="", extra_context=None):
        obj = self.get_object(request, object_id)
        self.display_restricted_warning(request, obj)
        return super().change_view(request, object_id, form_url, extra_context)


class TransitionDomainAdmin(ListHeaderAdmin):
    """Custom transition domain admin class."""

    # Columns
    list_display = [
        "username",
        "domain_name",
        "status",
        "email_sent",
        "processed",
    ]

    search_fields = ["username", "domain_name"]
    search_help_text = "Search by user or domain name."

    change_form_template = "django/admin/email_clipboard_change_form.html"


class DomainInformationInline(admin.StackedInline):
    """Edit a domain information on the domain page.
    We had issues inheriting from both StackedInline
    and the source DomainInformationAdmin since these
    classes conflict, so we'll just pull what we need
    from DomainInformationAdmin
    """

    form = DomainInformationInlineForm
    template = "django/admin/includes/domain_info_inline_stacked.html"
    model = models.DomainInformation

    fieldsets = copy.deepcopy(DomainInformationAdmin.fieldsets)
    # remove .gov domain from fieldset
    for index, (title, f) in enumerate(fieldsets):
        if title == ".gov domain":
            del fieldsets[index]
            break

    readonly_fields = DomainInformationAdmin.readonly_fields
    analyst_readonly_fields = DomainInformationAdmin.analyst_readonly_fields

    autocomplete_fields = [
        "creator",
        "domain_request",
        "authorizing_official",
        "domain",
        "submitter",
    ]

    def has_change_permission(self, request, obj=None):
        """Custom has_change_permission override so that we can specify that
        analysts can edit this through this inline, but not through the model normally"""

        superuser_perm = request.user.has_perm("registrar.full_access_permission")
        analyst_perm = request.user.has_perm("registrar.analyst_access_permission")
        if analyst_perm and not superuser_perm:
            return True
        return super().has_change_permission(request, obj)

    def formfield_for_manytomany(self, db_field, request, **kwargs):
        """customize the behavior of formfields with manytomany relationships.  the customized
        behavior includes sorting of objects in lists as well as customizing helper text"""
        queryset = AdminSortFields.get_queryset(db_field)
        if queryset:
            kwargs["queryset"] = queryset
        formfield = super().formfield_for_manytomany(db_field, request, **kwargs)
        # customize the help text for all formfields for manytomany
        formfield.help_text = (
            formfield.help_text
            + " If more than one value is selected, the change/delete/view actions will be disabled."
        )
        return formfield

    def formfield_for_foreignkey(self, db_field, request, **kwargs):
        """Customize the behavior of formfields with foreign key relationships. This will customize
        the behavior of selects. Customized behavior includes sorting of objects in list."""
        queryset = AdminSortFields.get_queryset(db_field)
        if queryset:
            kwargs["queryset"] = queryset
        return super().formfield_for_foreignkey(db_field, request, **kwargs)

    def get_readonly_fields(self, request, obj=None):
        return DomainInformationAdmin.get_readonly_fields(self, request, obj=None)


class DomainResource(FsmModelResource):
    """defines how each field in the referenced model should be mapped to the corresponding fields in the
    import/export file"""

    class Meta:
        model = models.Domain


class DomainAdmin(ListHeaderAdmin, ImportExportModelAdmin):
    """Custom domain admin class to add extra buttons."""

    resource_classes = [DomainResource]

    class ElectionOfficeFilter(admin.SimpleListFilter):
        """Define a custom filter for is_election_board"""

        title = _("election office")
        parameter_name = "is_election_board"

        def lookups(self, request, model_admin):
            return (
                ("1", _("Yes")),
                ("0", _("No")),
            )

        def queryset(self, request, queryset):
            if self.value() == "1":
                return queryset.filter(domain_info__is_election_board=True)
            if self.value() == "0":
                return queryset.filter(Q(domain_info__is_election_board=False) | Q(domain_info__is_election_board=None))

    inlines = [DomainInformationInline]

    # Columns
    list_display = [
        "name",
        "generic_org_type",
        "federal_type",
        "federal_agency",
        "organization_name",
        "custom_election_board",
        "city",
        "state_territory",
        "state",
        "expiration_date",
        "created_at",
        "first_ready",
        "deleted",
    ]

    fieldsets = (
        (
            None,
            {"fields": ["name", "state", "expiration_date", "first_ready", "deleted"]},
        ),
    )

    # this ordering effects the ordering of results
    # in autocomplete_fields for domain
    ordering = ["name"]

    def generic_org_type(self, obj):
        return obj.domain_info.get_generic_org_type_display()

    generic_org_type.admin_order_field = "domain_info__generic_org_type"  # type: ignore

    def federal_agency(self, obj):
        return obj.domain_info.federal_agency if obj.domain_info else None

    federal_agency.admin_order_field = "domain_info__federal_agency"  # type: ignore

    def federal_type(self, obj):
        return obj.domain_info.federal_type if obj.domain_info else None

    federal_type.admin_order_field = "domain_info__federal_type"  # type: ignore

    def organization_name(self, obj):
        return obj.domain_info.organization_name if obj.domain_info else None

    organization_name.admin_order_field = "domain_info__organization_name"  # type: ignore

    def custom_election_board(self, obj):
        domain_info = getattr(obj, "domain_info", None)
        if domain_info:
            return "Yes" if domain_info.is_election_board else "No"
        return "No"

    custom_election_board.admin_order_field = "domain_info__is_election_board"  # type: ignore
    custom_election_board.short_description = "Election office"  # type: ignore

    def city(self, obj):
        return obj.domain_info.city if obj.domain_info else None

    city.admin_order_field = "domain_info__city"  # type: ignore

    @admin.display(description=_("State / territory"))
    def state_territory(self, obj):
        return obj.domain_info.state_territory if obj.domain_info else None

    state_territory.admin_order_field = "domain_info__state_territory"  # type: ignore

    # Filters
    list_filter = ["domain_info__generic_org_type", "domain_info__federal_type", ElectionOfficeFilter, "state"]

    search_fields = ["name"]
    search_help_text = "Search by domain name."
    change_form_template = "django/admin/domain_change_form.html"
    readonly_fields = ("state", "expiration_date", "first_ready", "deleted", "federal_agency")

    # Table ordering
    ordering = ["name"]

    # Override for the delete confirmation page on the domain table (bulk delete action)
    delete_selected_confirmation_template = "django/admin/domain_delete_selected_confirmation.html"

    def delete_view(self, request, object_id, extra_context=None):
        """
        Custom delete_view to perform additional actions or customize the template.
        """

        # Set the delete template to a custom one
        self.delete_confirmation_template = "django/admin/domain_delete_confirmation.html"
        response = super().delete_view(request, object_id, extra_context=extra_context)

        return response

    def changeform_view(self, request, object_id=None, form_url="", extra_context=None):
        """Custom changeform implementation to pass in context information"""
        if extra_context is None:
            extra_context = {}

        if object_id is not None:
            domain = Domain.objects.get(pk=object_id)

            # Used in the custom contact view
            if domain is not None and hasattr(domain, "domain_info"):
                extra_context["original_object"] = domain.domain_info

            extra_context["state_help_message"] = Domain.State.get_admin_help_text(domain.state)
            extra_context["domain_state"] = domain.get_state_display()

            # Pass in what the an extended expiration date would be for the expiration date modal
            self._set_expiration_date_context(domain, extra_context)

        return super().changeform_view(request, object_id, form_url, extra_context)

    def _set_expiration_date_context(self, domain, extra_context):
        """Given a domain, calculate the an extended expiration date
        from the current registry expiration date."""
        years_to_extend_by = self._get_calculated_years_for_exp_date(domain)
        try:
            curr_exp_date = domain.registry_expiration_date
        except KeyError:
            # No expiration date was found. Return none.
            extra_context["extended_expiration_date"] = None
        else:
            new_date = curr_exp_date + relativedelta(years=years_to_extend_by)
            extra_context["extended_expiration_date"] = new_date

    def response_change(self, request, obj):
        # Create dictionary of action functions
        ACTION_FUNCTIONS = {
            "_place_client_hold": self.do_place_client_hold,
            "_remove_client_hold": self.do_remove_client_hold,
            "_edit_domain": self.do_edit_domain,
            "_delete_domain": self.do_delete_domain,
            "_get_status": self.do_get_status,
            "_extend_expiration_date": self.do_extend_expiration_date,
        }

        # Check which action button was pressed and call the corresponding function
        for action, function in ACTION_FUNCTIONS.items():
            if action in request.POST:
                return function(request, obj)

        # If no matching action button is found, return the super method
        return super().response_change(request, obj)

    def do_extend_expiration_date(self, request, obj):
        """Extends a domains expiration date by one year from the current date"""

        # Make sure we're dealing with a Domain
        if not isinstance(obj, Domain):
            self.message_user(request, "Object is not of type Domain.", messages.ERROR)
            return None

        years = self._get_calculated_years_for_exp_date(obj)

        # Renew the domain.
        try:
            obj.renew_domain(length=years)
            self.message_user(
                request,
                "Successfully extended the expiration date.",
            )
        except RegistryError as err:
            if err.is_connection_error():
                error_message = "Error connecting to the registry."
            else:
                error_message = f"Error extending this domain: {err}."
            self.message_user(request, error_message, messages.ERROR)
        except KeyError:
            # In normal code flow, a keyerror can only occur when
            # fresh data can't be pulled from the registry, and thus there is no cache.
            self.message_user(
                request,
                "Error connecting to the registry. No expiration date was found.",
                messages.ERROR,
            )
        except Exception as err:
            logger.error(err, stack_info=True)
            self.message_user(request, "Could not delete: An unspecified error occured", messages.ERROR)

        return HttpResponseRedirect(".")

    def _get_calculated_years_for_exp_date(self, obj, extension_period: int = 1):
        """Given the current date, an extension period, and a registry_expiration_date
        on the domain object, calculate the number of years needed to extend the
        current expiration date by the extension period.
        """
        # Get the date we want to update to
        desired_date = self._get_current_date() + relativedelta(years=extension_period)

        # Grab the current expiration date
        try:
            exp_date = obj.registry_expiration_date
        except KeyError:
            # if no expiration date from registry, set it to today
            logger.warning("current expiration date not set; setting to today")
            exp_date = self._get_current_date()

        # If the expiration date is super old (2020, for example), we need to
        # "catch up" to the current year, so we add the difference.
        # If both years match, then lets just proceed as normal.
        calculated_exp_date = exp_date + relativedelta(years=extension_period)

        year_difference = desired_date.year - exp_date.year

        years = extension_period
        if desired_date > calculated_exp_date:
            # Max probably isn't needed here (no code flow), but it guards against negative and 0.
            # In both of those cases, we just want to extend by the extension_period.
            years = max(extension_period, year_difference)

        return years

    # Workaround for unit tests, as we cannot mock date directly.
    # it is immutable. Rather than dealing with a convoluted workaround,
    # lets wrap this in a function.
    def _get_current_date(self):
        """Gets the current date"""
        return date.today()

    def do_delete_domain(self, request, obj):
        if not isinstance(obj, Domain):
            # Could be problematic if the type is similar,
            # but not the same (same field/func names).
            # We do not want to accidentally delete records.
            self.message_user(request, "Object is not of type Domain", messages.ERROR)
            return

        try:
            obj.deletedInEpp()
            obj.save()
        except RegistryError as err:
            # Using variables to get past the linter
            message1 = f"Cannot delete Domain when in state {obj.state}"
            message2 = "This subdomain is being used as a hostname on another domain"
            # Human-readable mappings of ErrorCodes. Can be expanded.
            error_messages = {
                # noqa on these items as black wants to reformat to an invalid length
                ErrorCode.OBJECT_STATUS_PROHIBITS_OPERATION: message1,
                ErrorCode.OBJECT_ASSOCIATION_PROHIBITS_OPERATION: message2,
            }

            message = "Cannot connect to the registry"
            if not err.is_connection_error():
                # If nothing is found, will default to returned err
                message = error_messages.get(err.code, err)
            self.message_user(request, f"Error deleting this Domain: {message}", messages.ERROR)
        except TransitionNotAllowed:
            if obj.state == Domain.State.DELETED:
                self.message_user(
                    request,
                    "This domain is already deleted",
                    messages.INFO,
                )
            else:
                self.message_user(
                    request,
                    (
                        "Error deleting this Domain: "
                        f"Can't switch from state '{obj.state}' to 'deleted'"
                        ", must be either 'dns_needed' or 'on_hold'"
                    ),
                    messages.ERROR,
                )
        except Exception:
            self.message_user(
                request,
                "Could not delete: An unspecified error occured",
                messages.ERROR,
            )
        else:
            self.message_user(
                request,
                "Domain %s has been deleted. Thanks!" % obj.name,
            )

        return HttpResponseRedirect(".")

    def do_get_status(self, request, obj):
        try:
            statuses = obj.statuses
        except Exception as err:
            self.message_user(request, err, messages.ERROR)
        else:
            self.message_user(
                request,
                f"The registry statuses are {statuses}. These statuses are from the provider of the .gov registry.",
            )
        return HttpResponseRedirect(".")

    def do_place_client_hold(self, request, obj):
        try:
            obj.place_client_hold()
            obj.save()
        except Exception as err:
            # if error is an error from the registry, display useful
            # and readable error
            if err.code:
                self.message_user(
                    request,
                    f"Error placing the hold with the registry: {err}",
                    messages.ERROR,
                )
            elif err.is_connection_error():
                self.message_user(
                    request,
                    "Error connecting to the registry",
                    messages.ERROR,
                )
            else:
                # all other type error messages, display the error
                self.message_user(request, err, messages.ERROR)
        else:
            self.message_user(
                request,
                "%s is in client hold. This domain is no longer accessible on the public internet." % obj.name,
            )
        return HttpResponseRedirect(".")

    def do_remove_client_hold(self, request, obj):
        try:
            obj.revert_client_hold()
            obj.save()
        except Exception as err:
            # if error is an error from the registry, display useful
            # and readable error
            if err.code:
                self.message_user(
                    request,
                    f"Error removing the hold in the registry: {err}",
                    messages.ERROR,
                )
            elif err.is_connection_error():
                self.message_user(
                    request,
                    "Error connecting to the registry",
                    messages.ERROR,
                )
            else:
                # all other type error messages, display the error
                self.message_user(request, err, messages.ERROR)
        else:
            self.message_user(
                request,
                "%s is ready. This domain is accessible on the public internet." % obj.name,
            )
        return HttpResponseRedirect(".")

    def do_edit_domain(self, request, obj):
        # We want to know, globally, when an edit action occurs
        request.session["analyst_action"] = "edit"
        # Restricts this action to this domain (pk) only
        request.session["analyst_action_location"] = obj.id
        return HttpResponseRedirect(reverse("domain", args=(obj.id,)))

    def change_view(self, request, object_id):
        # If the analyst was recently editing a domain page,
        # delete any associated session values
        if "analyst_action" in request.session:
            del request.session["analyst_action"]
            del request.session["analyst_action_location"]
        return super().change_view(request, object_id)

    def has_change_permission(self, request, obj=None):
        # Fixes a bug wherein users which are only is_staff
        # can access 'change' when GET,
        # but cannot access this page when it is a request of type POST.
        if request.user.has_perm("registrar.full_access_permission") or request.user.has_perm(
            "registrar.analyst_access_permission"
        ):
            return True
        return super().has_change_permission(request, obj)


class DraftDomainResource(resources.ModelResource):
    """defines how each field in the referenced model should be mapped to the corresponding fields in the
    import/export file"""

    class Meta:
        model = models.DraftDomain


class DraftDomainAdmin(ListHeaderAdmin, ImportExportModelAdmin):
    """Custom draft domain admin class."""

    resource_classes = [DraftDomainResource]

    search_fields = ["name"]
    search_help_text = "Search by draft domain name."

    # this ordering effects the ordering of results
    # in autocomplete_fields for user
    ordering = ["name"]
    list_display = ["name"]

    @admin.display(description=_("Requested domain"))
    def name(self, obj):
        return obj.name

    def get_model_perms(self, request):
        """
        Return empty perms dict thus hiding the model from admin index.
        """
        superuser_perm = request.user.has_perm("registrar.full_access_permission")
        analyst_perm = request.user.has_perm("registrar.analyst_access_permission")
        if analyst_perm and not superuser_perm:
            return {}
        return super().get_model_perms(request)

    def has_change_permission(self, request, obj=None):
        """
        Allow analysts to access the change form directly via URL.
        """
        superuser_perm = request.user.has_perm("registrar.full_access_permission")
        analyst_perm = request.user.has_perm("registrar.analyst_access_permission")
        if analyst_perm and not superuser_perm:
            return True
        return super().has_change_permission(request, obj)

    def response_change(self, request, obj):
        """
        Override to redirect users back to the previous page after saving.
        """
        superuser_perm = request.user.has_perm("registrar.full_access_permission")
        analyst_perm = request.user.has_perm("registrar.analyst_access_permission")
        return_path = request.GET.get("return_path")

        # First, call the super method to perform the standard operations and capture the response
        response = super().response_change(request, obj)

        # Don't redirect to the website page on save if the user is an analyst.
        # Rather, just redirect back to the originating page.
        if (analyst_perm and not superuser_perm) and return_path:
            # Redirect to the return path if it exists
            return HttpResponseRedirect(return_path)

        # If no redirection is needed, return the original response
        return response


class PublicContactResource(resources.ModelResource):
    """defines how each field in the referenced model should be mapped to the corresponding fields in the
    import/export file"""

    class Meta:
        model = models.PublicContact

    def import_row(self, row, instance_loader, using_transactions=True, dry_run=False, raise_errors=None, **kwargs):
        """Override kwargs skip_epp_save and set to True"""
        kwargs["skip_epp_save"] = True
        return super().import_row(
            row,
            instance_loader,
            using_transactions=using_transactions,
            dry_run=dry_run,
            raise_errors=raise_errors,
            **kwargs,
        )

    def save_instance(self, instance, is_create, using_transactions=True, dry_run=False):
        """Override save_instance setting skip_epp_save to True"""
        self.before_save_instance(instance, using_transactions, dry_run)
        if self._meta.use_bulk:
            if is_create:
                self.create_instances.append(instance)
            else:
                self.update_instances.append(instance)
        elif not using_transactions and dry_run:
            # we don't have transactions and we want to do a dry_run
            pass
        else:
            instance.save(skip_epp_save=True)
        self.after_save_instance(instance, using_transactions, dry_run)


class PublicContactAdmin(ListHeaderAdmin, ImportExportModelAdmin):
    """Custom PublicContact admin class."""

    resource_classes = [PublicContactResource]

    change_form_template = "django/admin/email_clipboard_change_form.html"
    autocomplete_fields = ["domain"]


class VerifiedByStaffAdmin(ListHeaderAdmin):
    list_display = ("email", "requestor", "truncated_notes", "created_at")
    search_fields = ["email"]
    search_help_text = "Search by email."
    readonly_fields = [
        "requestor",
    ]

    change_form_template = "django/admin/email_clipboard_change_form.html"

    def truncated_notes(self, obj):
        # Truncate the 'notes' field to 50 characters
        return str(obj.notes)[:50]

    truncated_notes.short_description = "Notes (Truncated)"  # type: ignore

    def save_model(self, request, obj, form, change):
        # Set the user field to the current admin user
        obj.requestor = request.user if request.user.is_authenticated else None
        super().save_model(request, obj, form, change)


class FederalAgencyAdmin(ListHeaderAdmin):
    list_display = ["agency"]
    search_fields = ["agency"]
    search_help_text = "Search by agency name."
    ordering = ["agency"]


class UserGroupAdmin(AuditedAdmin):
    """Overwrite the generated UserGroup admin class"""

    list_display = ["user_group"]

    fieldsets = ((None, {"fields": ("name", "permissions")}),)

    def formfield_for_dbfield(self, dbfield, **kwargs):
        field = super().formfield_for_dbfield(dbfield, **kwargs)
        if dbfield.name == "name":
            field.label = "Group name"
        if dbfield.name == "permissions":
            field.label = "User permissions"
        return field

    # We name the custom prop 'Group' because linter
    # is not allowing a short_description attr on it
    # This gets around the linter limitation, for now.
    @admin.display(description=_("Group"))
    def user_group(self, obj):
        return obj.name


class WaffleFlagAdmin(FlagAdmin):
    """Custom admin implementation of django-waffle's Flag class"""

    class Meta:
        """Contains meta information about this class"""

        model = models.WaffleFlag
        fields = "__all__"


admin.site.unregister(LogEntry)  # Unregister the default registration

admin.site.register(LogEntry, CustomLogEntryAdmin)
admin.site.register(models.User, MyUserAdmin)
# Unregister the built-in Group model
admin.site.unregister(Group)
# Register UserGroup
admin.site.register(models.UserGroup, UserGroupAdmin)
admin.site.register(models.UserDomainRole, UserDomainRoleAdmin)
admin.site.register(models.Contact, ContactAdmin)
admin.site.register(models.DomainInvitation, DomainInvitationAdmin)
admin.site.register(models.DomainInformation, DomainInformationAdmin)
admin.site.register(models.Domain, DomainAdmin)
admin.site.register(models.DraftDomain, DraftDomainAdmin)
admin.site.register(models.FederalAgency, FederalAgencyAdmin)
admin.site.register(models.Host, MyHostAdmin)
admin.site.register(models.HostIP, HostIpAdmin)
admin.site.register(models.Website, WebsiteAdmin)
admin.site.register(models.PublicContact, PublicContactAdmin)
admin.site.register(models.DomainRequest, DomainRequestAdmin)
admin.site.register(models.TransitionDomain, TransitionDomainAdmin)
admin.site.register(models.VerifiedByStaff, VerifiedByStaffAdmin)

# Register our custom waffle implementations
admin.site.register(models.WaffleFlag, WaffleFlagAdmin)

# Unregister Switch and Sample from the waffle library
admin.site.unregister(Switch)
admin.site.unregister(Sample)<|MERGE_RESOLUTION|>--- conflicted
+++ resolved
@@ -596,11 +596,7 @@
             None,
             {"fields": ("username", "password", "status", "verification_type")},
         ),
-<<<<<<< HEAD
-        ("Personal info", {"fields": ("first_name", "middle_name", "last_name", "email", "title")}),
-=======
-        ("Personal Info", {"fields": ("first_name", "middle_name", "last_name", "title", "email", "phone")}),
->>>>>>> 7e4fa9f1
+        ("Personal info", {"fields": ("first_name", "middle_name", "last_name", "title", "email", "phone")}),
         (
             "Permissions",
             {
