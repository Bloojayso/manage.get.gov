from datetime import date
import logging
import copy

from django import forms
from django.db.models import Value, CharField, Q
from django.db.models.functions import Concat, Coalesce
from django.http import HttpResponseRedirect
from django.shortcuts import redirect
from django_fsm import get_available_FIELD_transitions, FSMField
from django.contrib import admin, messages
from django.contrib.auth.admin import UserAdmin as BaseUserAdmin
from django.contrib.auth.models import Group
from django.contrib.contenttypes.models import ContentType
from django.urls import reverse
from dateutil.relativedelta import relativedelta  # type: ignore
from epplibwrapper.errors import ErrorCode, RegistryError
from registrar.models.user_domain_role import UserDomainRole
from waffle.admin import FlagAdmin
from waffle.models import Sample, Switch
from registrar.models import Contact, Domain, DomainRequest, DraftDomain, User, Website
from registrar.utility.errors import FSMDomainRequestError, FSMErrorCodes
from registrar.views.utility.mixins import OrderableFieldsMixin
from django.contrib.admin.views.main import ORDER_VAR
from registrar.widgets import NoAutocompleteFilteredSelectMultiple
from . import models
from auditlog.models import LogEntry  # type: ignore
from auditlog.admin import LogEntryAdmin  # type: ignore
from django_fsm import TransitionNotAllowed  # type: ignore
from django.utils.safestring import mark_safe
from django.utils.html import escape
from django.contrib.auth.forms import UserChangeForm, UsernameField
from django_admin_multiple_choice_list_filter.list_filters import MultipleChoiceListFilter
from import_export import resources
from import_export.admin import ImportExportModelAdmin
from django.core.exceptions import ObjectDoesNotExist

from django.utils.translation import gettext_lazy as _

logger = logging.getLogger(__name__)


class FsmModelResource(resources.ModelResource):
    """ModelResource is extended to support importing of tables which
    have FSMFields.  ModelResource is extended with the following changes
    to existing behavior:
    When new objects are to be imported, FSMFields are initialized before
    the object is initialized.  This is because FSMFields do not allow
    direct modification.
    When objects, which are to be imported, are updated, the FSMFields
    are skipped."""

    def init_instance(self, row=None):
        """Overrides the init_instance method of ModelResource.  Returns
        an instance of the model, with the FSMFields already initialized
        from data in the row."""

        # Get fields which are fsm fields
        fsm_fields = {}

        for f in self._meta.model._meta.fields:
            if isinstance(f, FSMField):
                if row and f.name in row:
                    fsm_fields[f.name] = row[f.name]

        # Initialize model instance with fsm_fields
        return self._meta.model(**fsm_fields)

    def import_field(self, field, obj, data, is_m2m=False, **kwargs):
        """Overrides the import_field method of ModelResource.  If the
        field being imported is an FSMField, it is not imported."""

        is_fsm = False

        # check each field in the object
        for f in obj._meta.fields:
            # if the field is an instance of FSMField
            if field.attribute == f.name and isinstance(f, FSMField):
                is_fsm = True
        if not is_fsm:
            super().import_field(field, obj, data, is_m2m, **kwargs)


class UserResource(resources.ModelResource):
    """defines how each field in the referenced model should be mapped to the corresponding fields in the
    import/export file"""

    class Meta:
        model = models.User


class MyUserAdminForm(UserChangeForm):
    """This form utilizes the custom widget for its class's ManyToMany UIs.

    It inherits from UserChangeForm which has special handling for the password and username fields."""

    class Meta:
        model = models.User
        fields = "__all__"
        field_classes = {"username": UsernameField}
        widgets = {
            "groups": NoAutocompleteFilteredSelectMultiple("groups", False),
            "user_permissions": NoAutocompleteFilteredSelectMultiple("user_permissions", False),
        }

    def __init__(self, *args, **kwargs):
        """Custom init to modify the user form"""
        super(MyUserAdminForm, self).__init__(*args, **kwargs)
        self._override_base_help_texts()

    def _override_base_help_texts(self):
        """
        Used to override pre-existing help texts in AbstractUser.
        This is done to avoid modifying the base AbstractUser class.
        """
        is_superuser = self.fields.get("is_superuser")
        is_staff = self.fields.get("is_staff")
        password = self.fields.get("password")

        if is_superuser is not None:
            is_superuser.help_text = "For development purposes only; provides superuser access on the database level."

        if is_staff is not None:
            is_staff.help_text = "Designates whether the user can log in to this admin site."

        if password is not None:
            # Link is copied from the base implementation of UserChangeForm.
            link = f"../../{self.instance.pk}/password/"
            password.help_text = (
                "Raw passwords are not stored, so they will not display here. "
                f'You can change the password using <a href="{link}">this form</a>.'
            )


class DomainInformationAdminForm(forms.ModelForm):
    """This form utilizes the custom widget for its class's ManyToMany UIs."""

    class Meta:
        model = models.DomainInformation
        fields = "__all__"
        widgets = {
            "other_contacts": NoAutocompleteFilteredSelectMultiple("other_contacts", False),
        }


class DomainInformationInlineForm(forms.ModelForm):
    """This form utilizes the custom widget for its class's ManyToMany UIs."""

    class Meta:
        model = models.DomainInformation
        fields = "__all__"
        widgets = {
            "other_contacts": NoAutocompleteFilteredSelectMultiple("other_contacts", False),
        }


class DomainRequestAdminForm(forms.ModelForm):
    """Custom form to limit transitions to available transitions.
    This form utilizes the custom widget for its class's ManyToMany UIs."""

    class Meta:
        model = models.DomainRequest
        fields = "__all__"
        widgets = {
            "current_websites": NoAutocompleteFilteredSelectMultiple("current_websites", False),
            "alternative_domains": NoAutocompleteFilteredSelectMultiple("alternative_domains", False),
            "other_contacts": NoAutocompleteFilteredSelectMultiple("other_contacts", False),
        }

    def __init__(self, *args, **kwargs):
        super().__init__(*args, **kwargs)

        domain_request = kwargs.get("instance")
        if domain_request and domain_request.pk:
            current_state = domain_request.status

            # first option in status transitions is current state
            available_transitions = [(current_state, domain_request.get_status_display())]

            if domain_request.investigator is not None:
                transitions = get_available_FIELD_transitions(
                    domain_request, models.DomainRequest._meta.get_field("status")
                )
            else:
                transitions = self.get_custom_field_transitions(
                    domain_request, models.DomainRequest._meta.get_field("status")
                )

            for transition in transitions:
                available_transitions.append((transition.target, transition.target.label))

            # only set the available transitions if the user is not restricted
            # from editing the domain request; otherwise, the form will be
            # readonly and the status field will not have a widget
            if not domain_request.creator.is_restricted():
                self.fields["status"].widget.choices = available_transitions

    def get_custom_field_transitions(self, instance, field):
        """Custom implementation of get_available_FIELD_transitions
        in the FSM. Allows us to still display fields filtered out by a condition."""
        curr_state = field.get_state(instance)
        transitions = field.transitions[instance.__class__]

        for name, transition in transitions.items():
            meta = transition._django_fsm
            if meta.has_transition(curr_state):
                yield meta.get_transition(curr_state)

    def clean(self):
        """
        Override of the default clean on the form.
        This is so we can inject custom form-level error messages.
        """
        # clean is called from clean_forms, which is called from is_valid
        # after clean_fields.  it is used to determine form level errors.
        # is_valid is typically called from view during a post
        cleaned_data = super().clean()
        status = cleaned_data.get("status")
        investigator = cleaned_data.get("investigator")
        rejection_reason = cleaned_data.get("rejection_reason")
        action_needed_reason = cleaned_data.get("action_needed_reason")

        # Get the old status
        initial_status = self.initial.get("status", None)

        # We only care about investigator when in these statuses
        checked_statuses = [
            DomainRequest.DomainRequestStatus.APPROVED,
            DomainRequest.DomainRequestStatus.IN_REVIEW,
            DomainRequest.DomainRequestStatus.ACTION_NEEDED,
            DomainRequest.DomainRequestStatus.REJECTED,
            DomainRequest.DomainRequestStatus.INELIGIBLE,
        ]

        # If a status change occured, check for validity
        if status != initial_status and status in checked_statuses:
            # Checks the "investigators" field for validity.
            # That field must obey certain conditions when an domain request is approved.
            # Will call "add_error" if any issues are found.
            self._check_for_valid_investigator(investigator)

        # If the status is rejected, a rejection reason must exist
        if status == DomainRequest.DomainRequestStatus.REJECTED:
            self._check_for_valid_rejection_reason(rejection_reason)
        elif status == DomainRequest.DomainRequestStatus.ACTION_NEEDED:
            self._check_for_valid_action_needed_reason(action_needed_reason)

        return cleaned_data

    def _check_for_valid_rejection_reason(self, rejection_reason) -> bool:
        """
        Checks if the rejection_reason field is not none.
        Adds form errors on failure.
        """
        is_valid = False

        # Check if a rejection reason exists. Rejection is not possible without one.
        error_message = None
        if rejection_reason is None or rejection_reason == "":
            # Lets grab the error message from a common location
            error_message = FSMDomainRequestError.get_error_message(FSMErrorCodes.NO_REJECTION_REASON)
        else:
            is_valid = True

        if error_message is not None:
            self.add_error("rejection_reason", error_message)

        return is_valid

    def _check_for_valid_action_needed_reason(self, action_needed_reason) -> bool:
        """
        Checks if the action_needed_reason field is not none.
        Adds form errors on failure.
        """
        is_valid = action_needed_reason is not None and action_needed_reason != ""
        if not is_valid:
            error_message = FSMDomainRequestError.get_error_message(FSMErrorCodes.NO_ACTION_NEEDED_REASON)
            self.add_error("action_needed_reason", error_message)

        return is_valid

    def _check_for_valid_investigator(self, investigator) -> bool:
        """
        Checks if the investigator field is not none, and is staff.
        Adds form errors on failure.
        """

        is_valid = False

        # Check if an investigator is assigned. No approval is possible without one.
        error_message = None
        if investigator is None:
            # Lets grab the error message from a common location
            error_message = FSMDomainRequestError.get_error_message(FSMErrorCodes.NO_INVESTIGATOR)
        elif not investigator.is_staff:
            error_message = FSMDomainRequestError.get_error_message(FSMErrorCodes.INVESTIGATOR_NOT_STAFF)
        else:
            is_valid = True

        if error_message is not None:
            self.add_error("investigator", error_message)

        return is_valid


# Based off of this excellent example: https://djangosnippets.org/snippets/10471/
class MultiFieldSortableChangeList(admin.views.main.ChangeList):
    """
    This class overrides the behavior of column sorting in django admin tables in order
    to allow for multi field sorting on admin_order_field


    Usage:

    class MyCustomAdmin(admin.ModelAdmin):

        ...

        def get_changelist(self, request, **kwargs):
            return MultiFieldSortableChangeList

        ...

    """

    def get_ordering(self, request, queryset):
        """
        Returns the list of ordering fields for the change list.

        Mostly identical to the base implementation, except that now it can return
        a list of order_field objects rather than just one.
        """
        params = self.params
        ordering = list(self.model_admin.get_ordering(request) or self._get_default_ordering())

        if ORDER_VAR in params:
            # Clear ordering and used params
            ordering = []

            order_params = params[ORDER_VAR].split(".")
            for p in order_params:
                try:
                    none, pfx, idx = p.rpartition("-")
                    field_name = self.list_display[int(idx)]

                    order_fields = self.get_ordering_field(field_name)

                    if isinstance(order_fields, list):
                        for order_field in order_fields:
                            if order_field:
                                ordering.append(pfx + order_field)
                    else:
                        ordering.append(pfx + order_fields)

                except (IndexError, ValueError):
                    continue  # Invalid ordering specified, skip it.

        # Add the given query's ordering fields, if any.
        ordering.extend(queryset.query.order_by)

        # Ensure that the primary key is systematically present in the list of
        # ordering fields so we can guarantee a deterministic order across all
        # database backends.
        pk_name = self.lookup_opts.pk.name
        if not (set(ordering) & set(["pk", "-pk", pk_name, "-" + pk_name])):
            # The two sets do not intersect, meaning the pk isn't present. So
            # we add it.
            ordering.append("-pk")

        return ordering


class CustomLogEntryAdmin(LogEntryAdmin):
    """Overwrite the generated LogEntry admin class"""

    list_display = [
        "created",
        "resource",
        "action",
        "msg_short",
        "user_url",
    ]

    # We name the custom prop 'resource' because linter
    # is not allowing a short_description attr on it
    # This gets around the linter limitation, for now.
    def resource(self, obj):
        # Return the field value without a link
        return f"{obj.content_type} - {obj.object_repr}"

    # We name the custom prop 'created_at' because linter
    # is not allowing a short_description attr on it
    # This gets around the linter limitation, for now.
    @admin.display(description=_("Created at"))
    def created(self, obj):
        return obj.timestamp

    search_help_text = "Search by resource, changes, or user."

    change_form_template = "admin/change_form_no_submit.html"
    add_form_template = "admin/change_form_no_submit.html"

    # Select log entry to change ->  Log entries
    def changelist_view(self, request, extra_context=None):
        if extra_context is None:
            extra_context = {}
        extra_context["tabtitle"] = "Log entries"
        return super().changelist_view(request, extra_context=extra_context)

    # #786: Skipping on updating audit log tab titles for now
    # def change_view(self, request, object_id, form_url="", extra_context=None):
    #     if extra_context is None:
    #         extra_context = {}

    #     log_entry = self.get_object(request, object_id)

    #     if log_entry:
    #         # Reset title to empty string
    #         extra_context["subtitle"] = ""
    #         extra_context["tabtitle"] = ""

    #         object_repr = log_entry.object_repr  # Hold name of the object
    #         changes = log_entry.changes

    #         # Check if this is a log entry for an addition and related to the contact model
    #         # Created [name] -> Created [name] contact | Change log entry
    #         if (
    #             all(new_value != "None" for field, (old_value, new_value) in changes.items())
    #             and log_entry.content_type.model == "contact"
    #         ):
    #             extra_context["subtitle"] = f"Created {object_repr} contact"
    #             extra_context["tabtitle"] = "Change log entry"

    #     return super().change_view(request, object_id, form_url, extra_context=extra_context)


class AdminSortFields:
    _name_sort = ["first_name", "last_name", "email"]

    # Define a mapping of field names to model querysets and sort expressions.
    # A dictionary is used for specificity, but the downside is some degree of repetition.
    # To eliminate this, this list can be generated dynamically but the readability of that
    # is impacted.
    sort_mapping = {
        # == Contact == #
        "other_contacts": (Contact, _name_sort),
        "authorizing_official": (Contact, _name_sort),
        "submitter": (Contact, _name_sort),
        # == User == #
        "creator": (User, _name_sort),
        "user": (User, _name_sort),
        "investigator": (User, _name_sort),
        # == Website == #
        "current_websites": (Website, "website"),
        "alternative_domains": (Website, "website"),
        # == DraftDomain == #
        "requested_domain": (DraftDomain, "name"),
        # == DomainRequest == #
        "domain_request": (DomainRequest, "requested_domain__name"),
        # == Domain == #
        "domain": (Domain, "name"),
        "approved_domain": (Domain, "name"),
    }

    @classmethod
    def get_queryset(cls, db_field):
        """This is a helper function for formfield_for_manytomany and formfield_for_foreignkey"""
        queryset_info = cls.sort_mapping.get(db_field.name, None)
        if queryset_info is None:
            return None

        # Grab the model we want to order, and grab how we want to order it
        model, order_by = queryset_info
        match db_field.name:
            case "investigator":
                # We should only return users who are staff.
                return model.objects.filter(is_staff=True).order_by(*order_by)
            case _:
                if isinstance(order_by, list) or isinstance(order_by, tuple):
                    return model.objects.order_by(*order_by)
                else:
                    return model.objects.order_by(order_by)


class AuditedAdmin(admin.ModelAdmin):
    """Custom admin to make auditing easier."""

    def history_view(self, request, object_id, extra_context=None):
        """On clicking 'History', take admin to the auditlog view for an object."""
        return HttpResponseRedirect(
            "{url}?resource_type={content_type}&object_id={object_id}".format(
                url=reverse("admin:auditlog_logentry_changelist", args=()),
                content_type=ContentType.objects.get_for_model(self.model).pk,
                object_id=object_id,
            )
        )

    def formfield_for_manytomany(self, db_field, request, **kwargs):
        """customize the behavior of formfields with manytomany relationships.  the customized
        behavior includes sorting of objects in lists as well as customizing helper text"""

        # Define a queryset. Note that in the super of this,
        # a new queryset will only be generated if one does not exist.
        # Thus, the order in which we define queryset matters.
        queryset = AdminSortFields.get_queryset(db_field)
        if queryset:
            kwargs["queryset"] = queryset

        formfield = super().formfield_for_manytomany(db_field, request, **kwargs)
        # customize the help text for all formfields for manytomany
        formfield.help_text = (
            formfield.help_text
            + " If more than one value is selected, the change/delete/view actions will be disabled."
        )
        return formfield

    def formfield_for_foreignkey(self, db_field, request, **kwargs):
        """Customize the behavior of formfields with foreign key relationships. This will customize
        the behavior of selects. Customized behavior includes sorting of objects in list."""

        # Define a queryset. Note that in the super of this,
        # a new queryset will only be generated if one does not exist.
        # Thus, the order in which we define queryset matters.
        queryset = AdminSortFields.get_queryset(db_field)
        if queryset:
            kwargs["queryset"] = queryset

        return super().formfield_for_foreignkey(db_field, request, **kwargs)


class ListHeaderAdmin(AuditedAdmin, OrderableFieldsMixin):
    """Custom admin to add a descriptive subheader to list views
    and custom table sort behaviour"""

    def get_changelist(self, request, **kwargs):
        """Returns a custom ChangeList class, as opposed to the default.
        This is so we can override the behaviour of the `admin_order_field` field.
        By default, django does not support ordering by multiple fields for this
        particular field (i.e. self.admin_order_field=["first_name", "last_name"] is invalid).

        Reference: https://code.djangoproject.com/ticket/31975
        """
        return MultiFieldSortableChangeList

    def changelist_view(self, request, extra_context=None):
        if extra_context is None:
            extra_context = {}
        # Get the filtered values
        filters = self.get_filters(request)
        # Pass the filtered values to the template context
        extra_context["filters"] = filters
        extra_context["search_query"] = request.GET.get("q", "")  # Assuming the search query parameter is 'q'
        return super().changelist_view(request, extra_context=extra_context)

    def get_filters(self, request):
        """Retrieve the current set of parameters being used to filter the table
        Returns:
            dictionary objects in the format {parameter_name: string,
            parameter_value: string}
        TODO: convert investigator id to investigator username
        """
        filters = []
        # Retrieve the filter parameters
        for param in request.GET.keys():
            # Exclude the default search parameter 'q'
            if param != "q" and param != "o":
                parameter_name = param.replace("__exact", "").replace("_type", "").replace("__id", " id")

                if parameter_name == "investigator id":
                    # Retrieves the corresponding contact from Users
                    id_value = request.GET.get(param)
                    try:
                        contact = models.User.objects.get(id=id_value)
                        investigator_name = contact.first_name + " " + contact.last_name

                        filters.append(
                            {
                                "parameter_name": "investigator",
                                "parameter_value": investigator_name,
                            }
                        )
                    except models.User.DoesNotExist:
                        pass
                else:
                    # For other parameter names, append a dictionary with the original
                    # parameter_name and the corresponding parameter_value
                    filters.append(
                        {
                            "parameter_name": parameter_name,
                            "parameter_value": request.GET.get(param),
                        }
                    )
        return filters


class UserContactInline(admin.StackedInline):
    """Edit a user's profile on the user page."""

    model = models.Contact


class MyUserAdmin(BaseUserAdmin, ImportExportModelAdmin):
    """Custom user admin class to use our inlines."""

    resource_classes = [UserResource]

    form = MyUserAdminForm
    change_form_template = "django/admin/user_change_form.html"

    class Meta:
        """Contains meta information about this class"""

        model = models.User
        fields = "__all__"

    _meta = Meta()

    inlines = [UserContactInline]

    list_display = (
        "username",
        "overridden_email_field",
        "first_name",
        "last_name",
        # Group is a custom property defined within this file,
        # rather than in a model like the other properties
        "group",
        "status",
    )

    # Renames inherited AbstractUser label 'email_address to 'email'
    def formfield_for_dbfield(self, dbfield, **kwargs):
        field = super().formfield_for_dbfield(dbfield, **kwargs)
        if dbfield.name == "email":
            field.label = "Email"
        return field

    # Renames inherited AbstractUser column name 'email_address to 'email'
    @admin.display(description=_("Email"))
    def overridden_email_field(self, obj):
        return obj.email

    fieldsets = (
        (
            None,
            {"fields": ("username", "password", "status", "verification_type")},
        ),
        ("Personal info", {"fields": ("first_name", "middle_name", "last_name", "title", "email", "phone")}),
        (
            "Permissions",
            {
                "fields": (
                    "is_active",
                    "is_staff",
                    "is_superuser",
                    "groups",
                    "user_permissions",
                )
            },
        ),
        ("Important dates", {"fields": ("last_login", "date_joined")}),
    )

    readonly_fields = ("verification_type",)

    # Hide Username (uuid), Groups and Permissions
    # Q: Now that we're using Groups and Permissions,
    # do we expose those to analysts to view?
    analyst_fieldsets = (
        (
            None,
            {
                "fields": (
                    "status",
                    "verification_type",
                )
            },
        ),
        ("Personal Info", {"fields": ("first_name", "middle_name", "last_name", "title", "email", "phone")}),
        (
            "Permissions",
            {
                "fields": (
                    "is_active",
                    "groups",
                )
            },
        ),
        ("Important dates", {"fields": ("last_login", "date_joined")}),
    )

    analyst_list_display = [
        "email",
        "first_name",
        "last_name",
        "group",
        "status",
    ]

    # NOT all fields are readonly for admin, otherwise we would have
    # set this at the permissions level. The exception is 'status'
    analyst_readonly_fields = [
        "Personal Info",
        "first_name",
        "middle_name",
        "last_name",
        "title",
        "email",
        "Permissions",
        "is_active",
        "groups",
        "Important dates",
        "last_login",
        "date_joined",
    ]

    list_filter = (
        "is_active",
        "groups",
    )

    # this ordering effects the ordering of results
    # in autocomplete_fields for user
    ordering = ["first_name", "last_name", "email"]
    search_help_text = "Search by first name, last name, or email."

    def get_search_results(self, request, queryset, search_term):
        """
        Override for get_search_results. This affects any upstream model using autocomplete_fields,
        such as DomainRequest. This is because autocomplete_fields uses an API call to fetch data,
        and this fetch comes from this method.
        """
        # Custom filtering logic
        queryset, use_distinct = super().get_search_results(request, queryset, search_term)

        # If we aren't given a request to modify, we shouldn't try to
        if request is None or not hasattr(request, "GET"):
            return queryset, use_distinct

        # Otherwise, lets modify it!
        request_get = request.GET

        # The request defines model name and field name.
        # For instance, model_name could be "DomainRequest"
        # and field_name could be "investigator".
        model_name = request_get.get("model_name", None)
        field_name = request_get.get("field_name", None)

        # Make sure we're only modifying requests from these models.
        models_to_target = {"domainrequest"}
        if model_name in models_to_target:
            # Define rules per field
            match field_name:
                case "investigator":
                    # We should not display investigators who don't have a staff role
                    queryset = queryset.filter(is_staff=True)
                case _:
                    # In the default case, do nothing
                    pass

        return queryset, use_distinct

    # Let's define First group
    # (which should in theory be the ONLY group)
    def group(self, obj):
        if obj.groups.filter(name="full_access_group").exists():
            return "full_access_group"
        elif obj.groups.filter(name="cisa_analysts_group").exists():
            return "cisa_analysts_group"
        return ""

    def get_list_display(self, request):
        # The full_access_permission perm will load onto the full_access_group
        # which is equivalent to superuser. The other group we use to manage
        # perms is cisa_analysts_group. cisa_analysts_group will never contain
        # full_access_permission
        if request.user.has_perm("registrar.full_access_permission"):
            # Use the default list display for all access users
            return super().get_list_display(request)

        # Customize the list display for analysts
        return self.analyst_list_display

    def get_fieldsets(self, request, obj=None):
        if request.user.has_perm("registrar.full_access_permission"):
            # Show all fields for all access users
            return super().get_fieldsets(request, obj)
        elif request.user.has_perm("registrar.analyst_access_permission"):
            # show analyst_fieldsets for analysts
            return self.analyst_fieldsets
        else:
            # any admin user should belong to either full_access_group
            # or cisa_analyst_group
            return []

    def get_readonly_fields(self, request, obj=None):
        readonly_fields = list(self.readonly_fields)

        if request.user.has_perm("registrar.full_access_permission"):
            return readonly_fields
        else:
            # Return restrictive Read-only fields for analysts and
            # users who might not belong to groups
            return self.analyst_readonly_fields

    def change_view(self, request, object_id, form_url="", extra_context=None):
        """Add user's related domains and requests to context"""
        obj = self.get_object(request, object_id)

        domain_requests = DomainRequest.objects.filter(creator=obj).exclude(
            Q(status=DomainRequest.DomainRequestStatus.STARTED) | Q(status=DomainRequest.DomainRequestStatus.WITHDRAWN)
        )
        sort_by = request.GET.get("sort_by", "requested_domain__name")
        domain_requests = domain_requests.order_by(sort_by)

        user_domain_roles = UserDomainRole.objects.filter(user=obj)
        domain_ids = user_domain_roles.values_list("domain_id", flat=True)
        domains = Domain.objects.filter(id__in=domain_ids).exclude(state=Domain.State.DELETED)

        extra_context = {"domain_requests": domain_requests, "domains": domains}
        return super().change_view(request, object_id, form_url, extra_context)


class HostIPInline(admin.StackedInline):
    """Edit an ip address on the host page."""

    model = models.HostIP


class HostResource(resources.ModelResource):
    """defines how each field in the referenced model should be mapped to the corresponding fields in the
    import/export file"""

    class Meta:
        model = models.Host


class MyHostAdmin(AuditedAdmin, ImportExportModelAdmin):
    """Custom host admin class to use our inlines."""

    resource_classes = [HostResource]

    search_fields = ["name", "domain__name"]
    search_help_text = "Search by domain or host name."
    inlines = [HostIPInline]

    # Select host to change -> Host
    def changelist_view(self, request, extra_context=None):
        if extra_context is None:
            extra_context = {}
        extra_context["tabtitle"] = "Host"
        # Get the filtered values
        return super().changelist_view(request, extra_context=extra_context)


class HostIpResource(resources.ModelResource):
    """defines how each field in the referenced model should be mapped to the corresponding fields in the
    import/export file"""

    class Meta:
        model = models.HostIP


class HostIpAdmin(AuditedAdmin, ImportExportModelAdmin):
    """Custom host ip admin class"""

    resource_classes = [HostIpResource]
    model = models.HostIP

    # Select host ip to change -> Host ip
    def changelist_view(self, request, extra_context=None):
        if extra_context is None:
            extra_context = {}
        extra_context["tabtitle"] = "Host IP"
        # Get the filtered values
        return super().changelist_view(request, extra_context=extra_context)


class ContactResource(resources.ModelResource):
    """defines how each field in the referenced model should be mapped to the corresponding fields in the
    import/export file"""

    class Meta:
        model = models.Contact


class ContactAdmin(ListHeaderAdmin, ImportExportModelAdmin):
    """Custom contact admin class to add search."""

    resource_classes = [ContactResource]

    search_fields = ["email", "first_name", "last_name"]
    search_help_text = "Search by first name, last name or email."
    list_display = [
        "name",
        "email",
        "user_exists",
    ]
    # this ordering effects the ordering of results
    # in autocomplete_fields for user
    ordering = ["first_name", "last_name", "email"]

    fieldsets = [
        (
            None,
            {"fields": ["user", "first_name", "middle_name", "last_name", "title", "email", "phone"]},
        )
    ]

    autocomplete_fields = ["user"]

    change_form_template = "django/admin/email_clipboard_change_form.html"

    def user_exists(self, obj):
        """Check if the Contact has a related User"""
        return "Yes" if obj.user is not None else "No"

    user_exists.short_description = "Is user"  # type: ignore
    user_exists.admin_order_field = "user"  # type: ignore

    # We name the custom prop 'contact' because linter
    # is not allowing a short_description attr on it
    # This gets around the linter limitation, for now.
    def name(self, obj: models.Contact):
        """Duplicate the contact _str_"""
        if obj.first_name or obj.last_name:
            return obj.get_formatted_name()
        elif obj.email:
            return obj.email
        elif obj.pk:
            return str(obj.pk)
        else:
            return ""

    name.admin_order_field = "first_name"  # type: ignore

    # Read only that we'll leverage for CISA Analysts
    analyst_readonly_fields = [
        "user",
    ]

    def get_readonly_fields(self, request, obj=None):
        """Set the read-only state on form elements.
        We have 1 conditions that determine which fields are read-only:
        admin user permissions.
        """

        readonly_fields = list(self.readonly_fields)

        if request.user.has_perm("registrar.full_access_permission"):
            return readonly_fields
        # Return restrictive Read-only fields for analysts and
        # users who might not belong to groups
        readonly_fields.extend([field for field in self.analyst_readonly_fields])
        return readonly_fields  # Read-only fields for analysts

    def change_view(self, request, object_id, form_url="", extra_context=None):
        """Extend the change_view for Contact objects in django admin.
        Customize to display related objects to the Contact. These will be passed
        through the messages construct to the template for display to the user."""

        # Fetch the Contact instance
        contact = models.Contact.objects.get(pk=object_id)

        # initialize related_objects array
        related_objects = []
        # for all defined fields in the model
        for related_field in contact._meta.get_fields():
            # if the field is a relation to another object
            if related_field.is_relation:
                # Check if the related field is not None
                related_manager = getattr(contact, related_field.name)
                if related_manager is not None:
                    # Check if it's a ManyToManyField/reverse ForeignKey or a OneToOneField
                    # Do this by checking for get_queryset method on the related_manager
                    if hasattr(related_manager, "get_queryset"):
                        # Handles ManyToManyRel and ManyToOneRel
                        queryset = related_manager.get_queryset()
                    else:
                        # Handles OneToOne rels, ie. User
                        queryset = [related_manager]

                    for obj in queryset:
                        # for each object, build the edit url in this view and add as tuple
                        # to the related_objects array
                        app_label = obj._meta.app_label
                        model_name = obj._meta.model_name
                        obj_id = obj.id
                        change_url = reverse("admin:%s_%s_change" % (app_label, model_name), args=[obj_id])
                        related_objects.append((change_url, obj))

        if related_objects:
            message = "<ul class='messagelist_content-list--unstyled'>"
            for i, (url, obj) in enumerate(related_objects):
                if i < 5:
                    escaped_obj = escape(obj)
                    message += f"<li>Joined to {obj.__class__.__name__}: <a href='{url}'>{escaped_obj}</a></li>"
            message += "</ul>"
            if len(related_objects) > 5:
                related_objects_over_five = len(related_objects) - 5
                message += f"<p class='font-sans-3xs'>And {related_objects_over_five} more...</p>"

            message_html = mark_safe(message)  # nosec
            messages.warning(
                request,
                message_html,
            )

        return super().change_view(request, object_id, form_url, extra_context=extra_context)

    # Select contact to change -> Contacts
    def changelist_view(self, request, extra_context=None):
        if extra_context is None:
            extra_context = {}
        extra_context["tabtitle"] = "Contacts"
        # Get the filtered values
        return super().changelist_view(request, extra_context=extra_context)


class WebsiteResource(resources.ModelResource):
    """defines how each field in the referenced model should be mapped to the corresponding fields in the
    import/export file"""

    class Meta:
        model = models.Website


class WebsiteAdmin(ListHeaderAdmin, ImportExportModelAdmin):
    """Custom website admin class."""

    resource_classes = [WebsiteResource]

    # Search
    search_fields = [
        "website",
    ]
    search_help_text = "Search by website."

    def get_model_perms(self, request):
        """
        Return empty perms dict thus hiding the model from admin index.
        """
        superuser_perm = request.user.has_perm("registrar.full_access_permission")
        analyst_perm = request.user.has_perm("registrar.analyst_access_permission")
        if analyst_perm and not superuser_perm:
            return {}
        return super().get_model_perms(request)

    def has_change_permission(self, request, obj=None):
        """
        Allow analysts to access the change form directly via URL.
        """
        superuser_perm = request.user.has_perm("registrar.full_access_permission")
        analyst_perm = request.user.has_perm("registrar.analyst_access_permission")
        if analyst_perm and not superuser_perm:
            return True
        return super().has_change_permission(request, obj)

    def response_change(self, request, obj):
        """
        Override to redirect users back to the previous page after saving.
        """
        superuser_perm = request.user.has_perm("registrar.full_access_permission")
        analyst_perm = request.user.has_perm("registrar.analyst_access_permission")
        return_path = request.GET.get("return_path")

        # First, call the super method to perform the standard operations and capture the response
        response = super().response_change(request, obj)

        # Don't redirect to the website page on save if the user is an analyst.
        # Rather, just redirect back to the originating page.
        if (analyst_perm and not superuser_perm) and return_path:
            # Redirect to the return path if it exists
            return HttpResponseRedirect(return_path)

        # If no redirection is needed, return the original response
        return response


class UserDomainRoleResource(resources.ModelResource):
    """defines how each field in the referenced model should be mapped to the corresponding fields in the
    import/export file"""

    class Meta:
        model = models.UserDomainRole


class UserDomainRoleAdmin(ListHeaderAdmin, ImportExportModelAdmin):
    """Custom user domain role admin class."""

    resource_classes = [UserDomainRoleResource]

    class Meta:
        """Contains meta information about this class"""

        model = models.UserDomainRole
        fields = "__all__"

    _meta = Meta()

    # Columns
    list_display = [
        "user",
        "domain",
        "role",
    ]

    orderable_fk_fields = [
        ("domain", "name"),
        ("user", ["first_name", "last_name", "email"]),
    ]

    # Search
    search_fields = [
        "user__first_name",
        "user__last_name",
        "user__email",
        "domain__name",
        "role",
    ]
    search_help_text = "Search by first name, last name, email, or domain."

    autocomplete_fields = ["user", "domain"]

    # Fixes a bug where non-superusers are redirected to the main page
    def delete_view(self, request, object_id, extra_context=None):
        """Custom delete_view implementation that specifies redirect behaviour"""
        response = super().delete_view(request, object_id, extra_context)

        if isinstance(response, HttpResponseRedirect) and not request.user.has_perm("registrar.full_access_permission"):
            url = reverse("admin:registrar_userdomainrole_changelist")
            return redirect(url)
        else:
            return response

    # User Domain manager [email] is manager on domain [domain name] ->
    # Domain manager [email] on [domain name]
    def changeform_view(self, request, object_id=None, form_url="", extra_context=None):
        if extra_context is None:
            extra_context = {}

        if object_id:
            obj = self.get_object(request, object_id)
            if obj:
                email = obj.user.email
                domain_name = obj.domain.name
                extra_context["subtitle"] = f"Domain manager {email} on {domain_name}"

        return super().changeform_view(request, object_id, form_url, extra_context=extra_context)


class DomainInvitationAdmin(ListHeaderAdmin):
    """Custom domain invitation admin class."""

    class Meta:
        model = models.DomainInvitation
        fields = "__all__"

    _meta = Meta()

    # Columns
    list_display = [
        "email",
        "domain",
        "status",
    ]

    # Search
    search_fields = [
        "email",
        "domain__name",
    ]

    # Filters
    list_filter = ("status",)

    search_help_text = "Search by email or domain."

    # Mark the FSM field 'status' as readonly
    # to allow admin users to create Domain Invitations
    # without triggering the FSM Transition Not Allowed
    # error.
    readonly_fields = ["status"]

    autocomplete_fields = ["domain"]

    change_form_template = "django/admin/email_clipboard_change_form.html"

    # Select domain invitations to change -> Domain invitations
    def changelist_view(self, request, extra_context=None):
        if extra_context is None:
            extra_context = {}
        extra_context["tabtitle"] = "Domain invitations"
        # Get the filtered values
        return super().changelist_view(request, extra_context=extra_context)


class DomainInformationResource(resources.ModelResource):
    """defines how each field in the referenced model should be mapped to the corresponding fields in the
    import/export file"""

    class Meta:
        model = models.DomainInformation


class DomainInformationAdmin(ListHeaderAdmin, ImportExportModelAdmin):
    """Customize domain information admin class."""

    resource_classes = [DomainInformationResource]

    form = DomainInformationAdminForm

    # Columns
    list_display = [
        "domain",
        "generic_org_type",
        "created_at",
        "submitter",
    ]

    orderable_fk_fields = [
        ("domain", "name"),
        ("submitter", ["first_name", "last_name"]),
    ]

    # Filters
    list_filter = ["generic_org_type"]

    # Search
    search_fields = [
        "domain__name",
    ]
    search_help_text = "Search by domain."

    fieldsets = [
        (None, {"fields": ["creator", "submitter", "domain_request", "notes"]}),
        (".gov domain", {"fields": ["domain"]}),
        ("Contacts", {"fields": ["authorizing_official", "other_contacts", "no_other_contacts_rationale"]}),
        ("Background info", {"fields": ["anything_else"]}),
        (
            "Type of organization",
            {
                "fields": [
                    "is_election_board",
                    "organization_type",
                ]
            },
        ),
        (
            "Show details",
            {
                "classes": ["collapse--dgfieldset"],
                "description": "Extends type of organization",
                "fields": [
                    "federal_type",
                    "federal_agency",
                    "tribe_name",
                    "federally_recognized_tribe",
                    "state_recognized_tribe",
                    "about_your_organization",
                ],
            },
        ),
        (
            "Organization name and mailing address",
            {
                "fields": [
                    "organization_name",
                    "state_territory",
                ]
            },
        ),
        (
            "Show details",
            {
                "classes": ["collapse--dgfieldset"],
                "description": "Extends organization name and mailing address",
                "fields": [
                    "address_line1",
                    "address_line2",
                    "city",
                    "zipcode",
                    "urbanization",
                ],
            },
        ),
    ]

    # Readonly fields for analysts and superusers
    readonly_fields = ("other_contacts", "is_election_board", "federal_agency")

    # Read only that we'll leverage for CISA Analysts
    analyst_readonly_fields = [
        "creator",
        "type_of_work",
        "more_organization_information",
        "domain",
        "domain_request",
        "submitter",
        "no_other_contacts_rationale",
        "anything_else",
        "is_policy_acknowledged",
    ]

    # For each filter_horizontal, init in admin js extendFilterHorizontalWidgets
    # to activate the edit/delete/view buttons
    filter_horizontal = ("other_contacts",)

    autocomplete_fields = [
        "creator",
        "domain_request",
        "authorizing_official",
        "domain",
        "submitter",
    ]

    # Table ordering
    ordering = ["domain__name"]

    change_form_template = "django/admin/domain_information_change_form.html"

    def get_readonly_fields(self, request, obj=None):
        """Set the read-only state on form elements.
        We have 1 conditions that determine which fields are read-only:
        admin user permissions.
        """

        readonly_fields = list(self.readonly_fields)

        if request.user.has_perm("registrar.full_access_permission"):
            return readonly_fields
        # Return restrictive Read-only fields for analysts and
        # users who might not belong to groups
        readonly_fields.extend([field for field in self.analyst_readonly_fields])
        return readonly_fields  # Read-only fields for analysts

    # Select domain information to change -> Domain information
    def changelist_view(self, request, extra_context=None):
        if extra_context is None:
            extra_context = {}
        extra_context["tabtitle"] = "Domain information"
        # Get the filtered values
        return super().changelist_view(request, extra_context=extra_context)


class DomainRequestResource(FsmModelResource):
    """defines how each field in the referenced model should be mapped to the corresponding fields in the
    import/export file"""

    class Meta:
        model = models.DomainRequest


class DomainRequestAdmin(ListHeaderAdmin, ImportExportModelAdmin):
    """Custom domain requests admin class."""

    resource_classes = [DomainRequestResource]

    form = DomainRequestAdminForm
    change_form_template = "django/admin/domain_request_change_form.html"

    class StatusListFilter(MultipleChoiceListFilter):
        """Custom status filter which is a multiple choice filter"""

        title = "Status"
        parameter_name = "status__in"

        template = "django/admin/multiple_choice_list_filter.html"

        def lookups(self, request, model_admin):
            return DomainRequest.DomainRequestStatus.choices

    class InvestigatorFilter(admin.SimpleListFilter):
        """Custom investigator filter that only displays users with the manager role"""

        title = "investigator"
        # Match the old param name to avoid unnecessary refactoring
        parameter_name = "investigator__id__exact"

        def lookups(self, request, model_admin):
            """Lookup reimplementation, gets users of is_staff.
            Returns a list of tuples consisting of (user.id, user)
            """
            # Select all investigators that are staff, then order by name and email
            privileged_users = (
                DomainRequest.objects.select_related("investigator")
                .filter(investigator__is_staff=True)
                .order_by("investigator__first_name", "investigator__last_name", "investigator__email")
            )

            # Annotate the full name and return a values list that lookups can use
            privileged_users_annotated = (
                privileged_users.annotate(
                    full_name=Coalesce(
                        Concat(
                            "investigator__first_name", Value(" "), "investigator__last_name", output_field=CharField()
                        ),
                        "investigator__email",
                        output_field=CharField(),
                    )
                )
                .values_list("investigator__id", "full_name")
                .distinct()
            )

            return privileged_users_annotated

        def queryset(self, request, queryset):
            """Custom queryset implementation, filters by investigator"""
            if self.value() is None:
                return queryset
            else:
                return queryset.filter(investigator__id__exact=self.value())

    class ElectionOfficeFilter(admin.SimpleListFilter):
        """Define a custom filter for is_election_board"""

        title = _("election office")
        parameter_name = "is_election_board"

        def lookups(self, request, model_admin):
            return (
                ("1", _("Yes")),
                ("0", _("No")),
            )

        def queryset(self, request, queryset):
            if self.value() == "1":
                return queryset.filter(is_election_board=True)
            if self.value() == "0":
                return queryset.filter(Q(is_election_board=False) | Q(is_election_board=None))

    # Columns
    list_display = [
        "requested_domain",
        "submission_date",
        "status",
        "generic_org_type",
        "federal_type",
        "federal_agency",
        "organization_name",
        "custom_election_board",
        "city",
        "state_territory",
        "submitter",
        "investigator",
    ]

    orderable_fk_fields = [
        ("requested_domain", "name"),
        ("submitter", ["first_name", "last_name"]),
        ("investigator", ["first_name", "last_name"]),
    ]

    def custom_election_board(self, obj):
        return "Yes" if obj.is_election_board else "No"

    custom_election_board.admin_order_field = "is_election_board"  # type: ignore
    custom_election_board.short_description = "Election office"  # type: ignore

    # Filters
    list_filter = (
        StatusListFilter,
        "generic_org_type",
        "federal_type",
        ElectionOfficeFilter,
        "rejection_reason",
        InvestigatorFilter,
    )

    # Search
    search_fields = [
        "requested_domain__name",
        "submitter__email",
        "submitter__first_name",
        "submitter__last_name",
    ]
    search_help_text = "Search by domain or submitter."

    fieldsets = [
        (
            None,
            {
                "fields": [
                    "status",
                    "rejection_reason",
                    "action_needed_reason",
                    "investigator",
                    "creator",
                    "submitter",
                    "approved_domain",
                    "notes",
                ]
            },
        ),
        (".gov domain", {"fields": ["requested_domain", "alternative_domains"]}),
        (
            "Contacts",
            {
                "fields": [
                    "authorizing_official",
                    "other_contacts",
                    "no_other_contacts_rationale",
                    "cisa_representative_first_name",
                    "cisa_representative_last_name",
                    "cisa_representative_email",
                ]
            },
        ),
        ("Background info", {"fields": ["purpose", "anything_else", "current_websites"]}),
        (
            "Type of organization",
            {
                "fields": [
                    "is_election_board",
                    "organization_type",
                ]
            },
        ),
        (
            "Show details",
            {
                "classes": ["collapse--dgfieldset"],
                "description": "Extends type of organization",
                "fields": [
                    "federal_type",
                    "federal_agency",
                    "tribe_name",
                    "federally_recognized_tribe",
                    "state_recognized_tribe",
                    "about_your_organization",
                ],
            },
        ),
        (
            "Organization name and mailing address",
            {
                "fields": [
                    "organization_name",
                    "state_territory",
                ]
            },
        ),
        (
            "Show details",
            {
                "classes": ["collapse--dgfieldset"],
                "description": "Extends organization name and mailing address",
                "fields": [
                    "address_line1",
                    "address_line2",
                    "city",
                    "zipcode",
                    "urbanization",
                ],
            },
        ),
    ]

    # Readonly fields for analysts and superusers
    readonly_fields = (
        "other_contacts",
        "current_websites",
        "alternative_domains",
        "is_election_board",
        "federal_agency",
    )

    # Read only that we'll leverage for CISA Analysts
    analyst_readonly_fields = [
        "creator",
        "about_your_organization",
        "requested_domain",
        "approved_domain",
        "alternative_domains",
        "purpose",
        "submitter",
        "no_other_contacts_rationale",
        "anything_else",
        "is_policy_acknowledged",
        "cisa_representative_first_name",
        "cisa_representative_last_name",
        "cisa_representative_email",
    ]
    autocomplete_fields = [
        "approved_domain",
        "requested_domain",
        "submitter",
        "creator",
        "authorizing_official",
        "investigator",
    ]
    filter_horizontal = ("current_websites", "alternative_domains", "other_contacts")

    # Table ordering
    # NOTE: This impacts the select2 dropdowns (combobox)
    # Currentl, there's only one for requests on DomainInfo
    ordering = ["-submission_date", "requested_domain__name"]

    change_form_template = "django/admin/domain_request_change_form.html"

    # Trigger action when a fieldset is changed
    def save_model(self, request, obj, form, change):
        """Custom save_model definition that handles edge cases"""

        # == Check that the obj is in a valid state == #

        # If obj is none, something went very wrong.
        # The form should have blocked this, so lets forbid it.
        if not obj:
            logger.error(f"Invalid value for obj ({obj})")
            messages.set_level(request, messages.ERROR)
            messages.error(
                request,
                "Could not save DomainRequest. Something went wrong.",
            )
            return None

        # If the user is restricted or we're saving an invalid model,
        # forbid this action.
        if not obj or obj.creator.status == models.User.RESTRICTED:
            # Clear the success message
            messages.set_level(request, messages.ERROR)

            messages.error(
                request,
                "This action is not permitted for domain requests with a restricted creator.",
            )

            return None

        # == Check if we're making a change or not == #

        # If we're not making a change (adding a record), run save model as we do normally
        if not change:
            return super().save_model(request, obj, form, change)

        # == Handle non-status changes == #

        # Get the original domain request from the database.
        original_obj = models.DomainRequest.objects.get(pk=obj.pk)
        if obj.status == original_obj.status:
            # If the status hasn't changed, let the base function take care of it
            return super().save_model(request, obj, form, change)

        # == Handle status changes == #

        # Run some checks on the current object for invalid status changes
        obj, should_save = self._handle_status_change(request, obj, original_obj)

        # We should only save if we don't display any errors in the step above.
        if should_save:
            return super().save_model(request, obj, form, change)

    def _handle_status_change(self, request, obj, original_obj):
        """
        Checks for various conditions when a status change is triggered.
        In the event that it is valid, the status will be mapped to
        the appropriate method.

        In the event that we should not status change, an error message
        will be displayed.

        Returns a tuple: (obj: DomainRequest, should_proceed: bool)
        """

        should_proceed = True
        error_message = None

        # Get the method that should be run given the status
        selected_method = self.get_status_method_mapping(obj)
        if selected_method is None:
            logger.warning("Unknown status selected in django admin")

            # If the status is not mapped properly, saving could cause
            # weird issues down the line. Instead, we should block this.
            should_proceed = False
            return should_proceed

        request_is_not_approved = obj.status != models.DomainRequest.DomainRequestStatus.APPROVED
        if request_is_not_approved and not obj.domain_is_not_active():
            # If an admin tried to set an approved domain request to
            # another status and the related domain is already
            # active, shortcut the action and throw a friendly
            # error message. This action would still not go through
            # shortcut or not as the rules are duplicated on the model,
            # but the error would be an ugly Django error screen.
            error_message = "This action is not permitted. The domain is already active."
        elif obj.status == models.DomainRequest.DomainRequestStatus.REJECTED and not obj.rejection_reason:
            # This condition should never be triggered.
            # The opposite of this condition is acceptable (rejected -> other status and rejection_reason)
            # because we clean up the rejection reason in the transition in the model.
            error_message = FSMDomainRequestError.get_error_message(FSMErrorCodes.NO_REJECTION_REASON)
        elif obj.status == models.DomainRequest.DomainRequestStatus.ACTION_NEEDED and not obj.action_needed_reason:
            error_message = FSMDomainRequestError.get_error_message(FSMErrorCodes.NO_ACTION_NEEDED_REASON)
        else:
            # This is an fsm in model which will throw an error if the
            # transition condition is violated, so we roll back the
            # status to what it was before the admin user changed it and
            # let the fsm method set it.
            obj.status = original_obj.status

            # Try to perform the status change.
            # Catch FSMDomainRequestError's and return the message,
            # as these are typically user errors.
            try:
                selected_method()
            except FSMDomainRequestError as err:
                logger.warning(f"An error encountered when trying to change status: {err}")
                error_message = err.message

        if error_message is not None:
            # Clear the success message
            messages.set_level(request, messages.ERROR)
            # Display the error
            messages.error(
                request,
                error_message,
            )

            # If an error message exists, we shouldn't proceed
            should_proceed = False

        return (obj, should_proceed)

    def get_status_method_mapping(self, domain_request):
        """Returns what method should be ran given an domain request object"""
        # Define a per-object mapping
        status_method_mapping = {
            models.DomainRequest.DomainRequestStatus.STARTED: None,
            models.DomainRequest.DomainRequestStatus.SUBMITTED: domain_request.submit,
            models.DomainRequest.DomainRequestStatus.IN_REVIEW: domain_request.in_review,
            models.DomainRequest.DomainRequestStatus.ACTION_NEEDED: domain_request.action_needed,
            models.DomainRequest.DomainRequestStatus.APPROVED: domain_request.approve,
            models.DomainRequest.DomainRequestStatus.WITHDRAWN: domain_request.withdraw,
            models.DomainRequest.DomainRequestStatus.REJECTED: domain_request.reject,
            models.DomainRequest.DomainRequestStatus.INELIGIBLE: (domain_request.reject_with_prejudice),
        }

        # Grab the method
        return status_method_mapping.get(domain_request.status, None)

    def get_readonly_fields(self, request, obj=None):
        """Set the read-only state on form elements.
        We have 2 conditions that determine which fields are read-only:
        admin user permissions and the domain request creator's status, so
        we'll use the baseline readonly_fields and extend it as needed.
        """
        readonly_fields = list(self.readonly_fields)

        # Check if the creator is restricted
        if obj and obj.creator.status == models.User.RESTRICTED:
            # For fields like CharField, IntegerField, etc., the widget used is
            # straightforward and the readonly_fields list can control their behavior
            readonly_fields.extend([field.name for field in self.model._meta.fields])
            # Add the multi-select fields to readonly_fields:
            # Complex fields like ManyToManyField require special handling
            readonly_fields.extend(["alternative_domains"])

        if request.user.has_perm("registrar.full_access_permission"):
            return readonly_fields
        # Return restrictive Read-only fields for analysts and
        # users who might not belong to groups
        readonly_fields.extend([field for field in self.analyst_readonly_fields])
        return readonly_fields

    def display_restricted_warning(self, request, obj):
        if obj and obj.creator.status == models.User.RESTRICTED:
            messages.warning(
                request,
                "Cannot edit a domain request with a restricted creator.",
            )

    def changelist_view(self, request, extra_context=None):
        """
        Override changelist_view to set the selected value of status filter.
        """
        # there are two conditions which should set the default selected filter:
        # 1 - there are no query parameters in the request and the request is the
        #     initial request for this view
        # 2 - there are no query parameters in the request and the referring url is
        #     the change view for a domain request
        should_apply_default_filter = False
        # use http_referer in order to distinguish between request as a link from another page
        # and request as a removal of all filters
        http_referer = request.META.get("HTTP_REFERER", "")
        # if there are no query parameters in the request
        if not bool(request.GET):
            # if the request is the initial request for this view
            if request.path not in http_referer:
                should_apply_default_filter = True
            # elif the request is a referral from changelist view or from
            # domain request change view
            elif request.path in http_referer:
                # find the index to determine the referring url after the path
                index = http_referer.find(request.path)
                # Check if there is a character following the path in http_referer
                next_char_index = index + len(request.path)
                if index + next_char_index < len(http_referer):
                    next_char = http_referer[next_char_index]

                    # Check if the next character is a digit, if so, this indicates
                    # a change view for domain request
                    if next_char.isdigit():
                        should_apply_default_filter = True

        # Select domain request to change -> Domain requests
        if extra_context is None:
            extra_context = {}
            extra_context["tabtitle"] = "Domain requests"

        if should_apply_default_filter:
            # modify the GET of the request to set the selected filter
            modified_get = copy.deepcopy(request.GET)
            modified_get["status__in"] = "submitted,in review,action needed"
            request.GET = modified_get

        response = super().changelist_view(request, extra_context=extra_context)
        return response

    def change_view(self, request, object_id, form_url="", extra_context=None):
        """Display restricted warning,
        Setup the auditlog trail and pass it in extra context."""
        obj = self.get_object(request, object_id)
        self.display_restricted_warning(request, obj)

        # Initialize variables for tracking status changes and filtered entries
        filtered_audit_log_entries = []

        try:
            # Retrieve and order audit log entries by timestamp in descending order
            audit_log_entries = LogEntry.objects.filter(object_id=object_id).order_by("-timestamp")

            # Process each log entry to filter based on the change criteria
            for log_entry in audit_log_entries:
                entry = self.process_log_entry(log_entry)
                if entry:
                    filtered_audit_log_entries.append(entry)

        except ObjectDoesNotExist as e:
            logger.error(f"Object with object_id {object_id} does not exist: {e}")
        except Exception as e:
            logger.error(f"An error occurred during change_view: {e}")

        # Initialize extra_context and add filtered entries
        extra_context = extra_context or {}
        extra_context["filtered_audit_log_entries"] = filtered_audit_log_entries

        # Call the superclass method with updated extra_context
        return super().change_view(request, object_id, form_url, extra_context)

    def process_log_entry(self, log_entry):
        """Process a log entry and return filtered entry dictionary if applicable."""
        changes = log_entry.changes
        status_changed = "status" in changes
        rejection_reason_changed = "rejection_reason" in changes
        action_needed_reason_changed = "action_needed_reason" in changes

        # Check if the log entry meets the filtering criteria
        if status_changed or (not status_changed and (rejection_reason_changed or action_needed_reason_changed)):
            entry = {}

            # Handle status change
            if status_changed:
                _, status_value = changes.get("status")
                if status_value:
                    entry["status"] = DomainRequest.DomainRequestStatus.get_status_label(status_value)

            # Handle rejection reason change
            if rejection_reason_changed:
                _, rejection_reason_value = changes.get("rejection_reason")
                if rejection_reason_value:
                    entry["rejection_reason"] = (
                        ""
                        if rejection_reason_value == "None"
                        else DomainRequest.RejectionReasons.get_rejection_reason_label(rejection_reason_value)
                    )
                    # Handle case where rejection reason changed but not status
                    if not status_changed:
                        entry["status"] = DomainRequest.DomainRequestStatus.get_status_label(
                            DomainRequest.DomainRequestStatus.REJECTED
                        )

            # Handle action needed reason change
            if action_needed_reason_changed:
                _, action_needed_reason_value = changes.get("action_needed_reason")
                if action_needed_reason_value:
                    entry["action_needed_reason"] = (
                        ""
                        if action_needed_reason_value == "None"
                        else DomainRequest.ActionNeededReasons.get_action_needed_reason_label(
                            action_needed_reason_value
                        )
                    )
                    # Handle case where action needed reason changed but not status
                    if not status_changed:
                        entry["status"] = DomainRequest.DomainRequestStatus.get_status_label(
                            DomainRequest.DomainRequestStatus.ACTION_NEEDED
                        )

            # Add actor and timestamp information
            entry["actor"] = log_entry.actor
            entry["timestamp"] = log_entry.timestamp

            return entry

        return None


class TransitionDomainAdmin(ListHeaderAdmin):
    """Custom transition domain admin class."""

    # Columns
    list_display = [
        "username",
        "domain_name",
        "status",
        "email_sent",
        "processed",
    ]

    search_fields = ["username", "domain_name"]
    search_help_text = "Search by user or domain name."

    change_form_template = "django/admin/email_clipboard_change_form.html"


class DomainInformationInline(admin.StackedInline):
    """Edit a domain information on the domain page.
    We had issues inheriting from both StackedInline
    and the source DomainInformationAdmin since these
    classes conflict, so we'll just pull what we need
    from DomainInformationAdmin
    """

    form = DomainInformationInlineForm
    template = "django/admin/includes/domain_info_inline_stacked.html"
    model = models.DomainInformation

    fieldsets = copy.deepcopy(DomainInformationAdmin.fieldsets)
    # remove .gov domain from fieldset
    for index, (title, f) in enumerate(fieldsets):
        if title == ".gov domain":
            del fieldsets[index]
            break

    readonly_fields = DomainInformationAdmin.readonly_fields
    analyst_readonly_fields = DomainInformationAdmin.analyst_readonly_fields

    autocomplete_fields = [
        "creator",
        "domain_request",
        "authorizing_official",
        "domain",
        "submitter",
    ]

    def has_change_permission(self, request, obj=None):
        """Custom has_change_permission override so that we can specify that
        analysts can edit this through this inline, but not through the model normally"""

        superuser_perm = request.user.has_perm("registrar.full_access_permission")
        analyst_perm = request.user.has_perm("registrar.analyst_access_permission")
        if analyst_perm and not superuser_perm:
            return True
        return super().has_change_permission(request, obj)

    def formfield_for_manytomany(self, db_field, request, **kwargs):
        """customize the behavior of formfields with manytomany relationships.  the customized
        behavior includes sorting of objects in lists as well as customizing helper text"""
        queryset = AdminSortFields.get_queryset(db_field)
        if queryset:
            kwargs["queryset"] = queryset
        formfield = super().formfield_for_manytomany(db_field, request, **kwargs)
        # customize the help text for all formfields for manytomany
        formfield.help_text = (
            formfield.help_text
            + " If more than one value is selected, the change/delete/view actions will be disabled."
        )
        return formfield

    def formfield_for_foreignkey(self, db_field, request, **kwargs):
        """Customize the behavior of formfields with foreign key relationships. This will customize
        the behavior of selects. Customized behavior includes sorting of objects in list."""
        queryset = AdminSortFields.get_queryset(db_field)
        if queryset:
            kwargs["queryset"] = queryset
        return super().formfield_for_foreignkey(db_field, request, **kwargs)

    def get_readonly_fields(self, request, obj=None):
        return DomainInformationAdmin.get_readonly_fields(self, request, obj=None)


class DomainResource(FsmModelResource):
    """defines how each field in the referenced model should be mapped to the corresponding fields in the
    import/export file"""

    class Meta:
        model = models.Domain


class DomainAdmin(ListHeaderAdmin, ImportExportModelAdmin):
    """Custom domain admin class to add extra buttons."""

    resource_classes = [DomainResource]

    class ElectionOfficeFilter(admin.SimpleListFilter):
        """Define a custom filter for is_election_board"""

        title = _("election office")
        parameter_name = "is_election_board"

        def lookups(self, request, model_admin):
            return (
                ("1", _("Yes")),
                ("0", _("No")),
            )

        def queryset(self, request, queryset):
            if self.value() == "1":
                return queryset.filter(domain_info__is_election_board=True)
            if self.value() == "0":
                return queryset.filter(Q(domain_info__is_election_board=False) | Q(domain_info__is_election_board=None))

    inlines = [DomainInformationInline]

    # Columns
    list_display = [
        "name",
        "generic_org_type",
        "federal_type",
        "federal_agency",
        "organization_name",
        "custom_election_board",
        "city",
        "state_territory",
        "state",
        "expiration_date",
        "created_at",
        "first_ready",
        "deleted",
    ]

    fieldsets = (
        (
            None,
            {"fields": ["name", "state", "expiration_date", "first_ready", "deleted"]},
        ),
    )

    # this ordering effects the ordering of results
    # in autocomplete_fields for domain
    ordering = ["name"]

    def generic_org_type(self, obj):
        return obj.domain_info.get_generic_org_type_display()

    generic_org_type.admin_order_field = "domain_info__generic_org_type"  # type: ignore

    def federal_agency(self, obj):
        return obj.domain_info.federal_agency if obj.domain_info else None

    federal_agency.admin_order_field = "domain_info__federal_agency"  # type: ignore

    def federal_type(self, obj):
        return obj.domain_info.federal_type if obj.domain_info else None

    federal_type.admin_order_field = "domain_info__federal_type"  # type: ignore

    def organization_name(self, obj):
        return obj.domain_info.organization_name if obj.domain_info else None

    organization_name.admin_order_field = "domain_info__organization_name"  # type: ignore

    def custom_election_board(self, obj):
        domain_info = getattr(obj, "domain_info", None)
        if domain_info:
            return "Yes" if domain_info.is_election_board else "No"
        return "No"

    custom_election_board.admin_order_field = "domain_info__is_election_board"  # type: ignore
    custom_election_board.short_description = "Election office"  # type: ignore

    def city(self, obj):
        return obj.domain_info.city if obj.domain_info else None

    city.admin_order_field = "domain_info__city"  # type: ignore

    @admin.display(description=_("State / territory"))
    def state_territory(self, obj):
        return obj.domain_info.state_territory if obj.domain_info else None

    state_territory.admin_order_field = "domain_info__state_territory"  # type: ignore

    # Filters
    list_filter = ["domain_info__generic_org_type", "domain_info__federal_type", ElectionOfficeFilter, "state"]

    search_fields = ["name"]
    search_help_text = "Search by domain name."
    change_form_template = "django/admin/domain_change_form.html"
    readonly_fields = ("state", "expiration_date", "first_ready", "deleted", "federal_agency")

    # Table ordering
    ordering = ["name"]

    # Override for the delete confirmation page on the domain table (bulk delete action)
    delete_selected_confirmation_template = "django/admin/domain_delete_selected_confirmation.html"

    def delete_view(self, request, object_id, extra_context=None):
        """
        Custom delete_view to perform additional actions or customize the template.
        """

        # Set the delete template to a custom one
        self.delete_confirmation_template = "django/admin/domain_delete_confirmation.html"
        response = super().delete_view(request, object_id, extra_context=extra_context)

        return response

    def changeform_view(self, request, object_id=None, form_url="", extra_context=None):
        """Custom changeform implementation to pass in context information"""
        if extra_context is None:
            extra_context = {}

        if object_id is not None:
            domain = Domain.objects.get(pk=object_id)

            # Used in the custom contact view
            if domain is not None and hasattr(domain, "domain_info"):
                extra_context["original_object"] = domain.domain_info

            extra_context["state_help_message"] = Domain.State.get_admin_help_text(domain.state)
            extra_context["domain_state"] = domain.get_state_display()

            # Pass in what the an extended expiration date would be for the expiration date modal
            self._set_expiration_date_context(domain, extra_context)

        return super().changeform_view(request, object_id, form_url, extra_context)

    def _set_expiration_date_context(self, domain, extra_context):
        """Given a domain, calculate the an extended expiration date
        from the current registry expiration date."""
        years_to_extend_by = self._get_calculated_years_for_exp_date(domain)
        try:
            curr_exp_date = domain.registry_expiration_date
        except KeyError:
            # No expiration date was found. Return none.
            extra_context["extended_expiration_date"] = None
        else:
            new_date = curr_exp_date + relativedelta(years=years_to_extend_by)
            extra_context["extended_expiration_date"] = new_date

    def response_change(self, request, obj):
        # Create dictionary of action functions
        ACTION_FUNCTIONS = {
            "_place_client_hold": self.do_place_client_hold,
            "_remove_client_hold": self.do_remove_client_hold,
            "_edit_domain": self.do_edit_domain,
            "_delete_domain": self.do_delete_domain,
            "_get_status": self.do_get_status,
            "_extend_expiration_date": self.do_extend_expiration_date,
        }

        # Check which action button was pressed and call the corresponding function
        for action, function in ACTION_FUNCTIONS.items():
            if action in request.POST:
                return function(request, obj)

        # If no matching action button is found, return the super method
        return super().response_change(request, obj)

    def do_extend_expiration_date(self, request, obj):
        """Extends a domains expiration date by one year from the current date"""

        # Make sure we're dealing with a Domain
        if not isinstance(obj, Domain):
            self.message_user(request, "Object is not of type Domain.", messages.ERROR)
            return None

        years = self._get_calculated_years_for_exp_date(obj)

        # Renew the domain.
        try:
            obj.renew_domain(length=years)
            self.message_user(
                request,
                "Successfully extended the expiration date.",
            )
        except RegistryError as err:
            if err.is_connection_error():
                error_message = "Error connecting to the registry."
            else:
                error_message = f"Error extending this domain: {err}."
            self.message_user(request, error_message, messages.ERROR)
        except KeyError:
            # In normal code flow, a keyerror can only occur when
            # fresh data can't be pulled from the registry, and thus there is no cache.
            self.message_user(
                request,
                "Error connecting to the registry. No expiration date was found.",
                messages.ERROR,
            )
        except Exception as err:
            logger.error(err, stack_info=True)
            self.message_user(request, "Could not delete: An unspecified error occured", messages.ERROR)

        return HttpResponseRedirect(".")

    def _get_calculated_years_for_exp_date(self, obj, extension_period: int = 1):
        """Given the current date, an extension period, and a registry_expiration_date
        on the domain object, calculate the number of years needed to extend the
        current expiration date by the extension period.
        """
        # Get the date we want to update to
        desired_date = self._get_current_date() + relativedelta(years=extension_period)

        # Grab the current expiration date
        try:
            exp_date = obj.registry_expiration_date
        except KeyError:
            # if no expiration date from registry, set it to today
            logger.warning("current expiration date not set; setting to today")
            exp_date = self._get_current_date()

        # If the expiration date is super old (2020, for example), we need to
        # "catch up" to the current year, so we add the difference.
        # If both years match, then lets just proceed as normal.
        calculated_exp_date = exp_date + relativedelta(years=extension_period)

        year_difference = desired_date.year - exp_date.year

        years = extension_period
        if desired_date > calculated_exp_date:
            # Max probably isn't needed here (no code flow), but it guards against negative and 0.
            # In both of those cases, we just want to extend by the extension_period.
            years = max(extension_period, year_difference)

        return years

    # Workaround for unit tests, as we cannot mock date directly.
    # it is immutable. Rather than dealing with a convoluted workaround,
    # lets wrap this in a function.
    def _get_current_date(self):
        """Gets the current date"""
        return date.today()

    def do_delete_domain(self, request, obj):
        if not isinstance(obj, Domain):
            # Could be problematic if the type is similar,
            # but not the same (same field/func names).
            # We do not want to accidentally delete records.
            self.message_user(request, "Object is not of type Domain", messages.ERROR)
            return

        try:
            obj.deletedInEpp()
            obj.save()
        except RegistryError as err:
            # Using variables to get past the linter
            message1 = f"Cannot delete Domain when in state {obj.state}"
            message2 = "This subdomain is being used as a hostname on another domain"
            # Human-readable mappings of ErrorCodes. Can be expanded.
            error_messages = {
                # noqa on these items as black wants to reformat to an invalid length
                ErrorCode.OBJECT_STATUS_PROHIBITS_OPERATION: message1,
                ErrorCode.OBJECT_ASSOCIATION_PROHIBITS_OPERATION: message2,
            }

            message = "Cannot connect to the registry"
            if not err.is_connection_error():
                # If nothing is found, will default to returned err
                message = error_messages.get(err.code, err)
            self.message_user(request, f"Error deleting this Domain: {message}", messages.ERROR)
        except TransitionNotAllowed:
            if obj.state == Domain.State.DELETED:
                self.message_user(
                    request,
                    "This domain is already deleted",
                    messages.INFO,
                )
            else:
                self.message_user(
                    request,
                    (
                        "Error deleting this Domain: "
                        f"Can't switch from state '{obj.state}' to 'deleted'"
                        ", must be either 'dns_needed' or 'on_hold'"
                    ),
                    messages.ERROR,
                )
        except Exception:
            self.message_user(
                request,
                "Could not delete: An unspecified error occured",
                messages.ERROR,
            )
        else:
            self.message_user(
                request,
                "Domain %s has been deleted. Thanks!" % obj.name,
            )

        return HttpResponseRedirect(".")

    def do_get_status(self, request, obj):
        try:
            statuses = obj.statuses
        except Exception as err:
            self.message_user(request, err, messages.ERROR)
        else:
            self.message_user(
                request,
                f"The registry statuses are {statuses}. These statuses are from the provider of the .gov registry.",
            )
        return HttpResponseRedirect(".")

    def do_place_client_hold(self, request, obj):
        try:
            obj.place_client_hold()
            obj.save()
        except Exception as err:
            # if error is an error from the registry, display useful
            # and readable error
            if err.code:
                self.message_user(
                    request,
                    f"Error placing the hold with the registry: {err}",
                    messages.ERROR,
                )
            elif err.is_connection_error():
                self.message_user(
                    request,
                    "Error connecting to the registry",
                    messages.ERROR,
                )
            else:
                # all other type error messages, display the error
                self.message_user(request, err, messages.ERROR)
        else:
            self.message_user(
                request,
                "%s is in client hold. This domain is no longer accessible on the public internet." % obj.name,
            )
        return HttpResponseRedirect(".")

    def do_remove_client_hold(self, request, obj):
        try:
            obj.revert_client_hold()
            obj.save()
        except Exception as err:
            # if error is an error from the registry, display useful
            # and readable error
            if err.code:
                self.message_user(
                    request,
                    f"Error removing the hold in the registry: {err}",
                    messages.ERROR,
                )
            elif err.is_connection_error():
                self.message_user(
                    request,
                    "Error connecting to the registry",
                    messages.ERROR,
                )
            else:
                # all other type error messages, display the error
                self.message_user(request, err, messages.ERROR)
        else:
            self.message_user(
                request,
                "%s is ready. This domain is accessible on the public internet." % obj.name,
            )
        return HttpResponseRedirect(".")

    def do_edit_domain(self, request, obj):
        # We want to know, globally, when an edit action occurs
        request.session["analyst_action"] = "edit"
        # Restricts this action to this domain (pk) only
        request.session["analyst_action_location"] = obj.id
        return HttpResponseRedirect(reverse("domain", args=(obj.id,)))

    def change_view(self, request, object_id):
        # If the analyst was recently editing a domain page,
        # delete any associated session values
        if "analyst_action" in request.session:
            del request.session["analyst_action"]
            del request.session["analyst_action_location"]
        return super().change_view(request, object_id)

    def has_change_permission(self, request, obj=None):
        # Fixes a bug wherein users which are only is_staff
        # can access 'change' when GET,
        # but cannot access this page when it is a request of type POST.
        if request.user.has_perm("registrar.full_access_permission") or request.user.has_perm(
            "registrar.analyst_access_permission"
        ):
            return True
        return super().has_change_permission(request, obj)


class DraftDomainResource(resources.ModelResource):
    """defines how each field in the referenced model should be mapped to the corresponding fields in the
    import/export file"""

    class Meta:
        model = models.DraftDomain


class DraftDomainAdmin(ListHeaderAdmin, ImportExportModelAdmin):
    """Custom draft domain admin class."""

    resource_classes = [DraftDomainResource]

    search_fields = ["name"]
    search_help_text = "Search by draft domain name."

    # this ordering effects the ordering of results
    # in autocomplete_fields for user
    ordering = ["name"]
    list_display = ["name"]

    @admin.display(description=_("Requested domain"))
    def name(self, obj):
        return obj.name

    def get_model_perms(self, request):
        """
        Return empty perms dict thus hiding the model from admin index.
        """
        superuser_perm = request.user.has_perm("registrar.full_access_permission")
        analyst_perm = request.user.has_perm("registrar.analyst_access_permission")
        if analyst_perm and not superuser_perm:
            return {}
        return super().get_model_perms(request)

    def has_change_permission(self, request, obj=None):
        """
        Allow analysts to access the change form directly via URL.
        """
        superuser_perm = request.user.has_perm("registrar.full_access_permission")
        analyst_perm = request.user.has_perm("registrar.analyst_access_permission")
        if analyst_perm and not superuser_perm:
            return True
        return super().has_change_permission(request, obj)

    def response_change(self, request, obj):
        """
        Override to redirect users back to the previous page after saving.
        """
        superuser_perm = request.user.has_perm("registrar.full_access_permission")
        analyst_perm = request.user.has_perm("registrar.analyst_access_permission")
        return_path = request.GET.get("return_path")

        # First, call the super method to perform the standard operations and capture the response
        response = super().response_change(request, obj)

        # Don't redirect to the website page on save if the user is an analyst.
        # Rather, just redirect back to the originating page.
        if (analyst_perm and not superuser_perm) and return_path:
            # Redirect to the return path if it exists
            return HttpResponseRedirect(return_path)

        # If no redirection is needed, return the original response
        return response

    # Select draft domain to change -> Draft domains
    def changelist_view(self, request, extra_context=None):
        if extra_context is None:
            extra_context = {}
        extra_context["tabtitle"] = "Draft domains"
        # Get the filtered values
        return super().changelist_view(request, extra_context=extra_context)


class PublicContactResource(resources.ModelResource):
    """defines how each field in the referenced model should be mapped to the corresponding fields in the
    import/export file"""

    class Meta:
        model = models.PublicContact
        # may want to consider these bulk options in future, so left in as comments
        # use_bulk = True
        # batch_size = 1000
        # force_init_instance = True

    def __init__(self):
        """Sets global variables for code tidyness"""
        super().__init__()
        self.skip_epp_save = False

    def import_data(
        self,
        dataset,
        dry_run=False,
        raise_errors=False,
        use_transactions=None,
        collect_failed_rows=False,
        rollback_on_validation_errors=False,
        **kwargs,
    ):
        """Override import_data to set self.skip_epp_save if in kwargs"""
        self.skip_epp_save = kwargs.get("skip_epp_save", False)
        return super().import_data(
            dataset,
            dry_run,
            raise_errors,
            use_transactions,
            collect_failed_rows,
            rollback_on_validation_errors,
            **kwargs,
        )

    def save_instance(self, instance, is_create, using_transactions=True, dry_run=False):
        """Override save_instance setting skip_epp_save to True"""
        self.before_save_instance(instance, using_transactions, dry_run)
        if self._meta.use_bulk:
            if is_create:
                self.create_instances.append(instance)
            else:
                self.update_instances.append(instance)
        elif not using_transactions and dry_run:
            # we don't have transactions and we want to do a dry_run
            pass
        else:
            instance.save(skip_epp_save=self.skip_epp_save)
        self.after_save_instance(instance, using_transactions, dry_run)


class PublicContactAdmin(ListHeaderAdmin, ImportExportModelAdmin):
    """Custom PublicContact admin class."""

    resource_classes = [PublicContactResource]

    change_form_template = "django/admin/email_clipboard_change_form.html"
    autocomplete_fields = ["domain"]

    def changeform_view(self, request, object_id=None, form_url="", extra_context=None):
        if extra_context is None:
            extra_context = {}

        if object_id:
            obj = self.get_object(request, object_id)
            if obj:
                name = obj.name
                email = obj.email
                registry_id = obj.registry_id
                extra_context["subtitle"] = f"{name} <{email}> id: {registry_id}"

        return super().changeform_view(request, object_id, form_url, extra_context=extra_context)


class VerifiedByStaffAdmin(ListHeaderAdmin):
    list_display = ("email", "requestor", "truncated_notes", "created_at")
    search_fields = ["email"]
    search_help_text = "Search by email."
    readonly_fields = [
        "requestor",
    ]

    change_form_template = "django/admin/email_clipboard_change_form.html"

    def truncated_notes(self, obj):
        # Truncate the 'notes' field to 50 characters
        return str(obj.notes)[:50]

    truncated_notes.short_description = "Notes (Truncated)"  # type: ignore

    def save_model(self, request, obj, form, change):
        # Set the user field to the current admin user
        obj.requestor = request.user if request.user.is_authenticated else None
        super().save_model(request, obj, form, change)


<<<<<<< HEAD
class FederalAgencyResource(resources.ModelResource):
    """defines how each field in the referenced model should be mapped to the corresponding fields in the
    import/export file"""

    class Meta:
        model = models.FederalAgency


class FederalAgencyAdmin(ListHeaderAdmin, ImportExportModelAdmin):
=======
class PortfolioAdmin(ListHeaderAdmin):
    # NOTE: these are just placeholders.  Not part of ACs (haven't been defined yet).  Update in future tickets.
    list_display = ("organization_name", "federal_agency", "creator")
    search_fields = ["organization_name"]
    search_help_text = "Search by organization name."
    # readonly_fields = [
    #     "requestor",
    # ]

    def save_model(self, request, obj, form, change):

        if obj.creator is not None:
            # ---- update creator ----
            # Set the creator field to the current admin user
            obj.creator = request.user if request.user.is_authenticated else None

        # ---- update organization name ----
        # org name will be the same as federal agency, if it is federal,
        # otherwise it will be the actual org name. If nothing is entered for
        # org name and it is a federal organization, have this field fill with
        # the federal agency text name.
        is_federal = obj.organization_type == DomainRequest.OrganizationChoices.FEDERAL
        if is_federal and obj.organization_name is None:
            obj.organization_name = obj.federal_agency.agency

        super().save_model(request, obj, form, change)


class FederalAgencyAdmin(ListHeaderAdmin):
>>>>>>> a8229cd7
    list_display = ["agency"]
    search_fields = ["agency"]
    search_help_text = "Search by agency name."
    ordering = ["agency"]
    resource_classes = [FederalAgencyResource]


class UserGroupAdmin(AuditedAdmin):
    """Overwrite the generated UserGroup admin class"""

    list_display = ["user_group"]

    fieldsets = ((None, {"fields": ("name", "permissions")}),)

    def formfield_for_dbfield(self, dbfield, **kwargs):
        field = super().formfield_for_dbfield(dbfield, **kwargs)
        if dbfield.name == "name":
            field.label = "Group name"
        if dbfield.name == "permissions":
            field.label = "User permissions"
        return field

    # We name the custom prop 'Group' because linter
    # is not allowing a short_description attr on it
    # This gets around the linter limitation, for now.
    @admin.display(description=_("Group"))
    def user_group(self, obj):
        return obj.name

    # Select user groups to change -> User groups
    def changelist_view(self, request, extra_context=None):
        if extra_context is None:
            extra_context = {}
        extra_context["tabtitle"] = "User groups"
        # Get the filtered values
        return super().changelist_view(request, extra_context=extra_context)


class WaffleFlagAdmin(FlagAdmin):
    """Custom admin implementation of django-waffle's Flag class"""

    class Meta:
        """Contains meta information about this class"""

        model = models.WaffleFlag
        fields = "__all__"


admin.site.unregister(LogEntry)  # Unregister the default registration

admin.site.register(LogEntry, CustomLogEntryAdmin)
admin.site.register(models.User, MyUserAdmin)
# Unregister the built-in Group model
admin.site.unregister(Group)
# Register UserGroup
admin.site.register(models.UserGroup, UserGroupAdmin)
admin.site.register(models.UserDomainRole, UserDomainRoleAdmin)
admin.site.register(models.Contact, ContactAdmin)
admin.site.register(models.DomainInvitation, DomainInvitationAdmin)
admin.site.register(models.DomainInformation, DomainInformationAdmin)
admin.site.register(models.Domain, DomainAdmin)
admin.site.register(models.DraftDomain, DraftDomainAdmin)
admin.site.register(models.FederalAgency, FederalAgencyAdmin)
admin.site.register(models.Host, MyHostAdmin)
admin.site.register(models.HostIP, HostIpAdmin)
admin.site.register(models.Website, WebsiteAdmin)
admin.site.register(models.PublicContact, PublicContactAdmin)
admin.site.register(models.DomainRequest, DomainRequestAdmin)
admin.site.register(models.TransitionDomain, TransitionDomainAdmin)
admin.site.register(models.VerifiedByStaff, VerifiedByStaffAdmin)
admin.site.register(models.Portfolio, PortfolioAdmin)

# Register our custom waffle implementations
admin.site.register(models.WaffleFlag, WaffleFlagAdmin)

# Unregister Switch and Sample from the waffle library
admin.site.unregister(Switch)
admin.site.unregister(Sample)<|MERGE_RESOLUTION|>--- conflicted
+++ resolved
@@ -2571,17 +2571,6 @@
         super().save_model(request, obj, form, change)
 
 
-<<<<<<< HEAD
-class FederalAgencyResource(resources.ModelResource):
-    """defines how each field in the referenced model should be mapped to the corresponding fields in the
-    import/export file"""
-
-    class Meta:
-        model = models.FederalAgency
-
-
-class FederalAgencyAdmin(ListHeaderAdmin, ImportExportModelAdmin):
-=======
 class PortfolioAdmin(ListHeaderAdmin):
     # NOTE: these are just placeholders.  Not part of ACs (haven't been defined yet).  Update in future tickets.
     list_display = ("organization_name", "federal_agency", "creator")
@@ -2610,8 +2599,15 @@
         super().save_model(request, obj, form, change)
 
 
-class FederalAgencyAdmin(ListHeaderAdmin):
->>>>>>> a8229cd7
+class FederalAgencyResource(resources.ModelResource):
+    """defines how each field in the referenced model should be mapped to the corresponding fields in the
+    import/export file"""
+
+    class Meta:
+        model = models.FederalAgency
+
+
+class FederalAgencyAdmin(ListHeaderAdmin, ImportExportModelAdmin):
     list_display = ["agency"]
     search_fields = ["agency"]
     search_help_text = "Search by agency name."
