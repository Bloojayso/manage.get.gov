--- conflicted
+++ resolved
@@ -93,20 +93,14 @@
             # first option in status transitions is current state
             available_transitions = [(current_state, domain_request.get_status_display())]
 
-<<<<<<< HEAD
-            if application.investigator is not None:
+            if domain_request.investigator is not None:
                 transitions = get_available_FIELD_transitions(
-                    application, models.DomainApplication._meta.get_field("status")
+                    domain_request, models.DomainRequest._meta.get_field("status")
                 )
             else:
                 transitions = self.get_custom_field_transitions(
-                    application, models.DomainApplication._meta.get_field("status")
+                    domain_request, models.DomainRequest._meta.get_field("status")
                 )
-=======
-            transitions = get_available_FIELD_transitions(
-                domain_request, models.DomainRequest._meta.get_field("status")
-            )
->>>>>>> 39d93779
 
             for transition in transitions:
                 available_transitions.append((transition.target, transition.target.label))
@@ -1133,7 +1127,6 @@
 
     # Trigger action when a fieldset is changed
     def save_model(self, request, obj, form, change):
-<<<<<<< HEAD
         """Custom save_model definition that handles edge cases"""
 
         # == Check that the obj is in a valid state == #
@@ -1145,81 +1138,13 @@
             messages.set_level(request, messages.ERROR)
             messages.error(
                 request,
-                "Could not save DomainApplication. Something went wrong.",
+                "Could not save DomainRequest. Something went wrong.",
             )
             return None
 
         # If the user is restricted or we're saving an invalid model,
         # forbid this action.
         if not obj or obj.creator.status == models.User.RESTRICTED:
-=======
-        if obj and obj.creator.status != models.User.RESTRICTED:
-            if change:  # Check if the domain request is being edited
-                # Get the original domain request from the database
-                original_obj = models.DomainRequest.objects.get(pk=obj.pk)
-
-                if (
-                    obj
-                    and original_obj.status == models.DomainRequest.DomainRequestStatus.APPROVED
-                    and obj.status != models.DomainRequest.DomainRequestStatus.APPROVED
-                    and not obj.domain_is_not_active()
-                ):
-                    # If an admin tried to set an approved domain request to
-                    # another status and the related domain is already
-                    # active, shortcut the action and throw a friendly
-                    # error message. This action would still not go through
-                    # shortcut or not as the rules are duplicated on the model,
-                    # but the error would be an ugly Django error screen.
-
-                    # Clear the success message
-                    messages.set_level(request, messages.ERROR)
-
-                    messages.error(
-                        request,
-                        "This action is not permitted. The domain is already active.",
-                    )
-
-                elif (
-                    obj and obj.status == models.DomainRequest.DomainRequestStatus.REJECTED and not obj.rejection_reason
-                ):
-                    # This condition should never be triggered.
-                    # The opposite of this condition is acceptable (rejected -> other status and rejection_reason)
-                    # because we clean up the rejection reason in the transition in the model.
-
-                    # Clear the success message
-                    messages.set_level(request, messages.ERROR)
-
-                    messages.error(
-                        request,
-                        "A rejection reason is required.",
-                    )
-
-                else:
-                    if obj.status != original_obj.status:
-                        status_method_mapping = {
-                            models.DomainRequest.DomainRequestStatus.STARTED: None,
-                            models.DomainRequest.DomainRequestStatus.SUBMITTED: obj.submit,
-                            models.DomainRequest.DomainRequestStatus.IN_REVIEW: obj.in_review,
-                            models.DomainRequest.DomainRequestStatus.ACTION_NEEDED: obj.action_needed,
-                            models.DomainRequest.DomainRequestStatus.APPROVED: obj.approve,
-                            models.DomainRequest.DomainRequestStatus.WITHDRAWN: obj.withdraw,
-                            models.DomainRequest.DomainRequestStatus.REJECTED: obj.reject,
-                            models.DomainRequest.DomainRequestStatus.INELIGIBLE: (obj.reject_with_prejudice),
-                        }
-                        selected_method = status_method_mapping.get(obj.status)
-                        if selected_method is None:
-                            logger.warning("Unknown status selected in django admin")
-                        else:
-                            # This is an fsm in model which will throw an error if the
-                            # transition condition is violated, so we roll back the
-                            # status to what it was before the admin user changed it and
-                            # let the fsm method set it.
-                            obj.status = original_obj.status
-                            selected_method()
-
-                    super().save_model(request, obj, form, change)
-        else:
->>>>>>> 39d93779
             # Clear the success message
             messages.set_level(request, messages.ERROR)
 
@@ -1239,7 +1164,7 @@
         # == Handle non-status changes == #
 
         # Get the original application from the database.
-        original_obj = models.DomainApplication.objects.get(pk=obj.pk)
+        original_obj = models.DomainRequest.objects.get(pk=obj.pk)
         if obj.status == original_obj.status:
             # If the status hasn't changed, let the base function take care of it
             return super().save_model(request, obj, form, change)
@@ -1262,7 +1187,7 @@
         In the event that we should not status change, an error message
         will be displayed.
 
-        Returns a tuple: (obj: DomainApplication, should_proceed: bool)
+        Returns a tuple: (obj: DomainRequest, should_proceed: bool)
         """
 
         should_proceed = True
@@ -1278,7 +1203,7 @@
             should_proceed = False
             return should_proceed
 
-        application_is_not_approved = obj.status != models.DomainApplication.ApplicationStatus.APPROVED
+        application_is_not_approved = obj.status != models.DomainRequest.DomainRequestStatus.APPROVED
         if application_is_not_approved and not obj.domain_is_not_active():
             # If an admin tried to set an approved application to
             # another status and the related domain is already
@@ -1287,7 +1212,7 @@
             # shortcut or not as the rules are duplicated on the model,
             # but the error would be an ugly Django error screen.
             error_message = "This action is not permitted. The domain is already active."
-        elif obj.status == models.DomainApplication.ApplicationStatus.REJECTED and not obj.rejection_reason:
+        elif obj.status == models.DomainRequest.DomainRequestStatus.REJECTED and not obj.rejection_reason:
             # This condition should never be triggered.
             # The opposite of this condition is acceptable (rejected -> other status and rejection_reason)
             # because we clean up the rejection reason in the transition in the model.
@@ -1322,22 +1247,22 @@
 
         return (obj, should_proceed)
 
-    def get_status_method_mapping(self, application):
+    def get_status_method_mapping(self, domain_request):
         """Returns what method should be ran given an application object"""
         # Define a per-object mapping
         status_method_mapping = {
-            models.DomainApplication.ApplicationStatus.STARTED: None,
-            models.DomainApplication.ApplicationStatus.SUBMITTED: application.submit,
-            models.DomainApplication.ApplicationStatus.IN_REVIEW: application.in_review,
-            models.DomainApplication.ApplicationStatus.ACTION_NEEDED: application.action_needed,
-            models.DomainApplication.ApplicationStatus.APPROVED: application.approve,
-            models.DomainApplication.ApplicationStatus.WITHDRAWN: application.withdraw,
-            models.DomainApplication.ApplicationStatus.REJECTED: application.reject,
-            models.DomainApplication.ApplicationStatus.INELIGIBLE: (application.reject_with_prejudice),
+            models.DomainRequest.DomainRequestStatus.STARTED: None,
+            models.DomainRequest.DomainRequestStatus.SUBMITTED: domain_request.submit,
+            models.DomainRequest.DomainRequestStatus.IN_REVIEW: domain_request.in_review,
+            models.DomainRequest.DomainRequestStatus.ACTION_NEEDED: domain_request.action_needed,
+            models.DomainRequest.DomainRequestStatus.APPROVED: domain_request.approve,
+            models.DomainRequest.DomainRequestStatus.WITHDRAWN: domain_request.withdraw,
+            models.DomainRequest.DomainRequestStatus.REJECTED: domain_request.reject,
+            models.DomainRequest.DomainRequestStatus.INELIGIBLE: (domain_request.reject_with_prejudice),
         }
 
         # Grab the method
-        return status_method_mapping.get(application.status, None)
+        return status_method_mapping.get(domain_request.status, None)
 
     def get_readonly_fields(self, request, obj=None):
         """Set the read-only state on form elements.
