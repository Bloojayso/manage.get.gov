import logging
from django import forms
from django_fsm import get_available_FIELD_transitions
from django.contrib import admin, messages
from django.contrib.auth.admin import UserAdmin as BaseUserAdmin
from django.contrib.contenttypes.models import ContentType
from django.http.response import HttpResponseRedirect
from django.urls import reverse
from registrar.models.utility.admin_sort_fields import AdminSortFields
from . import models
from auditlog.models import LogEntry  # type: ignore
from auditlog.admin import LogEntryAdmin  # type: ignore

logger = logging.getLogger(__name__)


class CustomLogEntryAdmin(LogEntryAdmin):
    """Overwrite the generated LogEntry admin class"""

    list_display = [
        "created",
        "resource",
        "action",
        "msg_short",
        "user_url",
    ]

    # We name the custom prop 'resource' because linter
    # is not allowing a short_description attr on it
    # This gets around the linter limitation, for now.
    def resource(self, obj):
        # Return the field value without a link
        return f"{obj.content_type} - {obj.object_repr}"

    search_help_text = "Search by resource, changes, or user."

    change_form_template = "admin/change_form_no_submit.html"
    add_form_template = "admin/change_form_no_submit.html"


class AuditedAdmin(admin.ModelAdmin, AdminSortFields):
    """Custom admin to make auditing easier."""

    def history_view(self, request, object_id, extra_context=None):
        """On clicking 'History', take admin to the auditlog view for an object."""
        return HttpResponseRedirect(
            "{url}?resource_type={content_type}&object_id={object_id}".format(
                url=reverse("admin:auditlog_logentry_changelist", args=()),
                content_type=ContentType.objects.get_for_model(self.model).pk,
                object_id=object_id,
            )
        )

    def formfield_for_foreignkey(self, db_field, request, **kwargs):
        """Used to sort dropdown fields alphabetically but can be expanded upon"""
        form_field = super().formfield_for_foreignkey(db_field, request, **kwargs)
        return self.form_field_order_helper(form_field, db_field)


class ListHeaderAdmin(AuditedAdmin):
    """Custom admin to add a descriptive subheader to list views."""

    def changelist_view(self, request, extra_context=None):
        if extra_context is None:
            extra_context = {}
        # Get the filtered values
        filters = self.get_filters(request)
        # Pass the filtered values to the template context
        extra_context["filters"] = filters
        extra_context["search_query"] = request.GET.get(
            "q", ""
        )  # Assuming the search query parameter is 'q'
        return super().changelist_view(request, extra_context=extra_context)

    def get_filters(self, request):
        """Retrieve the current set of parameters being used to filter the table
        Returns:
            dictionary objects in the format {parameter_name: string,
            parameter_value: string}
        TODO: convert investigator id to investigator username
        """

        filters = []
        # Retrieve the filter parameters
        for param in request.GET.keys():
            # Exclude the default search parameter 'q'
            if param != "q" and param != "o":
                parameter_name = (
                    param.replace("__exact", "")
                    .replace("_type", "")
                    .replace("__id", " id")
                )

                if parameter_name == "investigator id":
                    # Retrieves the corresponding contact from Users
                    id_value = request.GET.get(param)
                    try:
                        contact = models.User.objects.get(id=id_value)
                        investigator_name = contact.first_name + " " + contact.last_name

                        filters.append(
                            {
                                "parameter_name": "investigator",
                                "parameter_value": investigator_name,
                            }
                        )
                    except models.User.DoesNotExist:
                        pass
                else:
                    # For other parameter names, append a dictionary with the original
                    # parameter_name and the corresponding parameter_value
                    filters.append(
                        {
                            "parameter_name": parameter_name,
                            "parameter_value": request.GET.get(param),
                        }
                    )
        return filters


class UserContactInline(admin.StackedInline):
    """Edit a user's profile on the user page."""

    model = models.Contact


class MyUserAdmin(BaseUserAdmin):
    """Custom user admin class to use our inlines."""

    inlines = [UserContactInline]

    list_display = (
        "username",
        "email",
        "first_name",
        "last_name",
        "is_staff",
        "is_superuser",
        "status",
    )

    fieldsets = (
        (
            None,
            {"fields": ("username", "password", "status")},
        ),
        ("Personal Info", {"fields": ("first_name", "last_name", "email")}),
        (
            "Permissions",
            {
                "fields": (
                    "is_active",
                    "is_staff",
                    "is_superuser",
                    "groups",
                    "user_permissions",
                )
            },
        ),
        ("Important dates", {"fields": ("last_login", "date_joined")}),
    )

    analyst_fieldsets = (
        (
            None,
            {"fields": ("password", "status")},
        ),
        ("Personal Info", {"fields": ("first_name", "last_name", "email")}),
        (
            "Permissions",
            {
                "fields": (
                    "is_active",
                    "is_staff",
                    "is_superuser",
                )
            },
        ),
        ("Important dates", {"fields": ("last_login", "date_joined")}),
    )

    analyst_readonly_fields = [
        "password",
        "Personal Info",
        "first_name",
        "last_name",
        "email",
        "Permissions",
        "is_active",
        "is_staff",
        "is_superuser",
        "Important dates",
        "last_login",
        "date_joined",
    ]

    def get_list_display(self, request):
        if not request.user.is_superuser:
            # Customize the list display for staff users
            return (
                "email",
                "first_name",
                "last_name",
                "is_staff",
                "is_superuser",
                "status",
            )

        # Use the default list display for non-staff users
        return super().get_list_display(request)

    def get_fieldsets(self, request, obj=None):
        if not request.user.is_superuser:
            # If the user doesn't have permission to change the model,
            # show a read-only fieldset
            return self.analyst_fieldsets

        # If the user has permission to change the model, show all fields
        return super().get_fieldsets(request, obj)

    def get_readonly_fields(self, request, obj=None):
        if request.user.is_superuser:
            return ()  # No read-only fields for superusers
        elif request.user.is_staff:
            return self.analyst_readonly_fields  # Read-only fields for staff
        return ()  # No read-only fields for other users


class HostIPInline(admin.StackedInline):
    """Edit an ip address on the host page."""

    model = models.HostIP


class MyHostAdmin(AuditedAdmin):
    """Custom host admin class to use our inlines."""

    inlines = [HostIPInline]


<<<<<<< HEAD
=======
class DomainAdmin(ListHeaderAdmin):
    """Custom domain admin class to add extra buttons."""

    # Columns
    list_display = [
        "name",
        "organization_type",
        "state",
    ]

    def organization_type(self, obj):
        return obj.domain_info.organization_type

    organization_type.admin_order_field = (  # type: ignore
        "domain_info__organization_type"
    )

    # Filters
    list_filter = ["domain_info__organization_type"]

    search_fields = ["name"]
    search_help_text = "Search by domain name."
    change_form_template = "django/admin/domain_change_form.html"
    readonly_fields = ["state"]

    def response_change(self, request, obj):
        # Create dictionary of action functions
        ACTION_FUNCTIONS = {
            "_place_client_hold": self.do_place_client_hold,
            "_remove_client_hold": self.do_remove_client_hold,
            "_edit_domain": self.do_edit_domain,
            "_delete_domain": self.do_delete_domain,
            "_get_status": self.do_get_status,
        }

        # Check which action button was pressed and call the corresponding function
        for action, function in ACTION_FUNCTIONS.items():
            if action in request.POST:
                return function(request, obj)

        # If no matching action button is found, return the super method
        return super().response_change(request, obj)

    def do_delete_domain(self, request, obj):
        try:
            obj.deleted()
            obj.save()
        except Exception as err:
            self.message_user(request, err, messages.ERROR)
        else:
            self.message_user(
                request,
                ("Domain %s Should now be deleted " ". Thanks!") % obj.name,
            )
        return HttpResponseRedirect(".")

    def do_get_status(self, request, obj):
        try:
            statuses = obj.statuses
        except Exception as err:
            self.message_user(request, err, messages.ERROR)
        else:
            self.message_user(
                request,
                ("Domain statuses are %s" ". Thanks!") % statuses,
            )
        return HttpResponseRedirect(".")

    def do_place_client_hold(self, request, obj):
        try:
            obj.place_client_hold()
            obj.save()
        except Exception as err:
            self.message_user(request, err, messages.ERROR)
        else:
            self.message_user(
                request,
                (
                    "%s is in client hold. This domain is no longer accessible on"
                    " the public internet."
                )
                % obj.name,
            )
        return HttpResponseRedirect(".")

    def do_remove_client_hold(self, request, obj):
        try:
            obj.revert_client_hold()
            obj.save()
        except Exception as err:
            self.message_user(request, err, messages.ERROR)
        else:
            self.message_user(
                request,
                ("%s is ready. This domain is accessible on the public internet.")
                % obj.name,
            )
        return HttpResponseRedirect(".")

    def do_edit_domain(self, request, obj):
        # We want to know, globally, when an edit action occurs
        request.session["analyst_action"] = "edit"
        # Restricts this action to this domain (pk) only
        request.session["analyst_action_location"] = obj.id
        return HttpResponseRedirect(reverse("domain", args=(obj.id,)))

    def change_view(self, request, object_id):
        # If the analyst was recently editing a domain page,
        # delete any associated session values
        if "analyst_action" in request.session:
            del request.session["analyst_action"]
            del request.session["analyst_action_location"]
        return super().change_view(request, object_id)

    def has_change_permission(self, request, obj=None):
        # Fixes a bug wherein users which are only is_staff
        # can access 'change' when GET,
        # but cannot access this page when it is a request of type POST.
        if request.user.is_staff:
            return True
        return super().has_change_permission(request, obj)


>>>>>>> 4db5b94b
class ContactAdmin(ListHeaderAdmin):
    """Custom contact admin class to add search."""

    search_fields = ["email", "first_name", "last_name"]
    search_help_text = "Search by firstname, lastname or email."
    list_display = [
        "contact",
        "email",
    ]

    # We name the custom prop 'contact' because linter
    # is not allowing a short_description attr on it
    # This gets around the linter limitation, for now.
    def contact(self, obj: models.Contact):
        """Duplicate the contact _str_"""
        if obj.first_name or obj.last_name:
            return obj.get_formatted_name()
        elif obj.email:
            return obj.email
        elif obj.pk:
            return str(obj.pk)
        else:
            return ""

    contact.admin_order_field = "first_name"  # type: ignore


class WebsiteAdmin(ListHeaderAdmin):
    """Custom website admin class."""

    # Search
    search_fields = [
        "website",
    ]
    search_help_text = "Search by website."


class UserDomainRoleAdmin(ListHeaderAdmin):
    """Custom domain role admin class."""

    # Columns
    list_display = [
        "user",
        "domain",
        "role",
    ]

    # Search
    search_fields = [
        "user__first_name",
        "user__last_name",
        "domain__name",
        "role",
    ]
    search_help_text = "Search by user, domain, or role."


class DomainInvitationAdmin(ListHeaderAdmin):
    """Custom domain invitation admin class."""

    # Columns
    list_display = [
        "email",
        "domain",
        "status",
    ]

    # Search
    search_fields = [
        "email",
        "domain__name",
    ]
    search_help_text = "Search by email or domain."


class DomainInformationAdmin(ListHeaderAdmin):
    """Customize domain information admin class."""

    # Columns
    list_display = [
        "domain",
        "organization_type",
        "created_at",
        "submitter",
    ]

    # Filters
    list_filter = ["organization_type"]

    # Search
    search_fields = [
        "domain__name",
    ]
    search_help_text = "Search by domain."

    # TODO: on merging with 446, replace type_of_work with
    # about_your_organization and remove more_organization_information
    fieldsets = [
        (None, {"fields": ["creator", "domain_application"]}),
        (
            "Type of organization",
            {
                "fields": [
                    "organization_type",
                    "federally_recognized_tribe",
                    "state_recognized_tribe",
                    "tribe_name",
                    "federal_agency",
                    "federal_type",
                    "is_election_board",
                    "type_of_work",
                    "more_organization_information",
                ]
            },
        ),
        (
            "Organization name and mailing address",
            {
                "fields": [
                    "organization_name",
                    "address_line1",
                    "address_line2",
                    "city",
                    "state_territory",
                    "zipcode",
                    "urbanization",
                ]
            },
        ),
        ("Authorizing official", {"fields": ["authorizing_official"]}),
        (".gov domain", {"fields": ["domain"]}),
        ("Your contact information", {"fields": ["submitter"]}),
        ("Other employees from your organization?", {"fields": ["other_contacts"]}),
        (
            "No other employees from your organization?",
            {"fields": ["no_other_contacts_rationale"]},
        ),
        ("Anything else we should know?", {"fields": ["anything_else"]}),
        (
            "Requirements for operating .gov domains",
            {"fields": ["is_policy_acknowledged"]},
        ),
    ]

    # Read only that we'll leverage for CISA Analysts
    analyst_readonly_fields = [
        "creator",
        "type_of_work",
        "more_organization_information",
        "address_line1",
        "address_line2",
        "zipcode",
        "domain",
        "submitter",
        "no_other_contacts_rationale",
        "anything_else",
        "is_policy_acknowledged",
    ]

    def get_readonly_fields(self, request, obj=None):
        """Set the read-only state on form elements.
        We have 1 conditions that determine which fields are read-only:
        admin user permissions.
        """

        readonly_fields = list(self.readonly_fields)

        if request.user.is_superuser:
            return readonly_fields
        else:
            readonly_fields.extend([field for field in self.analyst_readonly_fields])
            return readonly_fields


class DomainApplicationAdminForm(forms.ModelForm):
    """Custom form to limit transitions to available transitions"""

    class Meta:
        model = models.DomainApplication
        fields = "__all__"

    def __init__(self, *args, **kwargs):
        super().__init__(*args, **kwargs)

        application = kwargs.get("instance")
        if application and application.pk:
            current_state = application.status

            # first option in status transitions is current state
            available_transitions = [(current_state, current_state)]

            transitions = get_available_FIELD_transitions(
                application, models.DomainApplication._meta.get_field("status")
            )

            for transition in transitions:
                available_transitions.append((transition.target, transition.target))

            # only set the available transitions if the user is not restricted
            # from editing the domain application; otherwise, the form will be
            # readonly and the status field will not have a widget
            if not application.creator.is_restricted():
                self.fields["status"].widget.choices = available_transitions


class DomainApplicationAdmin(ListHeaderAdmin):

    """Custom domain applications admin class."""

    # Columns
    list_display = [
        "requested_domain",
        "status",
        "organization_type",
        "created_at",
        "submitter",
        "investigator",
    ]

    # Filters
    list_filter = ("status", "organization_type", "investigator")

    # Search
    search_fields = [
        "requested_domain__name",
        "submitter__email",
        "submitter__first_name",
        "submitter__last_name",
    ]
    search_help_text = "Search by domain or submitter."

    # Detail view
    form = DomainApplicationAdminForm
    fieldsets = [
        (None, {"fields": ["status", "investigator", "creator", "approved_domain"]}),
        (
            "Type of organization",
            {
                "fields": [
                    "organization_type",
                    "federally_recognized_tribe",
                    "state_recognized_tribe",
                    "tribe_name",
                    "federal_agency",
                    "federal_type",
                    "is_election_board",
                    "about_your_organization",
                ]
            },
        ),
        (
            "Organization name and mailing address",
            {
                "fields": [
                    "organization_name",
                    "address_line1",
                    "address_line2",
                    "city",
                    "state_territory",
                    "zipcode",
                    "urbanization",
                ]
            },
        ),
        ("Authorizing official", {"fields": ["authorizing_official"]}),
        ("Current websites", {"fields": ["current_websites"]}),
        (".gov domain", {"fields": ["requested_domain", "alternative_domains"]}),
        ("Purpose of your domain", {"fields": ["purpose"]}),
        ("Your contact information", {"fields": ["submitter"]}),
        ("Other employees from your organization?", {"fields": ["other_contacts"]}),
        (
            "No other employees from your organization?",
            {"fields": ["no_other_contacts_rationale"]},
        ),
        ("Anything else we should know?", {"fields": ["anything_else"]}),
        (
            "Requirements for operating .gov domains",
            {"fields": ["is_policy_acknowledged"]},
        ),
    ]

    # Read only that we'll leverage for CISA Analysts
    analyst_readonly_fields = [
        "creator",
        "about_your_organization",
        "address_line1",
        "address_line2",
        "zipcode",
        "requested_domain",
        "alternative_domains",
        "purpose",
        "submitter",
        "no_other_contacts_rationale",
        "anything_else",
        "is_policy_acknowledged",
    ]

    # Trigger action when a fieldset is changed
    def save_model(self, request, obj, form, change):
        if obj and obj.creator.status != models.User.RESTRICTED:
            if change:  # Check if the application is being edited
                # Get the original application from the database
                original_obj = models.DomainApplication.objects.get(pk=obj.pk)

                if (
                    obj
                    and original_obj.status == models.DomainApplication.APPROVED
                    and (
                        obj.status == models.DomainApplication.REJECTED
                        or obj.status == models.DomainApplication.INELIGIBLE
                    )
                    and not obj.domain_is_not_active()
                ):
                    # If an admin tried to set an approved application to
                    # rejected or ineligible and the related domain is already
                    # active, shortcut the action and throw a friendly
                    # error message. This action would still not go through
                    # shortcut or not as the rules are duplicated on the model,
                    # but the error would be an ugly Django error screen.

                    # Clear the success message
                    messages.set_level(request, messages.ERROR)

                    messages.error(
                        request,
                        "This action is not permitted. The domain "
                        + "is already active.",
                    )

                else:
                    if obj.status != original_obj.status:
                        status_method_mapping = {
                            models.DomainApplication.STARTED: None,
                            models.DomainApplication.SUBMITTED: obj.submit,
                            models.DomainApplication.IN_REVIEW: obj.in_review,
                            models.DomainApplication.ACTION_NEEDED: obj.action_needed,
                            models.DomainApplication.APPROVED: obj.approve,
                            models.DomainApplication.WITHDRAWN: obj.withdraw,
                            models.DomainApplication.REJECTED: obj.reject,
                            models.DomainApplication.INELIGIBLE: (
                                obj.reject_with_prejudice
                            ),
                        }
                        selected_method = status_method_mapping.get(obj.status)
                        if selected_method is None:
                            logger.warning("Unknown status selected in django admin")
                        else:
                            # This is an fsm in model which will throw an error if the
                            # transition condition is violated, so we roll back the
                            # status to what it was before the admin user changed it and
                            # let the fsm method set it.
                            obj.status = original_obj.status
                            selected_method()

                    super().save_model(request, obj, form, change)
        else:
            # Clear the success message
            messages.set_level(request, messages.ERROR)

            messages.error(
                request,
                "This action is not permitted for applications "
                + "with a restricted creator.",
            )

    def get_readonly_fields(self, request, obj=None):
        """Set the read-only state on form elements.
        We have 2 conditions that determine which fields are read-only:
        admin user permissions and the application creator's status, so
        we'll use the baseline readonly_fields and extend it as needed.
        """

        readonly_fields = list(self.readonly_fields)

        # Check if the creator is restricted
        if obj and obj.creator.status == models.User.RESTRICTED:
            # For fields like CharField, IntegerField, etc., the widget used is
            # straightforward and the readonly_fields list can control their behavior
            readonly_fields.extend([field.name for field in self.model._meta.fields])
            # Add the multi-select fields to readonly_fields:
            # Complex fields like ManyToManyField require special handling
            readonly_fields.extend(
                ["current_websites", "other_contacts", "alternative_domains"]
            )

        if request.user.is_superuser:
            return readonly_fields
        else:
            readonly_fields.extend([field for field in self.analyst_readonly_fields])
            return readonly_fields

    def display_restricted_warning(self, request, obj):
        if obj and obj.creator.status == models.User.RESTRICTED:
            messages.warning(
                request,
                "Cannot edit an application with a restricted creator.",
            )

    def change_view(self, request, object_id, form_url="", extra_context=None):
        obj = self.get_object(request, object_id)
        self.display_restricted_warning(request, obj)
        return super().change_view(request, object_id, form_url, extra_context)


class DomainInformationInline(admin.StackedInline):
    """Edit a domain information on the domain page.
    We had issues inheriting from both StackedInline
    and the source DomainInformationAdmin since these
    classes conflict, so we'll just pull what we need
    from DomainInformationAdmin"""

    model = models.DomainInformation

    fieldsets = DomainInformationAdmin.fieldsets
    analyst_readonly_fields = DomainInformationAdmin.analyst_readonly_fields

    def get_readonly_fields(self, request, obj=None):
        return DomainInformationAdmin.get_readonly_fields(self, request, obj=None)


class DomainAdmin(ListHeaderAdmin):
    """Custom domain admin class to add extra buttons."""

    inlines = [DomainInformationInline]

    # Columns
    list_display = [
        "name",
        "organization_type",
        "state",
    ]

    def organization_type(self, obj):
        return obj.domain_info.organization_type

    organization_type.admin_order_field = (  # type: ignore
        "domain_info__organization_type"
    )

    # Filters
    list_filter = ["domain_info__organization_type", "state"]

    search_fields = ["name"]
    search_help_text = "Search by domain name."
    change_form_template = "django/admin/domain_change_form.html"
    readonly_fields = ["state"]

    def response_change(self, request, obj):
        # Create dictionary of action functions
        ACTION_FUNCTIONS = {
            "_place_client_hold": self.do_place_client_hold,
            "_remove_client_hold": self.do_remove_client_hold,
            "_edit_domain": self.do_edit_domain,
        }

        # Check which action button was pressed and call the corresponding function
        for action, function in ACTION_FUNCTIONS.items():
            if action in request.POST:
                return function(request, obj)

        # If no matching action button is found, return the super method
        return super().response_change(request, obj)

    def do_place_client_hold(self, request, obj):
        try:
            obj.place_client_hold()
            obj.save()
        except Exception as err:
            self.message_user(request, err, messages.ERROR)
        else:
            self.message_user(
                request,
                (
                    "%s is in client hold. This domain is no longer accessible on"
                    " the public internet."
                )
                % obj.name,
            )
        return HttpResponseRedirect(".")

    def do_remove_client_hold(self, request, obj):
        try:
            obj.remove_client_hold()
            obj.save()
        except Exception as err:
            self.message_user(request, err, messages.ERROR)
        else:
            self.message_user(
                request,
                ("%s is ready. This domain is accessible on the public internet.")
                % obj.name,
            )
        return HttpResponseRedirect(".")

    def do_edit_domain(self, request, obj):
        # We want to know, globally, when an edit action occurs
        request.session["analyst_action"] = "edit"
        # Restricts this action to this domain (pk) only
        request.session["analyst_action_location"] = obj.id
        return HttpResponseRedirect(reverse("domain", args=(obj.id,)))

    def change_view(self, request, object_id):
        # If the analyst was recently editing a domain page,
        # delete any associated session values
        if "analyst_action" in request.session:
            del request.session["analyst_action"]
            del request.session["analyst_action_location"]
        return super().change_view(request, object_id)

    def has_change_permission(self, request, obj=None):
        # Fixes a bug wherein users which are only is_staff
        # can access 'change' when GET,
        # but cannot access this page when it is a request of type POST.
        if request.user.is_staff:
            return True
        return super().has_change_permission(request, obj)


admin.site.unregister(LogEntry)  # Unregister the default registration
admin.site.register(LogEntry, CustomLogEntryAdmin)
admin.site.register(models.User, MyUserAdmin)
admin.site.register(models.UserDomainRole, UserDomainRoleAdmin)
admin.site.register(models.Contact, ContactAdmin)
admin.site.register(models.DomainInvitation, DomainInvitationAdmin)
admin.site.register(models.DomainInformation, DomainInformationAdmin)
admin.site.register(models.Domain, DomainAdmin)
admin.site.register(models.DraftDomain, ListHeaderAdmin)
admin.site.register(models.Host, MyHostAdmin)
admin.site.register(models.Nameserver, MyHostAdmin)
admin.site.register(models.Website, WebsiteAdmin)
admin.site.register(models.PublicContact, AuditedAdmin)
admin.site.register(models.DomainApplication, DomainApplicationAdmin)
admin.site.register(models.TransitionDomain, AuditedAdmin)<|MERGE_RESOLUTION|>--- conflicted
+++ resolved
@@ -238,132 +238,6 @@
     inlines = [HostIPInline]
 
 
-<<<<<<< HEAD
-=======
-class DomainAdmin(ListHeaderAdmin):
-    """Custom domain admin class to add extra buttons."""
-
-    # Columns
-    list_display = [
-        "name",
-        "organization_type",
-        "state",
-    ]
-
-    def organization_type(self, obj):
-        return obj.domain_info.organization_type
-
-    organization_type.admin_order_field = (  # type: ignore
-        "domain_info__organization_type"
-    )
-
-    # Filters
-    list_filter = ["domain_info__organization_type"]
-
-    search_fields = ["name"]
-    search_help_text = "Search by domain name."
-    change_form_template = "django/admin/domain_change_form.html"
-    readonly_fields = ["state"]
-
-    def response_change(self, request, obj):
-        # Create dictionary of action functions
-        ACTION_FUNCTIONS = {
-            "_place_client_hold": self.do_place_client_hold,
-            "_remove_client_hold": self.do_remove_client_hold,
-            "_edit_domain": self.do_edit_domain,
-            "_delete_domain": self.do_delete_domain,
-            "_get_status": self.do_get_status,
-        }
-
-        # Check which action button was pressed and call the corresponding function
-        for action, function in ACTION_FUNCTIONS.items():
-            if action in request.POST:
-                return function(request, obj)
-
-        # If no matching action button is found, return the super method
-        return super().response_change(request, obj)
-
-    def do_delete_domain(self, request, obj):
-        try:
-            obj.deleted()
-            obj.save()
-        except Exception as err:
-            self.message_user(request, err, messages.ERROR)
-        else:
-            self.message_user(
-                request,
-                ("Domain %s Should now be deleted " ". Thanks!") % obj.name,
-            )
-        return HttpResponseRedirect(".")
-
-    def do_get_status(self, request, obj):
-        try:
-            statuses = obj.statuses
-        except Exception as err:
-            self.message_user(request, err, messages.ERROR)
-        else:
-            self.message_user(
-                request,
-                ("Domain statuses are %s" ". Thanks!") % statuses,
-            )
-        return HttpResponseRedirect(".")
-
-    def do_place_client_hold(self, request, obj):
-        try:
-            obj.place_client_hold()
-            obj.save()
-        except Exception as err:
-            self.message_user(request, err, messages.ERROR)
-        else:
-            self.message_user(
-                request,
-                (
-                    "%s is in client hold. This domain is no longer accessible on"
-                    " the public internet."
-                )
-                % obj.name,
-            )
-        return HttpResponseRedirect(".")
-
-    def do_remove_client_hold(self, request, obj):
-        try:
-            obj.revert_client_hold()
-            obj.save()
-        except Exception as err:
-            self.message_user(request, err, messages.ERROR)
-        else:
-            self.message_user(
-                request,
-                ("%s is ready. This domain is accessible on the public internet.")
-                % obj.name,
-            )
-        return HttpResponseRedirect(".")
-
-    def do_edit_domain(self, request, obj):
-        # We want to know, globally, when an edit action occurs
-        request.session["analyst_action"] = "edit"
-        # Restricts this action to this domain (pk) only
-        request.session["analyst_action_location"] = obj.id
-        return HttpResponseRedirect(reverse("domain", args=(obj.id,)))
-
-    def change_view(self, request, object_id):
-        # If the analyst was recently editing a domain page,
-        # delete any associated session values
-        if "analyst_action" in request.session:
-            del request.session["analyst_action"]
-            del request.session["analyst_action_location"]
-        return super().change_view(request, object_id)
-
-    def has_change_permission(self, request, obj=None):
-        # Fixes a bug wherein users which are only is_staff
-        # can access 'change' when GET,
-        # but cannot access this page when it is a request of type POST.
-        if request.user.is_staff:
-            return True
-        return super().has_change_permission(request, obj)
-
-
->>>>>>> 4db5b94b
 class ContactAdmin(ListHeaderAdmin):
     """Custom contact admin class to add search."""
 
@@ -817,6 +691,8 @@
             "_place_client_hold": self.do_place_client_hold,
             "_remove_client_hold": self.do_remove_client_hold,
             "_edit_domain": self.do_edit_domain,
+            "_delete_domain": self.do_delete_domain,
+            "_get_status": self.do_get_status,
         }
 
         # Check which action button was pressed and call the corresponding function
@@ -826,6 +702,31 @@
 
         # If no matching action button is found, return the super method
         return super().response_change(request, obj)
+    
+    def do_delete_domain(self, request, obj):
+        try:
+            obj.deleted()
+            obj.save()
+        except Exception as err:
+            self.message_user(request, err, messages.ERROR)
+        else:
+            self.message_user(
+                request,
+                ("Domain %s Should now be deleted " ". Thanks!") % obj.name,
+            )
+        return HttpResponseRedirect(".")
+
+    def do_get_status(self, request, obj):
+        try:
+            statuses = obj.statuses
+        except Exception as err:
+            self.message_user(request, err, messages.ERROR)
+        else:
+            self.message_user(
+                request,
+                ("Domain statuses are %s" ". Thanks!") % statuses,
+            )
+        return HttpResponseRedirect(".")
 
     def do_place_client_hold(self, request, obj):
         try:
@@ -846,7 +747,7 @@
 
     def do_remove_client_hold(self, request, obj):
         try:
-            obj.remove_client_hold()
+            obj.revert_client_hold()
             obj.save()
         except Exception as err:
             self.message_user(request, err, messages.ERROR)
