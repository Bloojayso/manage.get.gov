--- conflicted
+++ resolved
@@ -119,14 +119,10 @@
                 if not cleaned_data.get("suborganization_city"):
                     self.add_error("suborganization_city", "Enter the city where your suborganization is located.")
                 if not cleaned_data.get("suborganization_state_territory"):
-<<<<<<< HEAD
-                    self.add_error("suborganization_state_territory", "Select the state, territory, or military post where your suborganization is located.")
-=======
                     self.add_error(
                         "suborganization_state_territory",
                         "Select the state, territory, or military post where your suborganization is located.",
                     )
->>>>>>> c7fa22a6
             elif not suborganization:
                 self.add_error("sub_organization", "Suborganization is required.")
 
