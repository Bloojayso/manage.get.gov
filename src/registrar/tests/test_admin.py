--- conflicted
+++ resolved
@@ -1297,34 +1297,16 @@
         self.assertEqual(response.status_code, 200)
         self.assertContains(response, domain_request.requested_domain.name)
 
-<<<<<<< HEAD
         # == Check for the creator == #
 
         # Check for the right title, email, and phone number in the response.
-        # We only need to check for the end tag
-        # (Otherwise this test will fail if we change classes, etc)
         expected_email = "meoward.jones@igorville.gov"
-        expected_creator_fields = [
-            # Field, expected value
-            ("title", "Treat inspector</td>"),
-            ("email", f"{expected_email}</td>"),
-            # Check for the existence of the copy button input.
-            # Lets keep things simple to minimize future conflicts.
-            ("email_copy_button_input", f'<input class="dja-clipboard-input" type="hidden" value="{expected_email}"'),
-            ("phone", "(555) 123 12345</td>"),
-=======
-        # Check that the modal has the right content
-        # Check for the header
-
-        # == Check for the creator == #
-
-        # Check for the right title, email, and phone number in the response.
         expected_creator_fields = [
             # Field, expected value
             ("title", "Treat inspector"),
             ("email", "meoward.jones@igorville.gov"),
             ("phone", "(555) 123 12345"),
->>>>>>> 3a519f75
+            ("email_copy_button_input", f'<input class="dja-clipboard-input" type="hidden" value="{expected_email}"'),
         ]
         self.test_helper.assert_response_contains_distinct_values(response, expected_creator_fields)
 
@@ -1332,73 +1314,25 @@
         self.assertContains(response, "Meoward Jones")
 
         # == Check for the submitter == #
-<<<<<<< HEAD
         expected_email = "mayor@igorville.gov"
-        expected_submitter_fields = [
-            # Field, expected value
-            ("title", "Admin Tester</td>"),
-            ("email", f"{expected_email}</td>"),
-            ("email_copy_button_input", f'<input class="dja-clipboard-input" type="hidden" value="{expected_email}"'),
-            ("phone", "(555) 555 5556</td>"),
-=======
         expected_submitter_fields = [
             # Field, expected value
             ("title", "Admin Tester"),
             ("email", "mayor@igorville.gov"),
             ("phone", "(555) 555 5556"),
->>>>>>> 3a519f75
+            ("email_copy_button_input", f'<input class="dja-clipboard-input" type="hidden" value="{expected_email}"'),
         ]
         self.test_helper.assert_response_contains_distinct_values(response, expected_submitter_fields)
         self.assertContains(response, "Testy2 Tester2")
 
         # == Check for the authorizing_official == #
-<<<<<<< HEAD
         expected_email = "testy@town.com"
         expected_ao_fields = [
             # Field, expected value
             ("title", "Chief Tester</td>"),
-            ("email", f"{expected_email}</td>"),
+            ("email", "testy@town.com</td>"),
+            ("phone", "(555) 555 5555</td>"),
             ("email_copy_button_input", f'<input class="dja-clipboard-input" type="hidden" value="{expected_email}"'),
-            ("phone", "(555) 555 5555</td>"),
-        ]
-        self.test_helper.assert_response_contains_distinct_values(response, expected_ao_fields)
-
-        # count=4 because the underlying domain has two users with this name.
-        # The dropdown has 3 of these.
-        self.assertContains(response, "Testy Tester", count=4)
-
-        # Check for table titles. We only need to check for the end tag
-        # (Otherwise this test will fail if we change classes, etc)
-
-        # Title. Count=3 because this table appears on three records.
-        self.assertContains(response, "Title</th>", count=3)
-
-        # Email. Count=3 because this table appears on three records.
-        self.assertContains(response, "Email</th>", count=3)
-
-        # Phone. Count=3 because this table appears on three records.
-        self.assertContains(response, "Phone</th>", count=3)
-
-        # == Test the other_employees field == #
-        expected_email = "testy@town.com"
-        expected_other_employees_fields = [
-            # Field, expected value
-            ("title", "Another Tester</td>"),
-            ("email", f"{expected_email}</td>"),
-            ("email_copy_button_input", f'<input class="dja-clipboard-input" type="hidden" value="{expected_email}"'),
-            ("phone", "(555) 555 5557</td>"),
-        ]
-        self.test_helper.assert_response_contains_distinct_values(response, expected_other_employees_fields)
-
-        # count=1 as only one should exist in a table
-        self.assertContains(response, "Testy Tester</th>", count=1)
-
-=======
-        expected_ao_fields = [
-            # Field, expected value
-            ("title", "Chief Tester"),
-            ("email", "testy@town.com"),
-            ("phone", "(555) 555 5555"),
         ]
         self.test_helper.assert_response_contains_distinct_values(response, expected_ao_fields)
 
@@ -1407,15 +1341,16 @@
         self.assertContains(response, "Testy Tester", count=5)
 
         # == Test the other_employees field == #
+        expected_email = "testy@town.com"
         expected_other_employees_fields = [
             # Field, expected value
             ("title", "Another Tester"),
             ("email", "testy2@town.com"),
             ("phone", "(555) 555 5557"),
+            ("email_copy_button_input", f'<input class="dja-clipboard-input" type="hidden" value="{expected_email}"'),
         ]
         self.test_helper.assert_response_contains_distinct_values(response, expected_other_employees_fields)
 
->>>>>>> 3a519f75
     def test_save_model_sets_restricted_status_on_user(self):
         with less_console_noise():
             # make sure there is no user with this email
@@ -1568,8 +1503,6 @@
                 "requested_domain",
                 "approved_domain",
                 "alternative_domains",
-                "other_contacts",
-                "current_websites",
                 "purpose",
                 "submitter",
                 "no_other_contacts_rationale",
@@ -2034,10 +1967,7 @@
 
         p = "userpass"
         self.client.login(username="staffuser", password=p)
-<<<<<<< HEAD
-=======
-
->>>>>>> 3a519f75
+
         response = self.client.get(
             "/admin/registrar/domaininformation/{}/change/".format(domain_info.pk),
             follow=True,
@@ -2099,23 +2029,13 @@
         # Check for the right title, email, and phone number in the response.
         # We only need to check for the end tag
         # (Otherwise this test will fail if we change classes, etc)
-<<<<<<< HEAD
         expected_email = "meoward.jones@igorville.gov"
-        expected_creator_fields = [
-            # Field, expected value
-            ("title", "Treat inspector</td>"),
-            ("email", f"{expected_email}</td>"),
-            # Check for the existence of the copy button input.
-            # Lets keep things simple to minimize future conflicts.
-            ("email_copy_button_input", f'<input class="dja-clipboard-input" type="hidden" value="{expected_email}"'),
-            ("phone", "(555) 123 12345</td>"),
-=======
         expected_creator_fields = [
             # Field, expected value
             ("title", "Treat inspector"),
             ("email", "meoward.jones@igorville.gov"),
             ("phone", "(555) 123 12345"),
->>>>>>> 3a519f75
+            ("email_copy_button_input", f'<input class="dja-clipboard-input" type="hidden" value="{expected_email}"'),
         ]
         self.test_helper.assert_response_contains_distinct_values(response, expected_creator_fields)
 
@@ -2123,73 +2043,25 @@
         self.assertContains(response, "Meoward Jones")
 
         # == Check for the submitter == #
-<<<<<<< HEAD
         expected_email = "mayor@igorville.gov"
-        expected_submitter_fields = [
-            # Field, expected value
-            ("title", "Admin Tester</td>"),
-            ("email", f"{expected_email}</td>"),
-            ("email_copy_button_input", f'<input class="dja-clipboard-input" type="hidden" value="{expected_email}"'),
-            ("phone", "(555) 555 5556</td>"),
-=======
         expected_submitter_fields = [
             # Field, expected value
             ("title", "Admin Tester"),
             ("email", "mayor@igorville.gov"),
             ("phone", "(555) 555 5556"),
->>>>>>> 3a519f75
+            ("email_copy_button_input", f'<input class="dja-clipboard-input" type="hidden" value="{expected_email}"'),
         ]
         self.test_helper.assert_response_contains_distinct_values(response, expected_submitter_fields)
         self.assertContains(response, "Testy2 Tester2")
 
         # == Check for the authorizing_official == #
-<<<<<<< HEAD
         expected_email = "testy@town.com"
-        expected_ao_fields = [
-            # Field, expected value
-            ("title", "Chief Tester</td>"),
-            ("email", "testy@town.com</td>"),
-            ("email_copy_button_input", f'<input class="dja-clipboard-input" type="hidden" value="{expected_email}"'),
-            ("phone", "(555) 555 5555</td>"),
-        ]
-        self.test_helper.assert_response_contains_distinct_values(response, expected_ao_fields)
-
-        # count=4 because the underlying domain has two users with this name.
-        # The dropdown has 3 of these.
-        self.assertContains(response, "Testy Tester", count=4)
-
-        # Check for table titles. We only need to check for the end tag
-        # (Otherwise this test will fail if we change classes, etc)
-
-        # Title. Count=3 because this table appears on three records.
-        self.assertContains(response, "Title</th>", count=3)
-
-        # Email. Count=3 because this table appears on three records.
-        self.assertContains(response, "Email</th>", count=3)
-
-        # Phone. Count=3 because this table appears on three records.
-        self.assertContains(response, "Phone</th>", count=3)
-
-        # == Test the other_employees field == #
-        expected_email = "testy@town.com"
-        expected_other_employees_fields = [
-            # Field, expected value
-            ("title", "Another Tester</td>"),
-            ("email", f"{expected_email}</td>"),
-            ("email_copy_button_input", f'<input class="dja-clipboard-input" type="hidden" value="{expected_email}"'),
-            ("phone", "(555) 555 5557</td>"),
-        ]
-        self.test_helper.assert_response_contains_distinct_values(response, expected_other_employees_fields)
-
-        # count=1 as only one should exist in a table
-        self.assertContains(response, "Testy Tester</th>", count=1)
-
-=======
         expected_ao_fields = [
             # Field, expected value
             ("title", "Chief Tester"),
             ("email", "testy@town.com"),
             ("phone", "(555) 555 5555"),
+            ("email_copy_button_input", f'<input class="dja-clipboard-input" type="hidden" value="{expected_email}"'),
         ]
         self.test_helper.assert_response_contains_distinct_values(response, expected_ao_fields)
 
@@ -2198,15 +2070,16 @@
         self.assertContains(response, "Testy Tester", count=5)
 
         # == Test the other_employees field == #
+        expected_email = "testy@town.com"
         expected_other_employees_fields = [
             # Field, expected value
             ("title", "Another Tester"),
             ("email", "testy2@town.com"),
             ("phone", "(555) 555 5557"),
+            ("email_copy_button_input", f'<input class="dja-clipboard-input" type="hidden" value="{expected_email}"'),
         ]
         self.test_helper.assert_response_contains_distinct_values(response, expected_other_employees_fields)
 
->>>>>>> 3a519f75
     def test_readonly_fields_for_analyst(self):
         """Ensures that analysts have their permissions setup correctly"""
         with less_console_noise():
@@ -2226,7 +2099,6 @@
                 "no_other_contacts_rationale",
                 "anything_else",
                 "is_policy_acknowledged",
-                "other_contacts",
             ]
 
             self.assertEqual(readonly_fields, expected_fields)
