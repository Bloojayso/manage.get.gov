--- conflicted
+++ resolved
@@ -3039,11 +3039,7 @@
             request.user = create_user()
             fieldsets = self.admin.get_fieldsets(request)
             expected_fieldsets = (
-<<<<<<< HEAD
-                (None, {"fields": ("password", "status", "verification_type")}),
-=======
-                (None, {"fields": ("status",)}),
->>>>>>> 0daca566
+                (None, {"fields": ("status", "verification_type",)}),
                 ("Personal Info", {"fields": ("first_name", "last_name", "email")}),
                 ("Permissions", {"fields": ("is_active", "groups")}),
                 ("Important dates", {"fields": ("last_login", "date_joined")}),
