--- conflicted
+++ resolved
@@ -541,12 +541,7 @@
         User.objects.all().delete()
 
 
-<<<<<<< HEAD
-class TestDomainApplicationAdminForm(TestCase):
-
-=======
 class TestDomainRequestAdminForm(TestCase):
->>>>>>> 39d93779
     def setUp(self):
         # Create a test domain request with an initial state of started
         self.domain_request = completed_domain_request()
@@ -1208,20 +1203,19 @@
             domain_request = completed_domain_request(status=DomainRequest.DomainRequestStatus.IN_REVIEW)
 
             # Create a mock request
-<<<<<<< HEAD
             request = self.factory.post(
-                "/admin/registrar/domainapplication/{}/change/".format(application.pk), follow=True
+                "/admin/registrar/domainrequest/{}/change/".format(domain_request.pk), follow=True
             )
 
             with boto3_mocking.clients.handler_for("sesv2", self.mock_client):
-                # Modify the application's property
-                application.status = DomainApplication.ApplicationStatus.INELIGIBLE
+                # Modify the domain request's property
+                domain_request.status = DomainRequest.DomainRequestStatus.INELIGIBLE
 
                 # Use the model admin's save_model method
-                self.admin.save_model(request, application, form=None, change=True)
+                self.admin.save_model(request, domain_request, form=None, change=True)
 
             # Test that approved domain exists and equals requested domain
-            self.assertEqual(application.creator.status, "restricted")
+            self.assertEqual(domain_request.creator.status, "restricted")
 
     def test_user_sets_restricted_status_modal(self):
         """Tests the modal for when a user sets the status to restricted"""
@@ -1231,17 +1225,17 @@
             User.objects.filter(email=EMAIL).delete()
 
             # Create a sample application
-            application = completed_application(status=DomainApplication.ApplicationStatus.IN_REVIEW)
+            domain_request = completed_domain_request(status=DomainRequest.DomainRequestStatus.IN_REVIEW)
 
             p = "userpass"
             self.client.login(username="staffuser", password=p)
             response = self.client.get(
-                "/admin/registrar/domainapplication/{}/change/".format(application.pk),
+                "/admin/registrar/domainrequest/{}/change/".format(domain_request.pk),
                 follow=True,
             )
 
             self.assertEqual(response.status_code, 200)
-            self.assertContains(response, application.requested_domain.name)
+            self.assertContains(response, domain_request.requested_domain.name)
 
             # Check that the modal has the right content
             # Check for the header
@@ -1249,16 +1243,13 @@
 
             # Check for some of its body
             self.assertContains(response, "When a domain request is in ineligible status")
-=======
-            request = self.factory.post("/admin/registrar/domainrequest/{}/change/".format(domain_request.pk))
->>>>>>> 39d93779
 
             # Check for some of the button content
             self.assertContains(response, "Yes, select ineligible status")
 
             # Create a mock request
             request = self.factory.post(
-                "/admin/registrar/domainapplication/{}/change/".format(application.pk), follow=True
+                "/admin/registrar/domainrequest{}/change/".format(domain_request.pk), follow=True
             )
             with boto3_mocking.clients.handler_for("sesv2", self.mock_client):
                 # Modify the domain request's property
@@ -1272,12 +1263,70 @@
 
             # 'Get' to the application again
             response = self.client.get(
-                "/admin/registrar/domainapplication/{}/change/".format(application.pk),
+                "/admin/registrar/domainrequest/{}/change/".format(domain_request.pk),
                 follow=True,
             )
 
             self.assertEqual(response.status_code, 200)
-            self.assertContains(response, application.requested_domain.name)
+            self.assertContains(response, domain_request.requested_domain.name)
+
+            # The modal should be unchanged
+            self.assertContains(response, "Are you sure you want to select ineligible status?")
+            self.assertContains(response, "When a domain request is in ineligible status")
+            self.assertContains(response, "Yes, select ineligible status")
+
+    def test_user_sets_restricted_status_modal(self):
+        """Tests the modal for when a user sets the status to restricted"""
+        with less_console_noise():
+            # make sure there is no user with this email
+            EMAIL = "mayor@igorville.gov"
+            User.objects.filter(email=EMAIL).delete()
+
+            # Create a sample application
+            domain_request = completed_domain_request(status=DomainRequest.DomainRequestStatus.IN_REVIEW)
+
+            p = "userpass"
+            self.client.login(username="staffuser", password=p)
+            response = self.client.get(
+                "/admin/registrar/domainrequest/{}/change/".format(domain_request.pk),
+                follow=True,
+            )
+
+            self.assertEqual(response.status_code, 200)
+            self.assertContains(response, domain_request.requested_domain.name)
+
+            # Check that the modal has the right content
+            # Check for the header
+            self.assertContains(response, "Are you sure you want to select ineligible status?")
+
+            # Check for some of its body
+            self.assertContains(response, "When a domain request is in ineligible status")
+
+            # Check for some of the button content
+            self.assertContains(response, "Yes, select ineligible status")
+
+            # Create a mock request
+            request = self.factory.post(
+                "/admin/registrar/domainrequest/{}/change/".format(domain_request.pk), follow=True
+            )
+            with boto3_mocking.clients.handler_for("sesv2", self.mock_client):
+                # Modify the application's property
+                domain_request.status = DomainRequest.DomainRequestStatus.INELIGIBLE
+
+                # Use the model admin's save_model method
+                self.admin.save_model(request, domain_request, form=None, change=True)
+
+            # Test that approved domain exists and equals requested domain
+            self.assertEqual(domain_request.creator.status, "restricted")
+
+            # 'Get' to the application again
+            response = self.client.get(
+                "/admin/registrar/domainrequest/{}/change/".format(domain_request.pk),
+                follow=True,
+            )
+
+            self.assertEqual(response.status_code, 200)
+            self.assertContains(response, domain_request.requested_domain.name)
 
             # The modal should be unchanged
             self.assertContains(response, "Are you sure you want to select ineligible status?")
