from datetime import date, datetime
from django.utils import timezone
import re
from django.test import TestCase, RequestFactory, Client, override_settings
from django.contrib.admin.sites import AdminSite
from contextlib import ExitStack
from api.tests.common import less_console_noise_decorator
from django_webtest import WebTest  # type: ignore
from django.contrib import messages
from django.urls import reverse
from registrar.admin import (
    DomainAdmin,
    DomainRequestAdmin,
    DomainRequestAdminForm,
    DomainInvitationAdmin,
    ListHeaderAdmin,
    MyUserAdmin,
    AuditedAdmin,
    ContactAdmin,
    DomainInformationAdmin,
    MyHostAdmin,
    UserDomainRoleAdmin,
    VerifiedByStaffAdmin,
)
from registrar.models import (
    Domain,
    DomainRequest,
    DomainInformation,
    DraftDomain,
    User,
    DomainInvitation,
    Contact,
    PublicContact,
    Host,
    Website,
)
from registrar.models.user_domain_role import UserDomainRole
from registrar.models.verified_by_staff import VerifiedByStaff
from .common import (
    MockSESClient,
    AuditedAdminMockData,
    completed_domain_request,
    generic_domain_object,
    less_console_noise,
    mock_user,
    create_superuser,
    create_user,
    create_ready_domain,
    multiple_unalphabetical_domain_objects,
    MockEppLib,
    GenericTestHelper,
)
from django.contrib.sessions.backends.db import SessionStore
from django.contrib.auth import get_user_model
from unittest.mock import ANY, call, patch
from unittest import skip

from django.conf import settings
import boto3_mocking  # type: ignore
import logging

logger = logging.getLogger(__name__)


class TestDomainAdmin(MockEppLib, WebTest):
    # csrf checks do not work with WebTest.
    # We disable them here. TODO for another ticket.
    csrf_checks = False

    def setUp(self):
        self.site = AdminSite()
        self.admin = DomainAdmin(model=Domain, admin_site=self.site)
        self.client = Client(HTTP_HOST="localhost:8080")
        self.superuser = create_superuser()
        self.staffuser = create_user()
        self.factory = RequestFactory()
        self.app.set_user(self.superuser.username)
        self.client.force_login(self.superuser)

        # Add domain data
        self.ready_domain, _ = Domain.objects.get_or_create(name="fakeready.gov", state=Domain.State.READY)
        self.unknown_domain, _ = Domain.objects.get_or_create(name="fakeunknown.gov", state=Domain.State.UNKNOWN)
        self.dns_domain, _ = Domain.objects.get_or_create(name="fakedns.gov", state=Domain.State.DNS_NEEDED)
        self.hold_domain, _ = Domain.objects.get_or_create(name="fakehold.gov", state=Domain.State.ON_HOLD)
        self.deleted_domain, _ = Domain.objects.get_or_create(name="fakedeleted.gov", state=Domain.State.DELETED)

        # Contains some test tools
        self.test_helper = GenericTestHelper(
            factory=self.factory,
            user=self.superuser,
            admin=self.admin,
            url=reverse("admin:registrar_domain_changelist"),
            model=Domain,
            client=self.client,
        )
        super().setUp()

    @less_console_noise_decorator
    def test_contact_fields_on_domain_change_form_have_detail_table(self):
        """Tests if the contact fields in the inlined Domain information have the detail table
        which displays title, email, and phone"""

        # Create fake creator
        _creator = User.objects.create(
            username="MrMeoward",
            first_name="Meoward",
            last_name="Jones",
        )

        # Due to the relation between User <==> Contact,
        # the underlying contact has to be modified this way.
        _creator.contact.email = "meoward.jones@igorville.gov"
        _creator.contact.phone = "(555) 123 12345"
        _creator.contact.title = "Treat inspector"
        _creator.contact.save()

        # Create a fake domain request
        domain_request = completed_domain_request(status=DomainRequest.DomainRequestStatus.IN_REVIEW, user=_creator)
        domain_request.approve()
        _domain_info = DomainInformation.objects.filter(domain=domain_request.approved_domain).get()
        domain = Domain.objects.filter(domain_info=_domain_info).get()

        p = "adminpass"
        self.client.login(username="superuser", password=p)
        response = self.client.get(
            "/admin/registrar/domain/{}/change/".format(domain.pk),
            follow=True,
        )

        # Make sure the page loaded, and that we're on the right page
        self.assertEqual(response.status_code, 200)
        self.assertContains(response, domain.name)

        # Check that the fields have the right values.
        # == Check for the creator == #

        # Check for the right title, email, and phone number in the response.
        # We only need to check for the end tag
        # (Otherwise this test will fail if we change classes, etc)
        self.assertContains(response, "Treat inspector")
        self.assertContains(response, "meoward.jones@igorville.gov")
        self.assertContains(response, "(555) 123 12345")

        # Check for the field itself
        self.assertContains(response, "Meoward Jones")

        # == Check for the submitter == #
        self.assertContains(response, "mayor@igorville.gov")

        self.assertContains(response, "Admin Tester")
        self.assertContains(response, "(555) 555 5556")
        self.assertContains(response, "Testy2 Tester2")

        # == Check for the authorizing_official == #
        self.assertContains(response, "testy@town.com")
        self.assertContains(response, "Chief Tester")
        self.assertContains(response, "(555) 555 5555")

        # Includes things like readonly fields
        self.assertContains(response, "Testy Tester")

        # == Test the other_employees field == #
        self.assertContains(response, "testy2@town.com")
        self.assertContains(response, "Another Tester")
        self.assertContains(response, "(555) 555 5557")

        # Test for the copy link
        self.assertContains(response, "usa-button__clipboard")

    @less_console_noise_decorator
    def test_helper_text(self):
        """
        Tests for the correct helper text on this page
        """

        # Create a ready domain with a preset expiration date
        domain, _ = Domain.objects.get_or_create(name="fake.gov", state=Domain.State.READY)

        p = "adminpass"
        self.client.login(username="superuser", password=p)
        response = self.client.get(
            "/admin/registrar/domain/{}/change/".format(domain.pk),
            follow=True,
        )

        # Make sure the page loaded, and that we're on the right page
        self.assertEqual(response.status_code, 200)
        self.assertContains(response, domain.name)

        # These should exist in the response
        expected_values = [
            ("expiration_date", "Date the domain expires in the registry"),
            ("first_ready_at", 'Date when this domain first moved into "ready" state; date will never change'),
            ("deleted_at", 'Will appear blank unless the domain is in "deleted" state'),
        ]
        self.test_helper.assert_response_contains_distinct_values(response, expected_values)

    @less_console_noise_decorator
    def test_helper_text_state(self):
        """
        Tests for the correct state helper text on this page
        """

        # We don't need to check for all text content, just a portion of it
        expected_unknown_domain_message = "The creator of the associated domain request has not logged in to"
        expected_dns_message = "Before this domain can be used, name server addresses need"
        expected_hold_message = "While on hold, this domain"
        expected_deleted_message = "This domain was permanently removed from the registry."
        expected_messages = [
            (self.ready_domain, "This domain has name servers and is ready for use."),
            (self.unknown_domain, expected_unknown_domain_message),
            (self.dns_domain, expected_dns_message),
            (self.hold_domain, expected_hold_message),
            (self.deleted_domain, expected_deleted_message),
        ]

        p = "adminpass"
        self.client.login(username="superuser", password=p)
        for domain, message in expected_messages:
            with self.subTest(domain_state=domain.state):
                response = self.client.get(
                    "/admin/registrar/domain/{}/change/".format(domain.id),
                )

                # Make sure the page loaded, and that we're on the right page
                self.assertEqual(response.status_code, 200)
                self.assertContains(response, domain.name)

                # Check that the right help text exists
                self.assertContains(response, message)

    @patch("registrar.admin.DomainAdmin._get_current_date", return_value=date(2024, 1, 1))
    def test_extend_expiration_date_button(self, mock_date_today):
        """
        Tests if extend_expiration_date modal gives an accurate date
        """

        # Create a ready domain with a preset expiration date
        domain, _ = Domain.objects.get_or_create(name="fake.gov", state=Domain.State.READY)

        response = self.app.get(reverse("admin:registrar_domain_change", args=[domain.pk]))

        # Make sure the ex date is what we expect it to be
        domain_ex_date = Domain.objects.get(id=domain.id).expiration_date
        self.assertEqual(domain_ex_date, date(2023, 5, 25))

        # Make sure that the page is loading as expected
        self.assertEqual(response.status_code, 200)
        self.assertContains(response, domain.name)
        self.assertContains(response, "Extend expiration date")

        # Grab the form to submit
        form = response.forms["domain_form"]

        with patch("django.contrib.messages.add_message") as mock_add_message:
            # Submit the form
            response = form.submit("_extend_expiration_date")

            # Follow the response
            response = response.follow()

        # Assert that everything on the page looks correct
        self.assertEqual(response.status_code, 200)
        self.assertContains(response, domain.name)
        self.assertContains(response, "Extend expiration date")
        self.assertContains(response, "New expiration date: <b>May 25, 2025</b>")

        # Ensure the message we recieve is in line with what we expect
        expected_message = "Successfully extended the expiration date."
        expected_call = call(
            # The WGSI request doesn't need to be tested
            ANY,
            messages.INFO,
            expected_message,
            extra_tags="",
            fail_silently=False,
        )

        mock_add_message.assert_has_calls([expected_call], 1)

    @less_console_noise_decorator
    def test_analyst_can_see_inline_domain_information_in_domain_change_form(self):
        """Tests if an analyst can still see the inline domain information form"""

        # Create fake creator
        _creator = User.objects.create(
            username="MrMeoward",
            first_name="Meoward",
            last_name="Jones",
        )

        # Create a fake domain request
        _domain_request = completed_domain_request(status=DomainRequest.DomainRequestStatus.IN_REVIEW, user=_creator)

        # Creates a Domain and DomainInformation object
        _domain_request.approve()

        domain_information = DomainInformation.objects.filter(domain_request=_domain_request).get()
        domain_information.organization_name = "MonkeySeeMonkeyDo"
        domain_information.save()

        # We use filter here rather than just domain_information.domain just to get the latest data.
        domain = Domain.objects.filter(domain_info=domain_information).get()

        p = "userpass"
        self.client.login(username="staffuser", password=p)
        response = self.client.get(
            "/admin/registrar/domain/{}/change/".format(domain.pk),
            follow=True,
        )

        # Make sure the page loaded, and that we're on the right page
        self.assertEqual(response.status_code, 200)
        self.assertContains(response, domain.name)

        # Test for data. We only need to test one since its all interconnected.
        expected_organization_name = "MonkeySeeMonkeyDo"
        self.assertContains(response, expected_organization_name)

    @less_console_noise_decorator
    def test_admin_can_see_inline_domain_information_in_domain_change_form(self):
        """Tests if an admin can still see the inline domain information form"""
        # Create fake creator
        _creator = User.objects.create(
            username="MrMeoward",
            first_name="Meoward",
            last_name="Jones",
        )

        # Create a fake domain request
        _domain_request = completed_domain_request(status=DomainRequest.DomainRequestStatus.IN_REVIEW, user=_creator)

        # Creates a Domain and DomainInformation object
        _domain_request.approve()

        domain_information = DomainInformation.objects.filter(domain_request=_domain_request).get()
        domain_information.organization_name = "MonkeySeeMonkeyDo"
        domain_information.save()

        # We use filter here rather than just domain_information.domain just to get the latest data.
        domain = Domain.objects.filter(domain_info=domain_information).get()

        p = "adminpass"
        self.client.login(username="superuser", password=p)
        response = self.client.get(
            "/admin/registrar/domain/{}/change/".format(domain.pk),
            follow=True,
        )

        # Make sure the page loaded, and that we're on the right page
        self.assertEqual(response.status_code, 200)
        self.assertContains(response, domain.name)

        # Test for data. We only need to test one since its all interconnected.
        expected_organization_name = "MonkeySeeMonkeyDo"
        self.assertContains(response, expected_organization_name)

    @patch("registrar.admin.DomainAdmin._get_current_date", return_value=date(2024, 1, 1))
    def test_extend_expiration_date_button_epp(self, mock_date_today):
        """
        Tests if extend_expiration_date button sends the right epp command
        """

        # Create a ready domain with a preset expiration date
        domain, _ = Domain.objects.get_or_create(name="fake.gov", state=Domain.State.READY)

        response = self.app.get(reverse("admin:registrar_domain_change", args=[domain.pk]))

        # Make sure that the page is loading as expected
        self.assertEqual(response.status_code, 200)
        self.assertContains(response, domain.name)
        self.assertContains(response, "Extend expiration date")

        # Grab the form to submit
        form = response.forms["domain_form"]

        with patch("django.contrib.messages.add_message") as mock_add_message:
            with patch("registrar.models.Domain.renew_domain") as renew_mock:
                # Submit the form
                response = form.submit("_extend_expiration_date")

                # Follow the response
                response = response.follow()

        # This value is based off of the current year - the expiration date.
        # We "freeze" time to 2024, so 2024 - 2023 will always result in an
        # "extension" of 2, as that will be one year of extension from that date.
        extension_length = 2

        # Assert that it is calling the function with the right extension length.
        # We only need to test the value that EPP sends, as we can assume the other
        # test cases cover the "renew" function.
        renew_mock.assert_has_calls([call(length=extension_length)], any_order=False)

        # We should not make duplicate calls
        self.assertEqual(renew_mock.call_count, 1)

        # Assert that everything on the page looks correct
        self.assertEqual(response.status_code, 200)
        self.assertContains(response, domain.name)
        self.assertContains(response, "Extend expiration date")

        # Ensure the message we recieve is in line with what we expect
        expected_message = "Successfully extended the expiration date."
        expected_call = call(
            # The WGSI request doesn't need to be tested
            ANY,
            messages.INFO,
            expected_message,
            extra_tags="",
            fail_silently=False,
        )
        mock_add_message.assert_has_calls([expected_call], 1)

    @patch("registrar.admin.DomainAdmin._get_current_date", return_value=date(2023, 1, 1))
    def test_extend_expiration_date_button_date_matches_epp(self, mock_date_today):
        """
        Tests if extend_expiration_date button sends the right epp command
        when the current year matches the expiration date
        """

        # Create a ready domain with a preset expiration date
        domain, _ = Domain.objects.get_or_create(name="fake.gov", state=Domain.State.READY)

        response = self.app.get(reverse("admin:registrar_domain_change", args=[domain.pk]))

        # Make sure that the page is loading as expected
        self.assertEqual(response.status_code, 200)
        self.assertContains(response, domain.name)
        self.assertContains(response, "Extend expiration date")

        # Grab the form to submit
        form = response.forms["domain_form"]

        with patch("django.contrib.messages.add_message") as mock_add_message:
            with patch("registrar.models.Domain.renew_domain") as renew_mock:
                # Submit the form
                response = form.submit("_extend_expiration_date")

                # Follow the response
                response = response.follow()

        extension_length = 1

        # Assert that it is calling the function with the right extension length.
        # We only need to test the value that EPP sends, as we can assume the other
        # test cases cover the "renew" function.
        renew_mock.assert_has_calls([call(length=extension_length)], any_order=False)

        # We should not make duplicate calls
        self.assertEqual(renew_mock.call_count, 1)

        # Assert that everything on the page looks correct
        self.assertEqual(response.status_code, 200)
        self.assertContains(response, domain.name)
        self.assertContains(response, "Extend expiration date")

        # Ensure the message we recieve is in line with what we expect
        expected_message = "Successfully extended the expiration date."
        expected_call = call(
            # The WGSI request doesn't need to be tested
            ANY,
            messages.INFO,
            expected_message,
            extra_tags="",
            fail_silently=False,
        )
        mock_add_message.assert_has_calls([expected_call], 1)

    def test_custom_delete_confirmation_page(self):
        """Tests if we override the delete confirmation page for custom content"""
        # Create a ready domain with a preset expiration date
        domain, _ = Domain.objects.get_or_create(name="fake.gov", state=Domain.State.READY)

        domain_change_page = self.app.get(reverse("admin:registrar_domain_change", args=[domain.pk]))

        self.assertContains(domain_change_page, "fake.gov")
        # click the "Manage" link
        confirmation_page = domain_change_page.click("Delete", index=0)

        content_slice = "When a domain is deleted:"
        self.assertContains(confirmation_page, content_slice)

    def test_custom_delete_confirmation_page_table(self):
        """Tests if we override the delete confirmation page for custom content on the table"""
        # Create a ready domain
        domain, _ = Domain.objects.get_or_create(name="fake.gov", state=Domain.State.READY)

        # Get the index. The post expects the index to be encoded as a string
        index = f"{domain.id}"

        # Simulate selecting a single record, then clicking "Delete selected domains"
        response = self.test_helper.get_table_delete_confirmation_page("0", index)

        # Check that our content exists
        content_slice = "When a domain is deleted:"
        self.assertContains(response, content_slice)

    def test_short_org_name_in_domains_list(self):
        """
        Make sure the short name is displaying in admin on the list page
        """
        with less_console_noise():
            self.client.force_login(self.superuser)
            domain_request = completed_domain_request(status=DomainRequest.DomainRequestStatus.IN_REVIEW)
            mock_client = MockSESClient()
            with boto3_mocking.clients.handler_for("sesv2", mock_client):
                domain_request.approve()

            response = self.client.get("/admin/registrar/domain/")

            # There are 4 template references to Federal (4) plus four references in the table
            # for our actual domain_request
            self.assertContains(response, "Federal", count=36)
            # This may be a bit more robust
            self.assertContains(response, '<td class="field-generic_org_type">Federal</td>', count=1)
            # Now let's make sure the long description does not exist
            self.assertNotContains(response, "Federal: an agency of the U.S. government")

    @skip("Why did this test stop working, and is is a good test")
    def test_place_and_remove_hold(self):
        domain = create_ready_domain()
        # get admin page and assert Place Hold button
        p = "userpass"
        self.client.login(username="staffuser", password=p)
        response = self.client.get(
            "/admin/registrar/domain/{}/change/".format(domain.pk),
            follow=True,
        )
        self.assertEqual(response.status_code, 200)
        self.assertContains(response, domain.name)
        self.assertContains(response, "Place hold")
        self.assertNotContains(response, "Remove hold")

        # submit place_client_hold and assert Remove Hold button
        response = self.client.post(
            "/admin/registrar/domain/{}/change/".format(domain.pk),
            {"_place_client_hold": "Place hold", "name": domain.name},
            follow=True,
        )
        self.assertEqual(response.status_code, 200)
        self.assertContains(response, domain.name)
        self.assertContains(response, "Remove hold")
        self.assertNotContains(response, "Place hold")

        # submit remove client hold and assert Place hold button
        response = self.client.post(
            "/admin/registrar/domain/{}/change/".format(domain.pk),
            {"_remove_client_hold": "Remove hold", "name": domain.name},
            follow=True,
        )
        self.assertEqual(response.status_code, 200)
        self.assertContains(response, domain.name)
        self.assertContains(response, "Place hold")
        self.assertNotContains(response, "Remove hold")

    def test_deletion_is_successful(self):
        """
        Scenario: Domain deletion is unsuccessful
            When the domain is deleted
            Then a user-friendly success message is returned for displaying on the web
            And `state` is set to `DELETED`
        """
        with less_console_noise():
            domain = create_ready_domain()
            # Put in client hold
            domain.place_client_hold()
            p = "userpass"
            self.client.login(username="staffuser", password=p)
            # Ensure everything is displaying correctly
            response = self.client.get(
                "/admin/registrar/domain/{}/change/".format(domain.pk),
                follow=True,
            )
            self.assertEqual(response.status_code, 200)
            self.assertContains(response, domain.name)
            self.assertContains(response, "Remove from registry")

            # The contents of the modal should exist before and after the post.
            # Check for the header
            self.assertContains(response, "Are you sure you want to remove this domain from the registry?")

            # Check for some of its body
            self.assertContains(response, "When a domain is removed from the registry:")

            # Check for some of the button content
            self.assertContains(response, "Yes, remove from registry")

            # Test the info dialog
            request = self.factory.post(
                "/admin/registrar/domain/{}/change/".format(domain.pk),
                {"_delete_domain": "Remove from registry", "name": domain.name},
                follow=True,
            )
            request.user = self.client
            with patch("django.contrib.messages.add_message") as mock_add_message:
                self.admin.do_delete_domain(request, domain)
                mock_add_message.assert_called_once_with(
                    request,
                    messages.INFO,
                    "Domain city.gov has been deleted. Thanks!",
                    extra_tags="",
                    fail_silently=False,
                )

            # The modal should still exist
            self.assertContains(response, "Are you sure you want to remove this domain from the registry?")
            self.assertContains(response, "When a domain is removed from the registry:")
            self.assertContains(response, "Yes, remove from registry")

            self.assertEqual(domain.state, Domain.State.DELETED)

    def test_on_hold_is_successful_web_test(self):
        """
        Scenario: Domain on_hold is successful through webtest
        """
        with less_console_noise():
            domain = create_ready_domain()

            response = self.app.get(reverse("admin:registrar_domain_change", args=[domain.pk]))

            # Check the contents of the modal
            # Check for the header
            self.assertContains(response, "Are you sure you want to place this domain on hold?")

            # Check for some of its body
            self.assertContains(response, "When a domain is on hold:")

            # Check for some of the button content
            self.assertContains(response, "Yes, place hold")

            # Grab the form to submit
            form = response.forms["domain_form"]

            # Submit the form
            response = form.submit("_place_client_hold")

            # Follow the response
            response = response.follow()

            self.assertEqual(response.status_code, 200)
            self.assertContains(response, domain.name)
            self.assertContains(response, "Remove hold")

            # The modal should still exist
            # Check for the header
            self.assertContains(response, "Are you sure you want to place this domain on hold?")

            # Check for some of its body
            self.assertContains(response, "When a domain is on hold:")

            # Check for some of the button content
            self.assertContains(response, "Yes, place hold")

            # Web test has issues grabbing up to date data from the db, so we can test
            # the returned view instead
            self.assertContains(response, '<div class="readonly">On hold</div>')

    def test_deletion_ready_fsm_failure(self):
        """
        Scenario: Domain deletion is unsuccessful
            When an error is returned from epplibwrapper
            Then a user-friendly error message is returned for displaying on the web
            And `state` is not set to `DELETED`
        """
        with less_console_noise():
            domain = create_ready_domain()
            p = "userpass"
            self.client.login(username="staffuser", password=p)
            # Ensure everything is displaying correctly
            response = self.client.get(
                "/admin/registrar/domain/{}/change/".format(domain.pk),
                follow=True,
            )
            self.assertEqual(response.status_code, 200)
            self.assertContains(response, domain.name)
            self.assertContains(response, "Remove from registry")
            # Test the error
            request = self.factory.post(
                "/admin/registrar/domain/{}/change/".format(domain.pk),
                {"_delete_domain": "Remove from registry", "name": domain.name},
                follow=True,
            )
            request.user = self.client
            with patch("django.contrib.messages.add_message") as mock_add_message:
                self.admin.do_delete_domain(request, domain)
                mock_add_message.assert_called_once_with(
                    request,
                    messages.ERROR,
                    "Error deleting this Domain: "
                    "Can't switch from state 'ready' to 'deleted'"
                    ", must be either 'dns_needed' or 'on_hold'",
                    extra_tags="",
                    fail_silently=False,
                )

        self.assertEqual(domain.state, Domain.State.READY)

    def test_analyst_deletes_domain_idempotent(self):
        """
        Scenario: Analyst tries to delete an already deleted domain
            Given `state` is already `DELETED`
            When `domain.deletedInEpp()` is called
            Then `commands.DeleteDomain` is sent to the registry
            And Domain returns normally without an error dialog
        """
        with less_console_noise():
            domain = create_ready_domain()
            # Put in client hold
            domain.place_client_hold()
            p = "userpass"
            self.client.login(username="staffuser", password=p)
            # Ensure everything is displaying correctly
            response = self.client.get(
                "/admin/registrar/domain/{}/change/".format(domain.pk),
                follow=True,
            )
            self.assertEqual(response.status_code, 200)
            self.assertContains(response, domain.name)
            self.assertContains(response, "Remove from registry")
            # Test the info dialog
            request = self.factory.post(
                "/admin/registrar/domain/{}/change/".format(domain.pk),
                {"_delete_domain": "Remove from registry", "name": domain.name},
                follow=True,
            )
            request.user = self.client
            # Delete it once
            with patch("django.contrib.messages.add_message") as mock_add_message:
                self.admin.do_delete_domain(request, domain)
                mock_add_message.assert_called_once_with(
                    request,
                    messages.INFO,
                    "Domain city.gov has been deleted. Thanks!",
                    extra_tags="",
                    fail_silently=False,
                )

            self.assertEqual(domain.state, Domain.State.DELETED)
            # Try to delete it again
            # Test the info dialog
            request = self.factory.post(
                "/admin/registrar/domain/{}/change/".format(domain.pk),
                {"_delete_domain": "Remove from registry", "name": domain.name},
                follow=True,
            )
            request.user = self.client
            with patch("django.contrib.messages.add_message") as mock_add_message:
                self.admin.do_delete_domain(request, domain)
                mock_add_message.assert_called_once_with(
                    request,
                    messages.INFO,
                    "This domain is already deleted",
                    extra_tags="",
                    fail_silently=False,
                )
            self.assertEqual(domain.state, Domain.State.DELETED)

    @skip("Waiting on epp lib to implement")
    def test_place_and_remove_hold_epp(self):
        raise

    def tearDown(self):
        super().tearDown()
        PublicContact.objects.all().delete()
        Host.objects.all().delete()
        Domain.objects.all().delete()
        DomainInformation.objects.all().delete()
        DomainRequest.objects.all().delete()
        User.objects.all().delete()


class TestDomainRequestAdminForm(TestCase):
    def setUp(self):
        # Create a test domain request with an initial state of started
        self.domain_request = completed_domain_request()

    def test_form_choices(self):
        with less_console_noise():
            # Create a form instance with the test domain request
            form = DomainRequestAdminForm(instance=self.domain_request)

            # Verify that the form choices match the available transitions for started
            expected_choices = [("started", "Started"), ("submitted", "Submitted")]
            self.assertEqual(form.fields["status"].widget.choices, expected_choices)

    def test_form_no_rejection_reason(self):
        with less_console_noise():
            # Create a form instance with the test domain request
            form = DomainRequestAdminForm(instance=self.domain_request)

            form = DomainRequestAdminForm(
                instance=self.domain_request,
                data={
                    "status": DomainRequest.DomainRequestStatus.REJECTED,
                    "rejection_reason": None,
                },
            )
            self.assertFalse(form.is_valid())
            self.assertIn("rejection_reason", form.errors)

            rejection_reason = form.errors.get("rejection_reason")
            self.assertEqual(rejection_reason, ["A rejection reason is required."])

    def test_form_choices_when_no_instance(self):
        with less_console_noise():
            # Create a form instance without an instance
            form = DomainRequestAdminForm()

            # Verify that the form choices show all choices when no instance is provided;
            # this is necessary to show all choices when creating a new domain
            # request in django admin;
            # note that FSM ensures that no domain request exists with invalid status,
            # so don't need to test for invalid status
            self.assertEqual(
                form.fields["status"].widget.choices,
                DomainRequest._meta.get_field("status").choices,
            )

    def test_form_choices_when_ineligible(self):
        with less_console_noise():
            # Create a form instance with a domain request with ineligible status
            ineligible_domain_request = DomainRequest(status="ineligible")

            # Attempt to create a form with the ineligible domain request
            # The form should not raise an error, but choices should be the
            # full list of possible choices
            form = DomainRequestAdminForm(instance=ineligible_domain_request)

            self.assertEqual(
                form.fields["status"].widget.choices,
                DomainRequest._meta.get_field("status").choices,
            )


@boto3_mocking.patching
class TestDomainRequestAdmin(MockEppLib):
    def setUp(self):
        super().setUp()
        self.site = AdminSite()
        self.factory = RequestFactory()
        self.admin = DomainRequestAdmin(model=DomainRequest, admin_site=self.site)
        self.superuser = create_superuser()
        self.staffuser = create_user()
        self.client = Client(HTTP_HOST="localhost:8080")
        self.test_helper = GenericTestHelper(
            factory=self.factory,
            user=self.superuser,
            admin=self.admin,
            url="/admin/registrar/domainrequest/",
            model=DomainRequest,
        )
        self.mock_client = MockSESClient()

    @less_console_noise_decorator
    def test_helper_text(self):
        """
        Tests for the correct helper text on this page
        """

        # Create a fake domain request and domain
        domain_request = completed_domain_request(status=DomainRequest.DomainRequestStatus.IN_REVIEW)

        p = "adminpass"
        self.client.login(username="superuser", password=p)
        response = self.client.get(
            "/admin/registrar/domainrequest/{}/change/".format(domain_request.pk),
            follow=True,
        )

        # Make sure the page loaded, and that we're on the right page
        self.assertEqual(response.status_code, 200)
        self.assertContains(response, domain_request.requested_domain.name)

        # These should exist in the response
        expected_values = [
            ("creator", "Person who submitted the domain request; will not receive email updates"),
            (
                "submitter",
                'Person listed under "your contact information" in the request form; will receive email updates',
            ),
            ("approved_domain", "Domain associated with this request; will be blank until request is approved"),
            ("no_other_contacts_rationale", "Required if creator does not list other employees"),
            ("alternative_domains", "Other domain names the creator provided for consideration"),
            ("no_other_contacts_rationale", "Required if creator does not list other employees"),
            ("Urbanization", "Required for Puerto Rico only"),
        ]
        self.test_helper.assert_response_contains_distinct_values(response, expected_values)

    @less_console_noise_decorator
<<<<<<< HEAD
    def test_status_logs(self):
        """
        Tests that the status changes are shown in a table on the domain request change form,
        accurately and in chronological order.
        """

        # Create a fake domain request and domain
        domain_request = completed_domain_request(status=DomainRequest.DomainRequestStatus.STARTED)
=======
    def test_collaspe_toggle_button_markup(self):
        """
        Tests for the correct collapse toggle button markup
        """

        # Create a fake domain request and domain
        domain_request = completed_domain_request(status=DomainRequest.DomainRequestStatus.IN_REVIEW)
>>>>>>> 1cfb054d

        p = "adminpass"
        self.client.login(username="superuser", password=p)
        response = self.client.get(
            "/admin/registrar/domainrequest/{}/change/".format(domain_request.pk),
            follow=True,
        )

        # Make sure the page loaded, and that we're on the right page
        self.assertEqual(response.status_code, 200)
        self.assertContains(response, domain_request.requested_domain.name)

<<<<<<< HEAD
        # Table will contain one row for Started
        self.assertContains(response, "<td>Started</td>", count=1)
        self.assertNotContains(response, "<td>Submitted</td>")

        domain_request.submit()
        domain_request.save()

        response = self.client.get(
            "/admin/registrar/domainrequest/{}/change/".format(domain_request.pk),
            follow=True,
        )

        # Table will contain and extra row for Submitted
        self.assertContains(response, "<td>Started</td>", count=1)
        self.assertContains(response, "<td>Submitted</td>", count=1)

        domain_request.in_review()
        domain_request.save()

        response = self.client.get(
            "/admin/registrar/domainrequest/{}/change/".format(domain_request.pk),
            follow=True,
        )

        # Table will contain and extra row for In review
        self.assertContains(response, "<td>Started</td>", count=1)
        self.assertContains(response, "<td>Submitted</td>", count=1)
        self.assertContains(response, "<td>In review</td>", count=1)

        domain_request.action_needed()
        domain_request.save()

        response = self.client.get(
            "/admin/registrar/domainrequest/{}/change/".format(domain_request.pk),
            follow=True,
        )

        # Table will contain and extra row for Action needed
        self.assertContains(response, "<td>Started</td>", count=1)
        self.assertContains(response, "<td>Submitted</td>", count=1)
        self.assertContains(response, "<td>In review</td>", count=1)
        self.assertContains(response, "<td>Action needed</td>", count=1)

        domain_request.in_review()
        domain_request.save()

        response = self.client.get(
            "/admin/registrar/domainrequest/{}/change/".format(domain_request.pk),
            follow=True,
        )

        # Define the expected sequence of status changes
        expected_status_changes = [
            "<td>Started</td>",
            "<td>Submitted</td>",
            "<td>In review</td>",
            "<td>Action needed</td>",
            "<td>In review</td>",
        ]

        # Test for the order of status changes
        for status_change in expected_status_changes:
            self.assertContains(response, status_change, html=True)

        # Table now contains 2 rows for Approved
        self.assertContains(response, "<td>Started</td>", count=1)
        self.assertContains(response, "<td>Submitted</td>", count=1)
        self.assertContains(response, "<td>In review</td>", count=2)
        self.assertContains(response, "<td>Action needed</td>", count=1)
=======
        self.test_helper.assertContains(response, "<span>Show details</span>")
>>>>>>> 1cfb054d

    @less_console_noise_decorator
    def test_analyst_can_see_and_edit_alternative_domain(self):
        """Tests if an analyst can still see and edit the alternative domain field"""

        # Create fake creator
        _creator = User.objects.create(
            username="MrMeoward",
            first_name="Meoward",
            last_name="Jones",
        )

        # Create a fake domain request
        _domain_request = completed_domain_request(status=DomainRequest.DomainRequestStatus.IN_REVIEW, user=_creator)

        fake_website = Website.objects.create(website="thisisatest.gov")
        _domain_request.alternative_domains.add(fake_website)
        _domain_request.save()

        p = "userpass"
        self.client.login(username="staffuser", password=p)
        response = self.client.get(
            "/admin/registrar/domainrequest/{}/change/".format(_domain_request.pk),
            follow=True,
        )

        # Make sure the page loaded, and that we're on the right page
        self.assertEqual(response.status_code, 200)
        self.assertContains(response, _domain_request.requested_domain.name)

        # Test if the page has the alternative domain
        self.assertContains(response, "thisisatest.gov")

        # Check that the page contains the url we expect
        expected_href = reverse("admin:registrar_website_change", args=[fake_website.id])
        self.assertContains(response, expected_href)

        # Navigate to the website to ensure that we can still edit it
        response = self.client.get(
            "/admin/registrar/website/{}/change/".format(fake_website.pk),
            follow=True,
        )

        # Make sure the page loaded, and that we're on the right page
        self.assertEqual(response.status_code, 200)
        self.assertContains(response, "thisisatest.gov")

    @less_console_noise_decorator
    def test_analyst_can_see_and_edit_requested_domain(self):
        """Tests if an analyst can still see and edit the requested domain field"""

        # Create fake creator
        _creator = User.objects.create(
            username="MrMeoward",
            first_name="Meoward",
            last_name="Jones",
        )

        # Create a fake domain request
        _domain_request = completed_domain_request(status=DomainRequest.DomainRequestStatus.IN_REVIEW, user=_creator)

        p = "userpass"
        self.client.login(username="staffuser", password=p)
        response = self.client.get(
            "/admin/registrar/domainrequest/{}/change/".format(_domain_request.pk),
            follow=True,
        )

        # Filter to get the latest from the DB (rather than direct assignment)
        requested_domain = DraftDomain.objects.filter(name=_domain_request.requested_domain.name).get()

        # Make sure the page loaded, and that we're on the right page
        self.assertEqual(response.status_code, 200)
        self.assertContains(response, requested_domain.name)

        # Check that the page contains the url we expect
        expected_href = reverse("admin:registrar_draftdomain_change", args=[requested_domain.id])
        self.assertContains(response, expected_href)

        # Navigate to the website to ensure that we can still edit it
        response = self.client.get(
            "/admin/registrar/draftdomain/{}/change/".format(requested_domain.pk),
            follow=True,
        )

        # Make sure the page loaded, and that we're on the right page
        self.assertEqual(response.status_code, 200)
        self.assertContains(response, "city.gov")

    @less_console_noise_decorator
    def test_analyst_can_see_current_websites(self):
        """Tests if an analyst can still see current website field"""

        # Create fake creator
        _creator = User.objects.create(
            username="MrMeoward",
            first_name="Meoward",
            last_name="Jones",
        )

        # Create a fake domain request
        _domain_request = completed_domain_request(status=DomainRequest.DomainRequestStatus.IN_REVIEW, user=_creator)

        fake_website = Website.objects.create(website="thisisatest.gov")
        _domain_request.current_websites.add(fake_website)
        _domain_request.save()

        p = "userpass"
        self.client.login(username="staffuser", password=p)
        response = self.client.get(
            "/admin/registrar/domainrequest/{}/change/".format(_domain_request.pk),
            follow=True,
        )

        # Make sure the page loaded, and that we're on the right page
        self.assertEqual(response.status_code, 200)
        self.assertContains(response, _domain_request.requested_domain.name)

        # Test if the page has the current website
        self.assertContains(response, "thisisatest.gov")

    def test_domain_sortable(self):
        """Tests if the DomainRequest sorts by domain correctly"""
        with less_console_noise():
            p = "adminpass"
            self.client.login(username="superuser", password=p)

            multiple_unalphabetical_domain_objects("domain_request")

            # Assert that our sort works correctly
            self.test_helper.assert_table_sorted("1", ("requested_domain__name",))

            # Assert that sorting in reverse works correctly
            self.test_helper.assert_table_sorted("-1", ("-requested_domain__name",))

    def test_submitter_sortable(self):
        """Tests if the DomainRequest sorts by submitter correctly"""
        with less_console_noise():
            p = "adminpass"
            self.client.login(username="superuser", password=p)

            multiple_unalphabetical_domain_objects("domain_request")

            additional_domain_request = generic_domain_object("domain_request", "Xylophone")
            new_user = User.objects.filter(username=additional_domain_request.investigator.username).get()
            new_user.first_name = "Xylophonic"
            new_user.save()

            # Assert that our sort works correctly
            self.test_helper.assert_table_sorted(
                "11",
                (
                    "submitter__first_name",
                    "submitter__last_name",
                ),
            )

            # Assert that sorting in reverse works correctly
            self.test_helper.assert_table_sorted(
                "-11",
                (
                    "-submitter__first_name",
                    "-submitter__last_name",
                ),
            )

    def test_investigator_sortable(self):
        """Tests if the DomainRequest sorts by investigator correctly"""
        with less_console_noise():
            p = "adminpass"
            self.client.login(username="superuser", password=p)

            multiple_unalphabetical_domain_objects("domain_request")
            additional_domain_request = generic_domain_object("domain_request", "Xylophone")
            new_user = User.objects.filter(username=additional_domain_request.investigator.username).get()
            new_user.first_name = "Xylophonic"
            new_user.save()

            # Assert that our sort works correctly
            self.test_helper.assert_table_sorted(
                "12",
                (
                    "investigator__first_name",
                    "investigator__last_name",
                ),
            )

            # Assert that sorting in reverse works correctly
            self.test_helper.assert_table_sorted(
                "-12",
                (
                    "-investigator__first_name",
                    "-investigator__last_name",
                ),
            )

    @less_console_noise_decorator
    def test_default_sorting_in_domain_requests_list(self):
        """
        Make sure the default sortin in on the domain requests list page is reverse submission_date
        then alphabetical requested_domain
        """

        # Create domain requests with different names
        domain_requests = [
            completed_domain_request(status=DomainRequest.DomainRequestStatus.SUBMITTED, name=name)
            for name in ["ccc.gov", "bbb.gov", "eee.gov", "aaa.gov", "zzz.gov", "ddd.gov"]
        ]

        domain_requests[0].submission_date = timezone.make_aware(datetime(2024, 10, 16))
        domain_requests[1].submission_date = timezone.make_aware(datetime(2001, 10, 16))
        domain_requests[2].submission_date = timezone.make_aware(datetime(1980, 10, 16))
        domain_requests[3].submission_date = timezone.make_aware(datetime(1998, 10, 16))
        domain_requests[4].submission_date = timezone.make_aware(datetime(2013, 10, 16))
        domain_requests[5].submission_date = timezone.make_aware(datetime(1980, 10, 16))

        # Save the modified domain requests to update their attributes in the database
        for domain_request in domain_requests:
            domain_request.save()

        # Refresh domain request objects from the database to reflect the changes
        domain_requests = [DomainRequest.objects.get(pk=domain_request.pk) for domain_request in domain_requests]

        # Login as superuser and retrieve the domain request list page
        self.client.force_login(self.superuser)
        response = self.client.get("/admin/registrar/domainrequest/")

        # Check that the response is successful
        self.assertEqual(response.status_code, 200)

        # Extract the domain names from the response content using regex
        domain_names_match = re.findall(r"(\w+\.gov)</a>", response.content.decode("utf-8"))

        logger.info(f"domain_names_match {domain_names_match}")

        # Verify that domain names are found
        self.assertTrue(domain_names_match)

        # Extract the domain names
        domain_names = [match for match in domain_names_match]

        # Verify that the domain names are displayed in the expected order
        expected_order = [
            "ccc.gov",
            "zzz.gov",
            "bbb.gov",
            "aaa.gov",
            "ddd.gov",
            "eee.gov",
        ]

        # Remove duplicates
        # Remove duplicates from domain_names list while preserving order
        unique_domain_names = []
        for domain_name in domain_names:
            if domain_name not in unique_domain_names:
                unique_domain_names.append(domain_name)

        self.assertEqual(unique_domain_names, expected_order)

    def test_short_org_name_in_domain_requests_list(self):
        """
        Make sure the short name is displaying in admin on the list page
        """
        with less_console_noise():
            self.client.force_login(self.superuser)
            completed_domain_request()
            response = self.client.get("/admin/registrar/domainrequest/?generic_org_type__exact=federal")
            # There are 2 template references to Federal (4) and two in the results data
            # of the request
            self.assertContains(response, "Federal", count=34)
            # This may be a bit more robust
            self.assertContains(response, '<td class="field-generic_org_type">Federal</td>', count=1)
            # Now let's make sure the long description does not exist
            self.assertNotContains(response, "Federal: an agency of the U.S. government")

    def test_default_status_in_domain_requests_list(self):
        """
        Make sure the default status in admin is selected on the domain requests list page
        """
        with less_console_noise():
            self.client.force_login(self.superuser)
            completed_domain_request()
            response = self.client.get("/admin/registrar/domainrequest/")
            # The results are filtered by "status in [submitted,in review,action needed]"
            self.assertContains(response, "status in [submitted,in review,action needed]", count=1)

    def transition_state_and_send_email(self, domain_request, status, rejection_reason=None):
        """Helper method for the email test cases."""

        with boto3_mocking.clients.handler_for("sesv2", self.mock_client):
            with less_console_noise():
                # Create a mock request
                request = self.factory.post("/admin/registrar/domainrequest/{}/change/".format(domain_request.pk))

                # Modify the domain request's properties
                domain_request.status = status
                domain_request.rejection_reason = rejection_reason

                # Use the model admin's save_model method
                self.admin.save_model(request, domain_request, form=None, change=True)

    def assert_email_is_accurate(
        self, expected_string, email_index, email_address, test_that_no_bcc=False, bcc_email_address=""
    ):
        """Helper method for the email test cases.
        email_index is the index of the email in mock_client."""

        with less_console_noise():
            # Access the arguments passed to send_email
            call_args = self.mock_client.EMAILS_SENT
            kwargs = call_args[email_index]["kwargs"]

            # Retrieve the email details from the arguments
            from_email = kwargs.get("FromEmailAddress")
            to_email = kwargs["Destination"]["ToAddresses"][0]
            email_content = kwargs["Content"]
            email_body = email_content["Simple"]["Body"]["Text"]["Data"]

            # Assert or perform other checks on the email details
            self.assertEqual(from_email, settings.DEFAULT_FROM_EMAIL)
            self.assertEqual(to_email, email_address)
            self.assertIn(expected_string, email_body)

        if test_that_no_bcc:
            _ = ""
            with self.assertRaises(KeyError):
                with less_console_noise():
                    _ = kwargs["Destination"]["BccAddresses"][0]
            self.assertEqual(_, "")

        if bcc_email_address:
            bcc_email = kwargs["Destination"]["BccAddresses"][0]
            self.assertEqual(bcc_email, bcc_email_address)

    def test_save_model_sends_submitted_email(self):
        """When transitioning to submitted from started or withdrawn on a domain request,
        an email is sent out.

        When transitioning to submitted from dns needed or in review on a domain request,
        no email is sent out.

        Also test that the default email set in settings is NOT BCCd on non-prod whenever
        an email does go out."""

        with less_console_noise():
            # Ensure there is no user with this email
            EMAIL = "mayor@igorville.gov"
            User.objects.filter(email=EMAIL).delete()

            # Create a sample domain request
            domain_request = completed_domain_request()

            # Test Submitted Status from started
            self.transition_state_and_send_email(domain_request, DomainRequest.DomainRequestStatus.SUBMITTED)
            self.assert_email_is_accurate("We received your .gov domain request.", 0, EMAIL, True)
            self.assertEqual(len(self.mock_client.EMAILS_SENT), 1)

            # Test Withdrawn Status
            self.transition_state_and_send_email(domain_request, DomainRequest.DomainRequestStatus.WITHDRAWN)
            self.assert_email_is_accurate(
                "Your .gov domain request has been withdrawn and will not be reviewed by our team.", 1, EMAIL, True
            )
            self.assertEqual(len(self.mock_client.EMAILS_SENT), 2)

            # Test Submitted Status Again (from withdrawn)
            self.transition_state_and_send_email(domain_request, DomainRequest.DomainRequestStatus.SUBMITTED)
            self.assertEqual(len(self.mock_client.EMAILS_SENT), 3)

            # Move it to IN_REVIEW
            self.transition_state_and_send_email(domain_request, DomainRequest.DomainRequestStatus.IN_REVIEW)
            self.assertEqual(len(self.mock_client.EMAILS_SENT), 3)

            # Test Submitted Status Again from in IN_REVIEW, no new email should be sent
            self.transition_state_and_send_email(domain_request, DomainRequest.DomainRequestStatus.SUBMITTED)
            self.assertEqual(len(self.mock_client.EMAILS_SENT), 3)

            # Move it to IN_REVIEW
            self.transition_state_and_send_email(domain_request, DomainRequest.DomainRequestStatus.IN_REVIEW)
            self.assertEqual(len(self.mock_client.EMAILS_SENT), 3)

            # Move it to ACTION_NEEDED
            self.transition_state_and_send_email(domain_request, DomainRequest.DomainRequestStatus.ACTION_NEEDED)
            self.assertEqual(len(self.mock_client.EMAILS_SENT), 3)

            # Test Submitted Status Again from in ACTION_NEEDED, no new email should be sent
            self.transition_state_and_send_email(domain_request, DomainRequest.DomainRequestStatus.SUBMITTED)
            self.assertEqual(len(self.mock_client.EMAILS_SENT), 3)

    @override_settings(IS_PRODUCTION=True)
    def test_save_model_sends_submitted_email_with_bcc_on_prod(self):
        """When transitioning to submitted from started or withdrawn on a domain request,
        an email is sent out.

        When transitioning to submitted from dns needed or in review on a domain request,
        no email is sent out.

        Also test that the default email set in settings IS BCCd on prod whenever
        an email does go out."""

        with less_console_noise():
            # Ensure there is no user with this email
            EMAIL = "mayor@igorville.gov"
            User.objects.filter(email=EMAIL).delete()

            BCC_EMAIL = settings.DEFAULT_FROM_EMAIL

            # Create a sample domain request
            domain_request = completed_domain_request()

            # Test Submitted Status from started
            self.transition_state_and_send_email(domain_request, DomainRequest.DomainRequestStatus.SUBMITTED)
            self.assert_email_is_accurate("We received your .gov domain request.", 0, EMAIL, False, BCC_EMAIL)
            self.assertEqual(len(self.mock_client.EMAILS_SENT), 1)

            # Test Withdrawn Status
            self.transition_state_and_send_email(domain_request, DomainRequest.DomainRequestStatus.WITHDRAWN)
            self.assert_email_is_accurate(
                "Your .gov domain request has been withdrawn and will not be reviewed by our team.", 1, EMAIL
            )
            self.assertEqual(len(self.mock_client.EMAILS_SENT), 2)

            # Test Submitted Status Again (from withdrawn)
            self.transition_state_and_send_email(domain_request, DomainRequest.DomainRequestStatus.SUBMITTED)
            self.assert_email_is_accurate("We received your .gov domain request.", 0, EMAIL, False, BCC_EMAIL)
            self.assertEqual(len(self.mock_client.EMAILS_SENT), 3)

            # Move it to IN_REVIEW
            self.transition_state_and_send_email(domain_request, DomainRequest.DomainRequestStatus.IN_REVIEW)
            self.assertEqual(len(self.mock_client.EMAILS_SENT), 3)

            # Test Submitted Status Again from in IN_REVIEW, no new email should be sent
            self.transition_state_and_send_email(domain_request, DomainRequest.DomainRequestStatus.SUBMITTED)
            self.assertEqual(len(self.mock_client.EMAILS_SENT), 3)

            # Move it to IN_REVIEW
            self.transition_state_and_send_email(domain_request, DomainRequest.DomainRequestStatus.IN_REVIEW)
            self.assertEqual(len(self.mock_client.EMAILS_SENT), 3)

            # Move it to ACTION_NEEDED
            self.transition_state_and_send_email(domain_request, DomainRequest.DomainRequestStatus.ACTION_NEEDED)
            self.assertEqual(len(self.mock_client.EMAILS_SENT), 3)

            # Test Submitted Status Again from in ACTION_NEEDED, no new email should be sent
            self.transition_state_and_send_email(domain_request, DomainRequest.DomainRequestStatus.SUBMITTED)
            self.assertEqual(len(self.mock_client.EMAILS_SENT), 3)

    def test_save_model_sends_approved_email(self):
        """When transitioning to approved on a domain request,
        an email is sent out every time."""

        with less_console_noise():
            # Ensure there is no user with this email
            EMAIL = "mayor@igorville.gov"
            User.objects.filter(email=EMAIL).delete()

            # Create a sample domain request
            domain_request = completed_domain_request(status=DomainRequest.DomainRequestStatus.IN_REVIEW)

            # Test Submitted Status
            self.transition_state_and_send_email(domain_request, DomainRequest.DomainRequestStatus.APPROVED)
            self.assert_email_is_accurate("Congratulations! Your .gov domain request has been approved.", 0, EMAIL)
            self.assertEqual(len(self.mock_client.EMAILS_SENT), 1)

            # Test Withdrawn Status
            self.transition_state_and_send_email(
                domain_request,
                DomainRequest.DomainRequestStatus.REJECTED,
                DomainRequest.RejectionReasons.DOMAIN_PURPOSE,
            )
            self.assert_email_is_accurate("Your .gov domain request has been rejected.", 1, EMAIL)
            self.assertEqual(len(self.mock_client.EMAILS_SENT), 2)

            # Test Submitted Status Again (No new email should be sent)
            self.transition_state_and_send_email(domain_request, DomainRequest.DomainRequestStatus.APPROVED)
            self.assertEqual(len(self.mock_client.EMAILS_SENT), 3)

    def test_save_model_sends_rejected_email_purpose_not_met(self):
        """When transitioning to rejected on a domain request, an email is sent
        explaining why when the reason is domain purpose."""

        with less_console_noise():
            # Ensure there is no user with this email
            EMAIL = "mayor@igorville.gov"
            User.objects.filter(email=EMAIL).delete()

            # Create a sample domain request
            domain_request = completed_domain_request(status=DomainRequest.DomainRequestStatus.IN_REVIEW)

            # Reject for reason DOMAIN_PURPOSE and test email
            self.transition_state_and_send_email(
                domain_request,
                DomainRequest.DomainRequestStatus.REJECTED,
                DomainRequest.RejectionReasons.DOMAIN_PURPOSE,
            )
            self.assert_email_is_accurate(
                "Your domain request was rejected because the purpose you provided did not meet our \nrequirements.",
                0,
                EMAIL,
            )
            self.assertEqual(len(self.mock_client.EMAILS_SENT), 1)

            # Approve
            self.transition_state_and_send_email(domain_request, DomainRequest.DomainRequestStatus.APPROVED)
            self.assert_email_is_accurate("Congratulations! Your .gov domain request has been approved.", 1, EMAIL)
            self.assertEqual(len(self.mock_client.EMAILS_SENT), 2)

    def test_save_model_sends_rejected_email_requestor(self):
        """When transitioning to rejected on a domain request, an email is sent
        explaining why when the reason is requestor."""

        with less_console_noise():
            # Ensure there is no user with this email
            EMAIL = "mayor@igorville.gov"
            User.objects.filter(email=EMAIL).delete()

            # Create a sample domain request
            domain_request = completed_domain_request(status=DomainRequest.DomainRequestStatus.IN_REVIEW)

            # Reject for reason REQUESTOR and test email including dynamic organization name
            self.transition_state_and_send_email(
                domain_request, DomainRequest.DomainRequestStatus.REJECTED, DomainRequest.RejectionReasons.REQUESTOR
            )
            self.assert_email_is_accurate(
                "Your domain request was rejected because we don’t believe you’re eligible to request a \n.gov "
                "domain on behalf of Testorg",
                0,
                EMAIL,
            )
            self.assertEqual(len(self.mock_client.EMAILS_SENT), 1)

            # Approve
            self.transition_state_and_send_email(domain_request, DomainRequest.DomainRequestStatus.APPROVED)
            self.assert_email_is_accurate("Congratulations! Your .gov domain request has been approved.", 1, EMAIL)
            self.assertEqual(len(self.mock_client.EMAILS_SENT), 2)

    def test_save_model_sends_rejected_email_org_has_domain(self):
        """When transitioning to rejected on a domain request, an email is sent
        explaining why when the reason is second domain."""

        with less_console_noise():
            # Ensure there is no user with this email
            EMAIL = "mayor@igorville.gov"
            User.objects.filter(email=EMAIL).delete()

            # Create a sample domain request
            domain_request = completed_domain_request(status=DomainRequest.DomainRequestStatus.IN_REVIEW)

            # Reject for reason SECOND_DOMAIN_REASONING and test email including dynamic organization name
            self.transition_state_and_send_email(
                domain_request,
                DomainRequest.DomainRequestStatus.REJECTED,
                DomainRequest.RejectionReasons.SECOND_DOMAIN_REASONING,
            )
            self.assert_email_is_accurate(
                "Your domain request was rejected because Testorg has a .gov domain.", 0, EMAIL
            )
            self.assertEqual(len(self.mock_client.EMAILS_SENT), 1)

            # Approve
            self.transition_state_and_send_email(domain_request, DomainRequest.DomainRequestStatus.APPROVED)
            self.assert_email_is_accurate("Congratulations! Your .gov domain request has been approved.", 1, EMAIL)
            self.assertEqual(len(self.mock_client.EMAILS_SENT), 2)

    def test_save_model_sends_rejected_email_contacts_or_org_legitimacy(self):
        """When transitioning to rejected on a domain request, an email is sent
        explaining why when the reason is contacts or org legitimacy."""

        with less_console_noise():
            # Ensure there is no user with this email
            EMAIL = "mayor@igorville.gov"
            User.objects.filter(email=EMAIL).delete()

            # Create a sample domain request
            domain_request = completed_domain_request(status=DomainRequest.DomainRequestStatus.IN_REVIEW)

            # Reject for reason CONTACTS_OR_ORGANIZATION_LEGITIMACY and test email including dynamic organization name
            self.transition_state_and_send_email(
                domain_request,
                DomainRequest.DomainRequestStatus.REJECTED,
                DomainRequest.RejectionReasons.CONTACTS_OR_ORGANIZATION_LEGITIMACY,
            )
            self.assert_email_is_accurate(
                "Your domain request was rejected because we could not verify the organizational \n"
                "contacts you provided. If you have questions or comments, reply to this email.",
                0,
                EMAIL,
            )
            self.assertEqual(len(self.mock_client.EMAILS_SENT), 1)

            # Approve
            self.transition_state_and_send_email(domain_request, DomainRequest.DomainRequestStatus.APPROVED)
            self.assert_email_is_accurate("Congratulations! Your .gov domain request has been approved.", 1, EMAIL)
            self.assertEqual(len(self.mock_client.EMAILS_SENT), 2)

    def test_save_model_sends_rejected_email_org_eligibility(self):
        """When transitioning to rejected on a domain request, an email is sent
        explaining why when the reason is org eligibility."""

        with less_console_noise():
            # Ensure there is no user with this email
            EMAIL = "mayor@igorville.gov"
            User.objects.filter(email=EMAIL).delete()

            # Create a sample domain request
            domain_request = completed_domain_request(status=DomainRequest.DomainRequestStatus.IN_REVIEW)

            # Reject for reason ORGANIZATION_ELIGIBILITY and test email including dynamic organization name
            self.transition_state_and_send_email(
                domain_request,
                DomainRequest.DomainRequestStatus.REJECTED,
                DomainRequest.RejectionReasons.ORGANIZATION_ELIGIBILITY,
            )
            self.assert_email_is_accurate(
                "Your domain request was rejected because we determined that Testorg is not \neligible for "
                "a .gov domain.",
                0,
                EMAIL,
            )
            self.assertEqual(len(self.mock_client.EMAILS_SENT), 1)

            # Approve
            self.transition_state_and_send_email(domain_request, DomainRequest.DomainRequestStatus.APPROVED)
            self.assert_email_is_accurate("Congratulations! Your .gov domain request has been approved.", 1, EMAIL)
            self.assertEqual(len(self.mock_client.EMAILS_SENT), 2)

    def test_save_model_sends_rejected_email_naming(self):
        """When transitioning to rejected on a domain request, an email is sent
        explaining why when the reason is naming."""

        with less_console_noise():
            # Ensure there is no user with this email
            EMAIL = "mayor@igorville.gov"
            User.objects.filter(email=EMAIL).delete()

            # Create a sample domain request
            domain_request = completed_domain_request(status=DomainRequest.DomainRequestStatus.IN_REVIEW)

            # Reject for reason NAMING_REQUIREMENTS and test email including dynamic organization name
            self.transition_state_and_send_email(
                domain_request,
                DomainRequest.DomainRequestStatus.REJECTED,
                DomainRequest.RejectionReasons.NAMING_REQUIREMENTS,
            )
            self.assert_email_is_accurate(
                "Your domain request was rejected because it does not meet our naming requirements.", 0, EMAIL
            )
            self.assertEqual(len(self.mock_client.EMAILS_SENT), 1)

            # Approve
            self.transition_state_and_send_email(domain_request, DomainRequest.DomainRequestStatus.APPROVED)
            self.assert_email_is_accurate("Congratulations! Your .gov domain request has been approved.", 1, EMAIL)
            self.assertEqual(len(self.mock_client.EMAILS_SENT), 2)

    def test_save_model_sends_rejected_email_other(self):
        """When transitioning to rejected on a domain request, an email is sent
        explaining why when the reason is other."""

        with less_console_noise():
            # Ensure there is no user with this email
            EMAIL = "mayor@igorville.gov"
            User.objects.filter(email=EMAIL).delete()

            # Create a sample domain request
            domain_request = completed_domain_request(status=DomainRequest.DomainRequestStatus.IN_REVIEW)

            # Reject for reason NAMING_REQUIREMENTS and test email including dynamic organization name
            self.transition_state_and_send_email(
                domain_request,
                DomainRequest.DomainRequestStatus.REJECTED,
                DomainRequest.RejectionReasons.OTHER,
            )
            self.assert_email_is_accurate("Choosing a .gov domain name", 0, EMAIL)
            self.assertEqual(len(self.mock_client.EMAILS_SENT), 1)

            # Approve
            self.transition_state_and_send_email(domain_request, DomainRequest.DomainRequestStatus.APPROVED)
            self.assert_email_is_accurate("Congratulations! Your .gov domain request has been approved.", 1, EMAIL)
            self.assertEqual(len(self.mock_client.EMAILS_SENT), 2)

    def test_transition_to_rejected_without_rejection_reason_does_trigger_error(self):
        """
        When transitioning to rejected without a rejection reason, admin throws a user friendly message.

        The transition fails.
        """

        with less_console_noise():
            domain_request = completed_domain_request(status=DomainRequest.DomainRequestStatus.APPROVED)

            # Create a request object with a superuser
            request = self.factory.post("/admin/registrar/domainrequest/{}/change/".format(domain_request.pk))
            request.user = self.superuser

            with ExitStack() as stack:
                stack.enter_context(patch.object(messages, "error"))
                domain_request.status = DomainRequest.DomainRequestStatus.REJECTED

                self.admin.save_model(request, domain_request, None, True)

                messages.error.assert_called_once_with(
                    request,
                    "A rejection reason is required.",
                )

            domain_request.refresh_from_db()
            self.assertEqual(domain_request.status, DomainRequest.DomainRequestStatus.APPROVED)

    def test_transition_to_rejected_with_rejection_reason_does_not_trigger_error(self):
        """
        When transitioning to rejected with a rejection reason, admin does not throw an error alert.

        The transition is successful.
        """

        with less_console_noise():
            domain_request = completed_domain_request(status=DomainRequest.DomainRequestStatus.APPROVED)

            # Create a request object with a superuser
            request = self.factory.post("/admin/registrar/domainrequest/{}/change/".format(domain_request.pk))
            request.user = self.superuser

            with ExitStack() as stack:
                stack.enter_context(patch.object(messages, "error"))
                domain_request.status = DomainRequest.DomainRequestStatus.REJECTED
                domain_request.rejection_reason = DomainRequest.RejectionReasons.CONTACTS_OR_ORGANIZATION_LEGITIMACY

                self.admin.save_model(request, domain_request, None, True)

                messages.error.assert_not_called()

            domain_request.refresh_from_db()
            self.assertEqual(domain_request.status, DomainRequest.DomainRequestStatus.REJECTED)

    def test_save_model_sends_withdrawn_email(self):
        """When transitioning to withdrawn on a domain request,
        an email is sent out every time."""

        with less_console_noise():
            # Ensure there is no user with this email
            EMAIL = "mayor@igorville.gov"
            User.objects.filter(email=EMAIL).delete()

            # Create a sample domain request
            domain_request = completed_domain_request(status=DomainRequest.DomainRequestStatus.IN_REVIEW)

            # Test Submitted Status
            self.transition_state_and_send_email(domain_request, DomainRequest.DomainRequestStatus.WITHDRAWN)
            self.assert_email_is_accurate(
                "Your .gov domain request has been withdrawn and will not be reviewed by our team.", 0, EMAIL
            )
            self.assertEqual(len(self.mock_client.EMAILS_SENT), 1)

            # Test Withdrawn Status
            self.transition_state_and_send_email(domain_request, DomainRequest.DomainRequestStatus.SUBMITTED)
            self.assert_email_is_accurate("We received your .gov domain request.", 1, EMAIL)
            self.assertEqual(len(self.mock_client.EMAILS_SENT), 2)

            # Test Submitted Status Again (No new email should be sent)
            self.transition_state_and_send_email(domain_request, DomainRequest.DomainRequestStatus.WITHDRAWN)
            self.assertEqual(len(self.mock_client.EMAILS_SENT), 3)

    def test_save_model_sets_approved_domain(self):
        with less_console_noise():
            # make sure there is no user with this email
            EMAIL = "mayor@igorville.gov"
            User.objects.filter(email=EMAIL).delete()

            # Create a sample domain request
            domain_request = completed_domain_request(status=DomainRequest.DomainRequestStatus.IN_REVIEW)

            # Create a mock request
            request = self.factory.post("/admin/registrar/domainrequest/{}/change/".format(domain_request.pk))

            with boto3_mocking.clients.handler_for("sesv2", self.mock_client):
                # Modify the domain request's property
                domain_request.status = DomainRequest.DomainRequestStatus.APPROVED

                # Use the model admin's save_model method
                self.admin.save_model(request, domain_request, form=None, change=True)

            # Test that approved domain exists and equals requested domain
            self.assertEqual(domain_request.requested_domain.name, domain_request.approved_domain.name)

    @less_console_noise_decorator
    def test_sticky_submit_row(self):
        """Test that the change_form template contains strings indicative of the customization
        of the sticky submit bar.

        Also test that it does NOT contain a CSS class meant for analysts only when logged in as superuser."""

        # make sure there is no user with this email
        EMAIL = "mayor@igorville.gov"
        User.objects.filter(email=EMAIL).delete()
        self.client.force_login(self.superuser)

        # Create a sample domain request
        domain_request = completed_domain_request(status=DomainRequest.DomainRequestStatus.IN_REVIEW)

        # Create a mock request
        request = self.client.post("/admin/registrar/domainrequest/{}/change/".format(domain_request.pk))

        # Since we're using client to mock the request, we can only test against
        # non-interpolated values
        expected_content = "Requested domain:"
        expected_content2 = '<span class="scroll-indicator"></span>'
        expected_content3 = '<div class="submit-row-wrapper">'
        not_expected_content = "submit-row-wrapper--analyst-view>"
        self.assertContains(request, expected_content)
        self.assertContains(request, expected_content2)
        self.assertContains(request, expected_content3)
        self.assertNotContains(request, not_expected_content)

    @less_console_noise_decorator
    def test_sticky_submit_row_has_extra_class_for_analysts(self):
        """Test that the change_form template contains strings indicative of the customization
        of the sticky submit bar.

        Also test that it DOES contain a CSS class meant for analysts only when logged in as analyst."""

        # make sure there is no user with this email
        EMAIL = "mayor@igorville.gov"
        User.objects.filter(email=EMAIL).delete()
        self.client.force_login(self.staffuser)

        # Create a sample domain request
        domain_request = completed_domain_request(status=DomainRequest.DomainRequestStatus.IN_REVIEW)

        # Create a mock request
        request = self.client.post("/admin/registrar/domainrequest/{}/change/".format(domain_request.pk))

        # Since we're using client to mock the request, we can only test against
        # non-interpolated values
        expected_content = "Requested domain:"
        expected_content2 = '<span class="scroll-indicator"></span>'
        expected_content3 = '<div class="submit-row-wrapper submit-row-wrapper--analyst-view">'
        self.assertContains(request, expected_content)
        self.assertContains(request, expected_content2)
        self.assertContains(request, expected_content3)

    def test_other_contacts_has_readonly_link(self):
        """Tests if the readonly other_contacts field has links"""

        # Create a fake domain request
        domain_request = completed_domain_request(status=DomainRequest.DomainRequestStatus.IN_REVIEW)

        # Get the other contact
        other_contact = domain_request.other_contacts.all().first()

        p = "userpass"
        self.client.login(username="staffuser", password=p)
        response = self.client.get(
            "/admin/registrar/domainrequest/{}/change/".format(domain_request.pk),
            follow=True,
        )

        # Make sure the page loaded, and that we're on the right page
        self.assertEqual(response.status_code, 200)
        self.assertContains(response, domain_request.requested_domain.name)

        # Check that the page contains the url we expect
        expected_href = reverse("admin:registrar_contact_change", args=[other_contact.id])
        self.assertContains(response, expected_href)

        # Check that the page contains the link we expect.
        # Since the url is dynamic (populated by JS), we can test for its existence
        # by checking for the end tag.
        expected_url = "Testy Tester</a>"
        self.assertContains(response, expected_url)

    @less_console_noise_decorator
    def test_other_websites_has_readonly_link(self):
        """Tests if the readonly other_websites field has links"""

        # Create a fake domain request
        domain_request = completed_domain_request(status=DomainRequest.DomainRequestStatus.IN_REVIEW)

        p = "userpass"
        self.client.login(username="staffuser", password=p)
        response = self.client.get(
            "/admin/registrar/domainrequest/{}/change/".format(domain_request.pk),
            follow=True,
        )

        # Make sure the page loaded, and that we're on the right page
        self.assertEqual(response.status_code, 200)
        self.assertContains(response, domain_request.requested_domain.name)

        # Check that the page contains the link we expect.
        expected_url = '<a href="city.com" class="padding-top-1 current-website__1">city.com</a>'
        self.assertContains(response, expected_url)

    @less_console_noise_decorator
    def test_contact_fields_have_detail_table(self):
        """Tests if the contact fields have the detail table which displays title, email, and phone"""

        # Create fake creator
        _creator = User.objects.create(
            username="MrMeoward",
            first_name="Meoward",
            last_name="Jones",
        )

        # Due to the relation between User <==> Contact,
        # the underlying contact has to be modified this way.
        _creator.contact.email = "meoward.jones@igorville.gov"
        _creator.contact.phone = "(555) 123 12345"
        _creator.contact.title = "Treat inspector"
        _creator.contact.save()

        # Create a fake domain request
        domain_request = completed_domain_request(status=DomainRequest.DomainRequestStatus.IN_REVIEW, user=_creator)

        p = "userpass"
        self.client.login(username="staffuser", password=p)
        response = self.client.get(
            "/admin/registrar/domainrequest/{}/change/".format(domain_request.pk),
            follow=True,
        )

        # Make sure the page loaded, and that we're on the right page
        self.assertEqual(response.status_code, 200)
        self.assertContains(response, domain_request.requested_domain.name)

        # == Check for the creator == #

        # Check for the right title, email, and phone number in the response.
        expected_creator_fields = [
            # Field, expected value
            ("title", "Treat inspector"),
            ("email", "meoward.jones@igorville.gov"),
            ("phone", "(555) 123 12345"),
        ]
        self.test_helper.assert_response_contains_distinct_values(response, expected_creator_fields)

        # Check for the field itself
        self.assertContains(response, "Meoward Jones")

        # == Check for the submitter == #
        self.assertContains(response, "mayor@igorville.gov", count=2)
        expected_submitter_fields = [
            # Field, expected value
            ("title", "Admin Tester"),
            ("phone", "(555) 555 5556"),
        ]
        self.test_helper.assert_response_contains_distinct_values(response, expected_submitter_fields)
        self.assertContains(response, "Testy2 Tester2")

        # == Check for the authorizing_official == #
        self.assertContains(response, "testy@town.com", count=2)
        expected_ao_fields = [
            # Field, expected value
            ("title", "Chief Tester"),
            ("phone", "(555) 555 5555"),
        ]
        self.test_helper.assert_response_contains_distinct_values(response, expected_ao_fields)

        self.assertContains(response, "Testy Tester", count=10)

        # == Test the other_employees field == #
        self.assertContains(response, "testy2@town.com", count=2)
        expected_other_employees_fields = [
            # Field, expected value
            ("title", "Another Tester"),
            ("phone", "(555) 555 5557"),
        ]
        self.test_helper.assert_response_contains_distinct_values(response, expected_other_employees_fields)

        # Test for the copy link
        self.assertContains(response, "usa-button__clipboard", count=4)

        # Test that Creator counts display properly
        self.assertNotContains(response, "Approved domains")
        self.assertContains(response, "Active requests")

    def test_save_model_sets_restricted_status_on_user(self):
        with less_console_noise():
            # make sure there is no user with this email
            EMAIL = "mayor@igorville.gov"
            User.objects.filter(email=EMAIL).delete()

            # Create a sample domain request
            domain_request = completed_domain_request(status=DomainRequest.DomainRequestStatus.IN_REVIEW)

            # Create a mock request
            request = self.factory.post(
                "/admin/registrar/domainrequest/{}/change/".format(domain_request.pk), follow=True
            )

            with boto3_mocking.clients.handler_for("sesv2", self.mock_client):
                # Modify the domain request's property
                domain_request.status = DomainRequest.DomainRequestStatus.INELIGIBLE

                # Use the model admin's save_model method
                self.admin.save_model(request, domain_request, form=None, change=True)

            # Test that approved domain exists and equals requested domain
            self.assertEqual(domain_request.creator.status, "restricted")

    def test_user_sets_restricted_status_modal(self):
        """Tests the modal for when a user sets the status to restricted"""
        with less_console_noise():
            # make sure there is no user with this email
            EMAIL = "mayor@igorville.gov"
            User.objects.filter(email=EMAIL).delete()

            # Create a sample domain request
            domain_request = completed_domain_request(status=DomainRequest.DomainRequestStatus.IN_REVIEW)

            p = "userpass"
            self.client.login(username="staffuser", password=p)
            response = self.client.get(
                "/admin/registrar/domainrequest/{}/change/".format(domain_request.pk),
                follow=True,
            )

            self.assertEqual(response.status_code, 200)
            self.assertContains(response, domain_request.requested_domain.name)

            # Check that the modal has the right content
            # Check for the header
            self.assertContains(response, "Are you sure you want to select ineligible status?")

            # Check for some of its body
            self.assertContains(response, "When a domain request is in ineligible status")

            # Check for some of the button content
            self.assertContains(response, "Yes, select ineligible status")

            # Create a mock request
            request = self.factory.post(
                "/admin/registrar/domainrequest{}/change/".format(domain_request.pk), follow=True
            )
            with boto3_mocking.clients.handler_for("sesv2", self.mock_client):
                # Modify the domain request's property
                domain_request.status = DomainRequest.DomainRequestStatus.INELIGIBLE

                # Use the model admin's save_model method
                self.admin.save_model(request, domain_request, form=None, change=True)

            # Test that approved domain exists and equals requested domain
            self.assertEqual(domain_request.creator.status, "restricted")

            # 'Get' to the domain request again
            response = self.client.get(
                "/admin/registrar/domainrequest/{}/change/".format(domain_request.pk),
                follow=True,
            )

            self.assertEqual(response.status_code, 200)
            self.assertContains(response, domain_request.requested_domain.name)

            # The modal should be unchanged
            self.assertContains(response, "Are you sure you want to select ineligible status?")
            self.assertContains(response, "When a domain request is in ineligible status")
            self.assertContains(response, "Yes, select ineligible status")

    def test_readonly_when_restricted_creator(self):
        self.maxDiff = None
        with less_console_noise():
            domain_request = completed_domain_request(status=DomainRequest.DomainRequestStatus.IN_REVIEW)
            with boto3_mocking.clients.handler_for("sesv2", self.mock_client):
                domain_request.creator.status = User.RESTRICTED
                domain_request.creator.save()

            request = self.factory.get("/")
            request.user = self.superuser

            readonly_fields = self.admin.get_readonly_fields(request, domain_request)

            expected_fields = [
                "other_contacts",
                "current_websites",
                "alternative_domains",
                "generic_org_type",
                "is_election_board",
                "id",
                "created_at",
                "updated_at",
                "status",
                "rejection_reason",
                "updated_federal_agency",
                # TODO: once approved, we'll have to remove above from test
                "creator",
                "investigator",
                "generic_org_type",
                "is_election_board",
                "organization_type",
                "federally_recognized_tribe",
                "state_recognized_tribe",
                "tribe_name",
                "federal_agency",
                "federal_type",
                "organization_name",
                "address_line1",
                "address_line2",
                "city",
                "state_territory",
                "zipcode",
                "urbanization",
                "about_your_organization",
                "authorizing_official",
                "approved_domain",
                "requested_domain",
                "submitter",
                "purpose",
                "no_other_contacts_rationale",
                "anything_else",
                "has_anything_else_text",
                "cisa_representative_email",
                "has_cisa_representative",
                "is_policy_acknowledged",
                "submission_date",
                "notes",
                "alternative_domains",
            ]

            self.assertEqual(readonly_fields, expected_fields)

    def test_readonly_fields_for_analyst(self):
        with less_console_noise():
            request = self.factory.get("/")  # Use the correct method and path
            request.user = self.staffuser

            readonly_fields = self.admin.get_readonly_fields(request)

            expected_fields = [
                "other_contacts",
                "current_websites",
                "alternative_domains",
                "generic_org_type",
                "is_election_board",
                "creator",
                "about_your_organization",
                "requested_domain",
                "approved_domain",
                "alternative_domains",
                "purpose",
                "submitter",
                "no_other_contacts_rationale",
                "anything_else",
                "is_policy_acknowledged",
                "cisa_representative_email",
            ]

            self.assertEqual(readonly_fields, expected_fields)

    def test_readonly_fields_for_superuser(self):
        with less_console_noise():
            request = self.factory.get("/")  # Use the correct method and path
            request.user = self.superuser

            readonly_fields = self.admin.get_readonly_fields(request)

            expected_fields = [
                "other_contacts",
                "current_websites",
                "alternative_domains",
                "generic_org_type",
                "is_election_board",
            ]

            self.assertEqual(readonly_fields, expected_fields)

    def test_saving_when_restricted_creator(self):
        with less_console_noise():
            # Create an instance of the model
            domain_request = completed_domain_request(status=DomainRequest.DomainRequestStatus.IN_REVIEW)
            with boto3_mocking.clients.handler_for("sesv2", self.mock_client):
                domain_request.creator.status = User.RESTRICTED
                domain_request.creator.save()

            # Create a request object with a superuser
            request = self.factory.get("/")
            request.user = self.superuser

            with patch("django.contrib.messages.error") as mock_error:
                # Simulate saving the model
                self.admin.save_model(request, domain_request, None, False)

                # Assert that the error message was called with the correct argument
                mock_error.assert_called_once_with(
                    request,
                    "This action is not permitted for domain requests with a restricted creator.",
                )

            # Assert that the status has not changed
            self.assertEqual(domain_request.status, DomainRequest.DomainRequestStatus.IN_REVIEW)

    def test_change_view_with_restricted_creator(self):
        with less_console_noise():
            # Create an instance of the model
            domain_request = completed_domain_request(status=DomainRequest.DomainRequestStatus.IN_REVIEW)
            with boto3_mocking.clients.handler_for("sesv2", self.mock_client):
                domain_request.creator.status = User.RESTRICTED
                domain_request.creator.save()

            with patch("django.contrib.messages.warning") as mock_warning:
                # Create a request object with a superuser
                request = self.factory.get("/admin/your_app/domainrequest/{}/change/".format(domain_request.pk))
                request.user = self.superuser

                self.admin.display_restricted_warning(request, domain_request)

                # Assert that the error message was called with the correct argument
                mock_warning.assert_called_once_with(
                    request,
                    "Cannot edit a domain request with a restricted creator.",
                )

    def trigger_saving_approved_to_another_state(self, domain_is_active, another_state, rejection_reason=None):
        """Helper method that triggers domain request state changes from approved to another state,
        with an associated domain that can be either active (READY) or not.

        Used to test errors when saving a change with an active domain, also used to test side effects
        when saving a change goes through."""

        with less_console_noise():
            # Create an instance of the model
            domain_request = completed_domain_request(status=DomainRequest.DomainRequestStatus.APPROVED)
            domain = Domain.objects.create(name=domain_request.requested_domain.name)
            domain_information = DomainInformation.objects.create(creator=self.superuser, domain=domain)
            domain_request.approved_domain = domain
            domain_request.save()

            # Create a request object with a superuser
            request = self.factory.post("/admin/registrar/domainrequest/{}/change/".format(domain_request.pk))
            request.user = self.superuser

            # Define a custom implementation for is_active
            def custom_is_active(self):
                return domain_is_active  # Override to return True

            # Use ExitStack to combine patch contexts
            with ExitStack() as stack:
                # Patch Domain.is_active and django.contrib.messages.error simultaneously
                stack.enter_context(patch.object(Domain, "is_active", custom_is_active))
                stack.enter_context(patch.object(messages, "error"))

                domain_request.status = another_state
                domain_request.rejection_reason = rejection_reason

                self.admin.save_model(request, domain_request, None, True)

                # Assert that the error message was called with the correct argument
                if domain_is_active:
                    messages.error.assert_called_once_with(
                        request,
                        "This action is not permitted. The domain " + "is already active.",
                    )
                else:
                    # Assert that the error message was never called
                    messages.error.assert_not_called()

                    self.assertEqual(domain_request.approved_domain, None)

                    # Assert that Domain got Deleted
                    with self.assertRaises(Domain.DoesNotExist):
                        domain.refresh_from_db()

                    # Assert that DomainInformation got Deleted
                    with self.assertRaises(DomainInformation.DoesNotExist):
                        domain_information.refresh_from_db()

    def test_error_when_saving_approved_to_in_review_and_domain_is_active(self):
        self.trigger_saving_approved_to_another_state(True, DomainRequest.DomainRequestStatus.IN_REVIEW)

    def test_error_when_saving_approved_to_action_needed_and_domain_is_active(self):
        self.trigger_saving_approved_to_another_state(True, DomainRequest.DomainRequestStatus.ACTION_NEEDED)

    def test_error_when_saving_approved_to_rejected_and_domain_is_active(self):
        self.trigger_saving_approved_to_another_state(True, DomainRequest.DomainRequestStatus.REJECTED)

    def test_error_when_saving_approved_to_ineligible_and_domain_is_active(self):
        self.trigger_saving_approved_to_another_state(True, DomainRequest.DomainRequestStatus.INELIGIBLE)

    def test_side_effects_when_saving_approved_to_in_review(self):
        self.trigger_saving_approved_to_another_state(False, DomainRequest.DomainRequestStatus.IN_REVIEW)

    def test_side_effects_when_saving_approved_to_action_needed(self):
        self.trigger_saving_approved_to_another_state(False, DomainRequest.DomainRequestStatus.ACTION_NEEDED)

    def test_side_effects_when_saving_approved_to_rejected(self):
        self.trigger_saving_approved_to_another_state(
            False,
            DomainRequest.DomainRequestStatus.REJECTED,
            DomainRequest.RejectionReasons.CONTACTS_OR_ORGANIZATION_LEGITIMACY,
        )

    def test_side_effects_when_saving_approved_to_ineligible(self):
        self.trigger_saving_approved_to_another_state(False, DomainRequest.DomainRequestStatus.INELIGIBLE)

    def test_has_correct_filters(self):
        """
        This test verifies that DomainRequestAdmin has the correct filters set up.

        It retrieves the current list of filters from DomainRequestAdmin
        and checks that it matches the expected list of filters.
        """
        with less_console_noise():
            request = self.factory.get("/")
            request.user = self.superuser

            # Grab the current list of table filters
            readonly_fields = self.admin.get_list_filter(request)
            expected_fields = (
                DomainRequestAdmin.StatusListFilter,
                "generic_org_type",
                "federal_type",
                DomainRequestAdmin.ElectionOfficeFilter,
                "rejection_reason",
                DomainRequestAdmin.InvestigatorFilter,
            )

            self.assertEqual(readonly_fields, expected_fields)

    def test_table_sorted_alphabetically(self):
        """
        This test verifies that the DomainRequestAdmin table is sorted alphabetically
        by the 'requested_domain__name' field.

        It creates a list of DomainRequest instances in a non-alphabetical order,
        then retrieves the queryset from the DomainRequestAdmin and checks
        that it matches the expected queryset,
        which is sorted alphabetically by the 'requested_domain__name' field.
        """
        with less_console_noise():
            # Creates a list of DomainRequests in scrambled order
            multiple_unalphabetical_domain_objects("domain_request")

            request = self.factory.get("/")
            request.user = self.superuser

            # Get the expected list of alphabetically sorted DomainRequests
            expected_order = DomainRequest.objects.order_by("requested_domain__name")

            # Get the returned queryset
            queryset = self.admin.get_queryset(request)

            # Check the order
            self.assertEqual(
                list(queryset),
                list(expected_order),
            )

    def test_displays_investigator_filter(self):
        """
        This test verifies that the investigator filter in the admin interface for
        the DomainRequest model displays correctly.

        It creates two DomainRequest instances, each with a different investigator.
        It then simulates a staff user logging in and applying the investigator filter
        on the DomainRequest admin page.

        We then test if the page displays the filter we expect, but we do not test
        if we get back the correct response in the table. This is to isolate if
        the filter displays correctly, when the filter isn't filtering correctly.
        """

        with less_console_noise():
            # Create a mock DomainRequest object, with a fake investigator
            domain_request: DomainRequest = generic_domain_object("domain_request", "SomeGuy")
            investigator_user = User.objects.filter(username=domain_request.investigator.username).get()
            investigator_user.is_staff = True
            investigator_user.save()

            p = "userpass"
            self.client.login(username="staffuser", password=p)
            response = self.client.get(
                "/admin/registrar/domainrequest/",
                {
                    "investigator__id__exact": investigator_user.id,
                },
                follow=True,
            )

            # Then, test if the filter actually exists
            self.assertIn("filters", response.context)

            # Assert the content of filters and search_query
            filters = response.context["filters"]

            self.assertEqual(
                filters,
                [
                    {
                        "parameter_name": "investigator",
                        "parameter_value": "SomeGuy first_name:investigator SomeGuy last_name:investigator",
                    },
                ],
            )

    def test_investigator_dropdown_displays_only_staff(self):
        """
        This test verifies that the dropdown for the 'investigator' field in the DomainRequestAdmin
        interface only displays users who are marked as staff.

        It creates two DomainRequest instances, one with an investigator
        who is a staff user and another with an investigator who is not a staff user.

        It then retrieves the queryset for the 'investigator' dropdown from DomainRequestAdmin
        and checks that it matches the expected queryset, which only includes staff users.
        """

        with less_console_noise():
            # Create a mock DomainRequest object, with a fake investigator
            domain_request: DomainRequest = generic_domain_object("domain_request", "SomeGuy")
            investigator_user = User.objects.filter(username=domain_request.investigator.username).get()
            investigator_user.is_staff = True
            investigator_user.save()

            # Create a mock DomainRequest object, with a user that is not staff
            domain_request_2: DomainRequest = generic_domain_object("domain_request", "SomeOtherGuy")
            investigator_user_2 = User.objects.filter(username=domain_request_2.investigator.username).get()
            investigator_user_2.is_staff = False
            investigator_user_2.save()

            p = "userpass"
            self.client.login(username="staffuser", password=p)

            request = self.factory.post("/admin/registrar/domainrequest/{}/change/".format(domain_request.pk))

            # Get the actual field from the model's meta information
            investigator_field = DomainRequest._meta.get_field("investigator")

            # We should only be displaying staff users, in alphabetical order
            sorted_fields = ["first_name", "last_name", "email"]
            expected_dropdown = list(User.objects.filter(is_staff=True).order_by(*sorted_fields))

            # Grab the current dropdown. We do an API call to autocomplete to get this info.
            domain_request_queryset = self.admin.formfield_for_foreignkey(investigator_field, request).queryset
            user_request = self.factory.post(
                "/admin/autocomplete/?app_label=registrar&model_name=domainrequest&field_name=investigator"
            )
            user_admin = MyUserAdmin(User, self.site)
            user_queryset = user_admin.get_search_results(user_request, domain_request_queryset, None)[0]
            current_dropdown = list(user_queryset)

            self.assertEqual(expected_dropdown, current_dropdown)

            # Non staff users should not be in the list
            self.assertNotIn(domain_request_2, current_dropdown)

    def test_investigator_list_is_alphabetically_sorted(self):
        """
        This test verifies that filter list for the 'investigator'
        is displayed alphabetically
        """
        with less_console_noise():
            # Create a mock DomainRequest object, with a fake investigator
            domain_request: DomainRequest = generic_domain_object("domain_request", "SomeGuy")
            investigator_user = User.objects.filter(username=domain_request.investigator.username).get()
            investigator_user.is_staff = True
            investigator_user.save()

            domain_request_2: DomainRequest = generic_domain_object("domain_request", "AGuy")
            investigator_user_2 = User.objects.filter(username=domain_request_2.investigator.username).get()
            investigator_user_2.first_name = "AGuy"
            investigator_user_2.is_staff = True
            investigator_user_2.save()

            domain_request_3: DomainRequest = generic_domain_object("domain_request", "FinalGuy")
            investigator_user_3 = User.objects.filter(username=domain_request_3.investigator.username).get()
            investigator_user_3.first_name = "FinalGuy"
            investigator_user_3.is_staff = True
            investigator_user_3.save()

            p = "userpass"
            self.client.login(username="staffuser", password=p)
            request = RequestFactory().get("/")

            # These names have metadata embedded in them. :investigator implicitly tests if
            # these are actually from the attribute "investigator".
            expected_list = [
                "AGuy AGuy last_name:investigator",
                "FinalGuy FinalGuy last_name:investigator",
                "SomeGuy first_name:investigator SomeGuy last_name:investigator",
            ]

            # Get the actual sorted list of investigators from the lookups method
            actual_list = [item for _, item in self.admin.InvestigatorFilter.lookups(self, request, self.admin)]

            self.assertEqual(expected_list, actual_list)

    def tearDown(self):
        super().tearDown()
        Domain.objects.all().delete()
        DomainInformation.objects.all().delete()
        DomainRequest.objects.all().delete()
        User.objects.all().delete()
        Contact.objects.all().delete()
        Website.objects.all().delete()
        self.mock_client.EMAILS_SENT.clear()


class DomainInvitationAdminTest(TestCase):
    """Tests for the DomainInvitation page"""

    def setUp(self):
        """Create a client object"""
        self.client = Client(HTTP_HOST="localhost:8080")
        self.factory = RequestFactory()
        self.admin = ListHeaderAdmin(model=DomainInvitationAdmin, admin_site=AdminSite())
        self.superuser = create_superuser()

    def tearDown(self):
        """Delete all DomainInvitation objects"""
        DomainInvitation.objects.all().delete()
        User.objects.all().delete()
        Contact.objects.all().delete()

    def test_get_filters(self):
        """Ensures that our filters are displaying correctly"""
        with less_console_noise():
            # Have to get creative to get past linter
            p = "adminpass"
            self.client.login(username="superuser", password=p)

            response = self.client.get(
                "/admin/registrar/domaininvitation/",
                {},
                follow=True,
            )

            # Assert that the filters are added
            self.assertContains(response, "invited", count=2)
            self.assertContains(response, "Invited", count=2)
            self.assertContains(response, "retrieved", count=2)
            self.assertContains(response, "Retrieved", count=2)

            # Check for the HTML context specificially
            invited_html = '<a href="?status__exact=invited">Invited</a>'
            retrieved_html = '<a href="?status__exact=retrieved">Retrieved</a>'

            self.assertContains(response, invited_html, count=1)
            self.assertContains(response, retrieved_html, count=1)


class TestHostAdmin(TestCase):
    def setUp(self):
        """Setup environment for a mock admin user"""
        super().setUp()
        self.site = AdminSite()
        self.factory = RequestFactory()
        self.admin = MyHostAdmin(model=Host, admin_site=self.site)
        self.client = Client(HTTP_HOST="localhost:8080")
        self.superuser = create_superuser()
        self.test_helper = GenericTestHelper(
            factory=self.factory,
            user=self.superuser,
            admin=self.admin,
            url="/admin/registrar/Host/",
            model=Host,
        )

    def tearDown(self):
        super().tearDown()
        Host.objects.all().delete()
        Domain.objects.all().delete()

    @less_console_noise_decorator
    def test_helper_text(self):
        """
        Tests for the correct helper text on this page
        """
        domain, _ = Domain.objects.get_or_create(name="fake.gov", state=Domain.State.READY)
        # Create a fake host
        host, _ = Host.objects.get_or_create(name="ns1.test.gov", domain=domain)

        p = "adminpass"
        self.client.login(username="superuser", password=p)
        response = self.client.get(
            "/admin/registrar/host/{}/change/".format(host.pk),
            follow=True,
        )

        # Make sure the page loaded
        self.assertEqual(response.status_code, 200)

        # These should exist in the response
        expected_values = [
            ("domain", "Domain associated with this host"),
        ]
        self.test_helper.assert_response_contains_distinct_values(response, expected_values)


class TestDomainInformationAdmin(TestCase):
    def setUp(self):
        """Setup environment for a mock admin user"""
        self.site = AdminSite()
        self.factory = RequestFactory()
        self.admin = DomainInformationAdmin(model=DomainInformation, admin_site=self.site)
        self.client = Client(HTTP_HOST="localhost:8080")
        self.superuser = create_superuser()
        self.staffuser = create_user()
        self.mock_data_generator = AuditedAdminMockData()

        self.test_helper = GenericTestHelper(
            factory=self.factory,
            user=self.superuser,
            admin=self.admin,
            url="/admin/registrar/DomainInformation/",
            model=DomainInformation,
        )

        # Create fake DomainInformation objects
        DomainInformation.objects.create(
            creator=self.mock_data_generator.dummy_user("fake", "creator"),
            domain=self.mock_data_generator.dummy_domain("Apple"),
            submitter=self.mock_data_generator.dummy_contact("Zebra", "submitter"),
        )

        DomainInformation.objects.create(
            creator=self.mock_data_generator.dummy_user("fake", "creator"),
            domain=self.mock_data_generator.dummy_domain("Zebra"),
            submitter=self.mock_data_generator.dummy_contact("Apple", "submitter"),
        )

        DomainInformation.objects.create(
            creator=self.mock_data_generator.dummy_user("fake", "creator"),
            domain=self.mock_data_generator.dummy_domain("Circus"),
            submitter=self.mock_data_generator.dummy_contact("Xylophone", "submitter"),
        )

        DomainInformation.objects.create(
            creator=self.mock_data_generator.dummy_user("fake", "creator"),
            domain=self.mock_data_generator.dummy_domain("Xylophone"),
            submitter=self.mock_data_generator.dummy_contact("Circus", "submitter"),
        )

    def tearDown(self):
        """Delete all Users, Domains, and UserDomainRoles"""
        DomainInformation.objects.all().delete()
        DomainRequest.objects.all().delete()
        Domain.objects.all().delete()
        Contact.objects.all().delete()
        User.objects.all().delete()

    @less_console_noise_decorator
    def test_helper_text(self):
        """
        Tests for the correct helper text on this page
        """

        # Create a fake domain request and domain
        domain_request = completed_domain_request(status=DomainRequest.DomainRequestStatus.IN_REVIEW)
        domain_request.approve()
        domain_info = DomainInformation.objects.filter(domain=domain_request.approved_domain).get()

        p = "adminpass"
        self.client.login(username="superuser", password=p)
        response = self.client.get(
            "/admin/registrar/domaininformation/{}/change/".format(domain_info.pk),
            follow=True,
        )

        # Make sure the page loaded, and that we're on the right page
        self.assertEqual(response.status_code, 200)
        self.assertContains(response, domain_info.domain.name)

        # These should exist in the response
        expected_values = [
            ("creator", "Person who submitted the domain request"),
            ("submitter", 'Person listed under "your contact information" in the request form'),
            ("domain_request", "Request associated with this domain"),
            ("no_other_contacts_rationale", "Required if creator does not list other employees"),
            ("urbanization", "Required for Puerto Rico only"),
        ]
        self.test_helper.assert_response_contains_distinct_values(response, expected_values)

    @less_console_noise_decorator
    def test_other_contacts_has_readonly_link(self):
        """Tests if the readonly other_contacts field has links"""

        # Create a fake domain request and domain
        domain_request = completed_domain_request(status=DomainRequest.DomainRequestStatus.IN_REVIEW)
        domain_request.approve()
        domain_info = DomainInformation.objects.filter(domain=domain_request.approved_domain).get()

        # Get the other contact
        other_contact = domain_info.other_contacts.all().first()

        p = "adminpass"
        self.client.login(username="superuser", password=p)

        response = self.client.get(
            "/admin/registrar/domaininformation/{}/change/".format(domain_info.pk),
            follow=True,
        )

        # Make sure the page loaded, and that we're on the right page
        self.assertEqual(response.status_code, 200)
        self.assertContains(response, domain_info.domain.name)

        # Check that the page contains the url we expect
        expected_href = reverse("admin:registrar_contact_change", args=[other_contact.id])
        self.assertContains(response, expected_href)

        # Check that the page contains the link we expect.
        # Since the url is dynamic (populated by JS), we can test for its existence
        # by checking for the end tag.
        expected_url = "Testy Tester</a>"
        self.assertContains(response, expected_url)

    @less_console_noise_decorator
    def test_analyst_cant_access_domain_information(self):
        """Ensures that analysts can't directly access the DomainInformation page through /admin"""
        # Create fake creator
        _creator = User.objects.create(
            username="MrMeoward",
            first_name="Meoward",
            last_name="Jones",
        )

        # Create a fake domain request
        domain_request = completed_domain_request(status=DomainRequest.DomainRequestStatus.IN_REVIEW, user=_creator)
        domain_request.approve()
        domain_info = DomainInformation.objects.filter(domain=domain_request.approved_domain).get()

        p = "userpass"
        self.client.login(username="staffuser", password=p)
        response = self.client.get(
            "/admin/registrar/domaininformation/{}/change/".format(domain_info.pk),
            follow=True,
        )

        # Make sure that we're denied access
        self.assertEqual(response.status_code, 403)

        # To make sure that its not a fluke, swap to an admin user
        # and try to access the same page. This should succeed.
        p = "adminpass"
        self.client.login(username="superuser", password=p)
        response = self.client.get(
            "/admin/registrar/domaininformation/{}/change/".format(domain_info.pk),
            follow=True,
        )

        # Make sure the page loaded, and that we're on the right page
        self.assertEqual(response.status_code, 200)
        self.assertContains(response, domain_info.domain.name)

    @less_console_noise_decorator
    def test_contact_fields_have_detail_table(self):
        """Tests if the contact fields have the detail table which displays title, email, and phone"""

        # Create fake creator
        _creator = User.objects.create(
            username="MrMeoward",
            first_name="Meoward",
            last_name="Jones",
        )

        # Due to the relation between User <==> Contact,
        # the underlying contact has to be modified this way.
        _creator.contact.email = "meoward.jones@igorville.gov"
        _creator.contact.phone = "(555) 123 12345"
        _creator.contact.title = "Treat inspector"
        _creator.contact.save()

        # Create a fake domain request
        domain_request = completed_domain_request(status=DomainRequest.DomainRequestStatus.IN_REVIEW, user=_creator)
        domain_request.approve()
        domain_info = DomainInformation.objects.filter(domain=domain_request.approved_domain).get()

        p = "adminpass"
        self.client.login(username="superuser", password=p)
        response = self.client.get(
            "/admin/registrar/domaininformation/{}/change/".format(domain_info.pk),
            follow=True,
        )

        # Make sure the page loaded, and that we're on the right page
        self.assertEqual(response.status_code, 200)
        self.assertContains(response, domain_info.domain.name)

        # Check that the modal has the right content
        # Check for the header

        # == Check for the creator == #

        # Check for the right title, email, and phone number in the response.
        # We only need to check for the end tag
        # (Otherwise this test will fail if we change classes, etc)
        expected_creator_fields = [
            # Field, expected value
            ("title", "Treat inspector"),
            ("email", "meoward.jones@igorville.gov"),
            ("phone", "(555) 123 12345"),
        ]
        self.test_helper.assert_response_contains_distinct_values(response, expected_creator_fields)

        # Check for the field itself
        self.assertContains(response, "Meoward Jones")

        # == Check for the submitter == #
        self.assertContains(response, "mayor@igorville.gov", count=2)
        expected_submitter_fields = [
            # Field, expected value
            ("title", "Admin Tester"),
            ("phone", "(555) 555 5556"),
        ]
        self.test_helper.assert_response_contains_distinct_values(response, expected_submitter_fields)
        self.assertContains(response, "Testy2 Tester2")

        # == Check for the authorizing_official == #
        self.assertContains(response, "testy@town.com", count=2)
        expected_ao_fields = [
            # Field, expected value
            ("title", "Chief Tester"),
            ("phone", "(555) 555 5555"),
        ]
        self.test_helper.assert_response_contains_distinct_values(response, expected_ao_fields)

        self.assertContains(response, "Testy Tester", count=10)

        # == Test the other_employees field == #
        self.assertContains(response, "testy2@town.com", count=2)
        expected_other_employees_fields = [
            # Field, expected value
            ("title", "Another Tester"),
            ("phone", "(555) 555 5557"),
        ]
        self.test_helper.assert_response_contains_distinct_values(response, expected_other_employees_fields)

        # Test for the copy link
        self.assertContains(response, "usa-button__clipboard", count=4)

    def test_readonly_fields_for_analyst(self):
        """Ensures that analysts have their permissions setup correctly"""
        with less_console_noise():
            request = self.factory.get("/")
            request.user = self.staffuser

            readonly_fields = self.admin.get_readonly_fields(request)

            expected_fields = [
                "other_contacts",
                "generic_org_type",
                "is_election_board",
                "creator",
                "type_of_work",
                "more_organization_information",
                "domain",
                "domain_request",
                "submitter",
                "no_other_contacts_rationale",
                "anything_else",
                "is_policy_acknowledged",
            ]

            self.assertEqual(readonly_fields, expected_fields)

    def test_domain_sortable(self):
        """Tests if DomainInformation sorts by domain correctly"""
        with less_console_noise():
            p = "adminpass"
            self.client.login(username="superuser", password=p)

            # Assert that our sort works correctly
            self.test_helper.assert_table_sorted("1", ("domain__name",))

            # Assert that sorting in reverse works correctly
            self.test_helper.assert_table_sorted("-1", ("-domain__name",))

    def test_submitter_sortable(self):
        """Tests if DomainInformation sorts by submitter correctly"""
        with less_console_noise():
            p = "adminpass"
            self.client.login(username="superuser", password=p)

            # Assert that our sort works correctly
            self.test_helper.assert_table_sorted(
                "4",
                ("submitter__first_name", "submitter__last_name"),
            )

            # Assert that sorting in reverse works correctly
            self.test_helper.assert_table_sorted("-4", ("-submitter__first_name", "-submitter__last_name"))


class UserDomainRoleAdminTest(TestCase):
    def setUp(self):
        """Setup environment for a mock admin user"""
        self.site = AdminSite()
        self.factory = RequestFactory()
        self.admin = UserDomainRoleAdmin(model=UserDomainRole, admin_site=self.site)
        self.client = Client(HTTP_HOST="localhost:8080")
        self.superuser = create_superuser()
        self.test_helper = GenericTestHelper(
            factory=self.factory,
            user=self.superuser,
            admin=self.admin,
            url="/admin/registrar/UserDomainRole/",
            model=UserDomainRole,
        )

    def tearDown(self):
        """Delete all Users, Domains, and UserDomainRoles"""
        User.objects.all().delete()
        Domain.objects.all().delete()
        UserDomainRole.objects.all().delete()

    def test_domain_sortable(self):
        """Tests if the UserDomainrole sorts by domain correctly"""
        with less_console_noise():
            p = "adminpass"
            self.client.login(username="superuser", password=p)

            fake_user = User.objects.create(
                username="dummyuser", first_name="Stewart", last_name="Jones", email="AntarcticPolarBears@example.com"
            )

            # Create a list of UserDomainRoles that are in random order
            mocks_to_create = ["jkl.gov", "ghi.gov", "abc.gov", "def.gov"]
            for name in mocks_to_create:
                fake_domain = Domain.objects.create(name=name)
                UserDomainRole.objects.create(user=fake_user, domain=fake_domain, role="manager")

            # Assert that our sort works correctly
            self.test_helper.assert_table_sorted("2", ("domain__name",))

            # Assert that sorting in reverse works correctly
            self.test_helper.assert_table_sorted("-2", ("-domain__name",))

    def test_user_sortable(self):
        """Tests if the UserDomainrole sorts by user correctly"""
        with less_console_noise():
            p = "adminpass"
            self.client.login(username="superuser", password=p)

            mock_data_generator = AuditedAdminMockData()

            fake_domain = Domain.objects.create(name="igorville.gov")
            # Create a list of UserDomainRoles that are in random order
            mocks_to_create = ["jkl", "ghi", "abc", "def"]
            for name in mocks_to_create:
                # Creates a fake "User" object
                fake_user = mock_data_generator.dummy_user(name, "user")
                UserDomainRole.objects.create(user=fake_user, domain=fake_domain, role="manager")

            # Assert that our sort works correctly
            self.test_helper.assert_table_sorted("1", ("user__first_name", "user__last_name"))

            # Assert that sorting in reverse works correctly
            self.test_helper.assert_table_sorted("-1", ("-user__first_name", "-user__last_name"))

    def test_email_not_in_search(self):
        """Tests the search bar in Django Admin for UserDomainRoleAdmin.
        Should return no results for an invalid email."""
        with less_console_noise():
            # Have to get creative to get past linter
            p = "adminpass"
            self.client.login(username="superuser", password=p)

            fake_user = User.objects.create(
                username="dummyuser", first_name="Stewart", last_name="Jones", email="AntarcticPolarBears@example.com"
            )
            fake_domain = Domain.objects.create(name="test123")
            UserDomainRole.objects.create(user=fake_user, domain=fake_domain, role="manager")
            # Make the request using the Client class
            # which handles CSRF
            # Follow=True handles the redirect
            response = self.client.get(
                "/admin/registrar/userdomainrole/",
                {
                    "q": "testmail@igorville.com",
                },
                follow=True,
            )

            # Assert that the query is added to the extra_context
            self.assertIn("search_query", response.context)
            # Assert the content of filters and search_query
            search_query = response.context["search_query"]
            self.assertEqual(search_query, "testmail@igorville.com")

            # We only need to check for the end of the HTML string
            self.assertNotContains(response, "Stewart Jones AntarcticPolarBears@example.com</a></th>")

    def test_email_in_search(self):
        """Tests the search bar in Django Admin for UserDomainRoleAdmin.
        Should return results for an valid email."""
        with less_console_noise():
            # Have to get creative to get past linter
            p = "adminpass"
            self.client.login(username="superuser", password=p)

            fake_user = User.objects.create(
                username="dummyuser", first_name="Joe", last_name="Jones", email="AntarcticPolarBears@example.com"
            )
            fake_domain = Domain.objects.create(name="fake")
            UserDomainRole.objects.create(user=fake_user, domain=fake_domain, role="manager")
            # Make the request using the Client class
            # which handles CSRF
            # Follow=True handles the redirect
            response = self.client.get(
                "/admin/registrar/userdomainrole/",
                {
                    "q": "AntarcticPolarBears@example.com",
                },
                follow=True,
            )

            # Assert that the query is added to the extra_context
            self.assertIn("search_query", response.context)

            search_query = response.context["search_query"]
            self.assertEqual(search_query, "AntarcticPolarBears@example.com")

            # We only need to check for the end of the HTML string
            self.assertContains(response, "Joe Jones AntarcticPolarBears@example.com</a></th>", count=1)


class TestListHeaderAdmin(TestCase):
    def setUp(self):
        self.site = AdminSite()
        self.factory = RequestFactory()
        self.admin = ListHeaderAdmin(model=DomainRequest, admin_site=None)
        self.client = Client(HTTP_HOST="localhost:8080")
        self.superuser = create_superuser()

    def test_changelist_view(self):
        with less_console_noise():
            # Have to get creative to get past linter
            p = "adminpass"
            self.client.login(username="superuser", password=p)
            # Mock a user
            user = mock_user()
            # Make the request using the Client class
            # which handles CSRF
            # Follow=True handles the redirect
            response = self.client.get(
                "/admin/registrar/domainrequest/",
                {
                    "status__exact": "started",
                    "investigator__id__exact": user.id,
                    "q": "Hello",
                },
                follow=True,
            )
            # Assert that the filters and search_query are added to the extra_context
            self.assertIn("filters", response.context)
            self.assertIn("search_query", response.context)
            # Assert the content of filters and search_query
            filters = response.context["filters"]
            search_query = response.context["search_query"]
            self.assertEqual(search_query, "Hello")
            self.assertEqual(
                filters,
                [
                    {"parameter_name": "status", "parameter_value": "started"},
                    {
                        "parameter_name": "investigator",
                        "parameter_value": user.first_name + " " + user.last_name,
                    },
                ],
            )

    def test_get_filters(self):
        with less_console_noise():
            # Create a mock request object
            request = self.factory.get("/admin/yourmodel/")
            # Set the GET parameters for testing
            request.GET = {
                "status": "started",
                "investigator": "Jeff Lebowski",
                "q": "search_value",
            }
            # Call the get_filters method
            filters = self.admin.get_filters(request)
            # Assert the filters extracted from the request GET
            self.assertEqual(
                filters,
                [
                    {"parameter_name": "status", "parameter_value": "started"},
                    {"parameter_name": "investigator", "parameter_value": "Jeff Lebowski"},
                ],
            )

    def tearDown(self):
        # delete any domain requests too
        DomainInformation.objects.all().delete()
        DomainRequest.objects.all().delete()
        User.objects.all().delete()


class TestMyUserAdmin(TestCase):
    def setUp(self):
        admin_site = AdminSite()
        self.admin = MyUserAdmin(model=get_user_model(), admin_site=admin_site)
        self.client = Client(HTTP_HOST="localhost:8080")
        self.superuser = create_superuser()
        self.test_helper = GenericTestHelper(admin=self.admin)

    def tearDown(self):
        super().tearDown()
        User.objects.all().delete()

    @less_console_noise_decorator
    def test_helper_text(self):
        """
        Tests for the correct helper text on this page
        """
        user = create_user()

        p = "adminpass"
        self.client.login(username="superuser", password=p)
        response = self.client.get(
            "/admin/registrar/user/{}/change/".format(user.pk),
            follow=True,
        )

        # Make sure the page loaded
        self.assertEqual(response.status_code, 200)

        # These should exist in the response
        expected_values = [
            ("password", "Raw passwords are not stored, so they will not display here."),
            ("status", 'Users in "restricted" status cannot make updates in the registrar or start a new request.'),
            ("is_staff", "Designates whether the user can log in to this admin site"),
            ("is_superuser", "For development purposes only; provides superuser access on the database level"),
        ]
        self.test_helper.assert_response_contains_distinct_values(response, expected_values)

    def test_list_display_without_username(self):
        with less_console_noise():
            request = self.client.request().wsgi_request
            request.user = create_user()

            list_display = self.admin.get_list_display(request)
            expected_list_display = [
                "email",
                "first_name",
                "last_name",
                "group",
                "status",
            ]

            self.assertEqual(list_display, expected_list_display)
            self.assertNotIn("username", list_display)

    def test_get_fieldsets_superuser(self):
        with less_console_noise():
            request = self.client.request().wsgi_request
            request.user = self.superuser
            fieldsets = self.admin.get_fieldsets(request)

            expected_fieldsets = super(MyUserAdmin, self.admin).get_fieldsets(request)
            self.assertEqual(fieldsets, expected_fieldsets)

    def test_get_fieldsets_cisa_analyst(self):
        with less_console_noise():
            request = self.client.request().wsgi_request
            request.user = create_user()
            fieldsets = self.admin.get_fieldsets(request)
            expected_fieldsets = (
                (
                    None,
                    {
                        "fields": (
                            "status",
                            "verification_type",
                        )
                    },
                ),
                ("Personal Info", {"fields": ("first_name", "last_name", "email")}),
                ("Permissions", {"fields": ("is_active", "groups")}),
                ("Important dates", {"fields": ("last_login", "date_joined")}),
            )
            self.assertEqual(fieldsets, expected_fieldsets)


class AuditedAdminTest(TestCase):
    def setUp(self):
        self.site = AdminSite()
        self.factory = RequestFactory()
        self.client = Client(HTTP_HOST="localhost:8080")

    def order_by_desired_field_helper(self, obj_to_sort: AuditedAdmin, request, field_name, *obj_names):
        with less_console_noise():
            formatted_sort_fields = []
            for obj in obj_names:
                formatted_sort_fields.append("{}__{}".format(field_name, obj))

            ordered_list = list(
                obj_to_sort.get_queryset(request).order_by(*formatted_sort_fields).values_list(*formatted_sort_fields)
            )

            return ordered_list

    def test_alphabetically_sorted_domain_request_investigator(self):
        """Tests if the investigator field is alphabetically sorted by mimicking
        the call event flow"""
        # Creates multiple domain requests - review status does not matter
        domain_requests = multiple_unalphabetical_domain_objects("domain_request")

        # Create a mock request
        domain_request_request = self.factory.post(
            "/admin/registrar/domainrequest/{}/change/".format(domain_requests[0].pk)
        )

        # Get the formfield data from the domain request page
        domain_request_admin = AuditedAdmin(DomainRequest, self.site)
        field = DomainRequest.investigator.field
        domain_request_queryset = domain_request_admin.formfield_for_foreignkey(field, domain_request_request).queryset

        request = self.factory.post(
            "/admin/autocomplete/?app_label=registrar&model_name=domainrequest&field_name=investigator"
        )

        sorted_fields = ["first_name", "last_name", "email"]
        desired_sort_order = list(User.objects.filter(is_staff=True).order_by(*sorted_fields))

        # Grab the data returned from get search results
        admin = MyUserAdmin(User, self.site)
        search_queryset = admin.get_search_results(request, domain_request_queryset, None)[0]
        current_sort_order = list(search_queryset)

        self.assertEqual(
            desired_sort_order,
            current_sort_order,
            "Investigator is not ordered alphabetically",
        )

    # This test case should be refactored in general, as it is too overly specific and engineered
    def test_alphabetically_sorted_fk_fields_domain_request(self):
        with less_console_noise():
            tested_fields = [
                DomainRequest.authorizing_official.field,
                DomainRequest.submitter.field,
                # DomainRequest.investigator.field,
                DomainRequest.creator.field,
                DomainRequest.requested_domain.field,
            ]

            # Creates multiple domain requests - review status does not matter
            domain_requests = multiple_unalphabetical_domain_objects("domain_request")

            # Create a mock request
            request = self.factory.post("/admin/registrar/domainrequest/{}/change/".format(domain_requests[0].pk))

            model_admin = AuditedAdmin(DomainRequest, self.site)

            sorted_fields = []
            # Typically we wouldn't want two nested for fields,
            # but both fields are of a fixed length.
            # For test case purposes, this should be performant.
            for field in tested_fields:
                with self.subTest(field=field):
                    isNamefield: bool = field == DomainRequest.requested_domain.field
                    if isNamefield:
                        sorted_fields = ["name"]
                    else:
                        sorted_fields = ["first_name", "last_name"]
                    # We want both of these to be lists, as it is richer test wise.

                    desired_order = self.order_by_desired_field_helper(model_admin, request, field.name, *sorted_fields)
                    current_sort_order = list(model_admin.formfield_for_foreignkey(field, request).queryset)

                    # Conforms to the same object structure as desired_order
                    current_sort_order_coerced_type = []

                    # This is necessary as .queryset and get_queryset
                    # return lists of different types/structures.
                    # We need to parse this data and coerce them into the same type.
                    for contact in current_sort_order:
                        if not isNamefield:
                            first = contact.first_name
                            last = contact.last_name
                        else:
                            first = contact.name
                            last = None

                        name_tuple = self.coerced_fk_field_helper(first, last, field.name, ":")
                        if name_tuple is not None:
                            current_sort_order_coerced_type.append(name_tuple)

                    self.assertEqual(
                        desired_order,
                        current_sort_order_coerced_type,
                        "{} is not ordered alphabetically".format(field.name),
                    )

    def test_alphabetically_sorted_fk_fields_domain_information(self):
        with less_console_noise():
            tested_fields = [
                DomainInformation.authorizing_official.field,
                DomainInformation.submitter.field,
                # DomainInformation.creator.field,
                (DomainInformation.domain.field, ["name"]),
                (DomainInformation.domain_request.field, ["requested_domain__name"]),
            ]
            # Creates multiple domain requests - review status does not matter
            domain_requests = multiple_unalphabetical_domain_objects("information")

            # Create a mock request
            request = self.factory.post("/admin/registrar/domaininformation/{}/change/".format(domain_requests[0].pk))

            model_admin = AuditedAdmin(DomainInformation, self.site)

            sorted_fields = []
            # Typically we wouldn't want two nested for fields,
            # but both fields are of a fixed length.
            # For test case purposes, this should be performant.
            for field in tested_fields:
                isOtherOrderfield: bool = isinstance(field, tuple)
                field_obj = None
                if isOtherOrderfield:
                    sorted_fields = field[1]
                    field_obj = field[0]
                else:
                    sorted_fields = ["first_name", "last_name"]
                    field_obj = field
                # We want both of these to be lists, as it is richer test wise.
                desired_order = self.order_by_desired_field_helper(model_admin, request, field_obj.name, *sorted_fields)
                current_sort_order = list(model_admin.formfield_for_foreignkey(field_obj, request).queryset)

                # Conforms to the same object structure as desired_order
                current_sort_order_coerced_type = []

                # This is necessary as .queryset and get_queryset
                # return lists of different types/structures.
                # We need to parse this data and coerce them into the same type.
                for obj in current_sort_order:
                    last = None
                    if not isOtherOrderfield:
                        first = obj.first_name
                        last = obj.last_name
                    elif field_obj == DomainInformation.domain.field:
                        first = obj.name
                    elif field_obj == DomainInformation.domain_request.field:
                        first = obj.requested_domain.name

                    name_tuple = self.coerced_fk_field_helper(first, last, field_obj.name, ":")
                    if name_tuple is not None:
                        current_sort_order_coerced_type.append(name_tuple)

                self.assertEqual(
                    desired_order,
                    current_sort_order_coerced_type,
                    "{} is not ordered alphabetically".format(field_obj.name),
                )

    def test_alphabetically_sorted_fk_fields_domain_invitation(self):
        with less_console_noise():
            tested_fields = [DomainInvitation.domain.field]

            # Creates multiple domain requests - review status does not matter
            domain_requests = multiple_unalphabetical_domain_objects("invitation")

            # Create a mock request
            request = self.factory.post("/admin/registrar/domaininvitation/{}/change/".format(domain_requests[0].pk))

            model_admin = AuditedAdmin(DomainInvitation, self.site)

            sorted_fields = []
            # Typically we wouldn't want two nested for fields,
            # but both fields are of a fixed length.
            # For test case purposes, this should be performant.
            for field in tested_fields:
                sorted_fields = ["name"]
                # We want both of these to be lists, as it is richer test wise.

                desired_order = self.order_by_desired_field_helper(model_admin, request, field.name, *sorted_fields)
                current_sort_order = list(model_admin.formfield_for_foreignkey(field, request).queryset)

                # Conforms to the same object structure as desired_order
                current_sort_order_coerced_type = []

                # This is necessary as .queryset and get_queryset
                # return lists of different types/structures.
                # We need to parse this data and coerce them into the same type.
                for contact in current_sort_order:
                    first = contact.name
                    last = None

                    name_tuple = self.coerced_fk_field_helper(first, last, field.name, ":")
                    if name_tuple is not None:
                        current_sort_order_coerced_type.append(name_tuple)

                self.assertEqual(
                    desired_order,
                    current_sort_order_coerced_type,
                    "{} is not ordered alphabetically".format(field.name),
                )

    def coerced_fk_field_helper(self, first_name, last_name, field_name, queryset_shorthand):
        """Handles edge cases for test cases"""
        if first_name is None:
            raise ValueError("Invalid value for first_name, must be defined")

        returned_tuple = (first_name, last_name)
        # Handles edge case for names - structured strangely
        if last_name is None:
            return (first_name,)

        if first_name.split(queryset_shorthand)[1] == field_name:
            return returned_tuple
        else:
            return None

    def tearDown(self):
        DomainInformation.objects.all().delete()
        DomainRequest.objects.all().delete()
        DomainInvitation.objects.all().delete()


class DomainSessionVariableTest(TestCase):
    """Test cases for session variables in Django Admin"""

    def setUp(self):
        self.factory = RequestFactory()
        self.admin = DomainAdmin(Domain, None)
        self.client = Client(HTTP_HOST="localhost:8080")

    def test_session_vars_set_correctly(self):
        """Checks if session variables are being set correctly"""

        with less_console_noise():
            p = "adminpass"
            self.client.login(username="superuser", password=p)

            dummy_domain_information = generic_domain_object("information", "session")
            request = self.get_factory_post_edit_domain(dummy_domain_information.domain.pk)
            self.populate_session_values(request, dummy_domain_information.domain)
            self.assertEqual(request.session["analyst_action"], "edit")
            self.assertEqual(
                request.session["analyst_action_location"],
                dummy_domain_information.domain.pk,
            )

    def test_session_vars_set_correctly_hardcoded_domain(self):
        """Checks if session variables are being set correctly"""

        with less_console_noise():
            p = "adminpass"
            self.client.login(username="superuser", password=p)

            dummy_domain_information: Domain = generic_domain_object("information", "session")
            dummy_domain_information.domain.pk = 1

            request = self.get_factory_post_edit_domain(dummy_domain_information.domain.pk)
            self.populate_session_values(request, dummy_domain_information.domain)
            self.assertEqual(request.session["analyst_action"], "edit")
            self.assertEqual(request.session["analyst_action_location"], 1)

    def test_session_variables_reset_correctly(self):
        """Checks if incorrect session variables get overridden"""

        with less_console_noise():
            p = "adminpass"
            self.client.login(username="superuser", password=p)

            dummy_domain_information = generic_domain_object("information", "session")
            request = self.get_factory_post_edit_domain(dummy_domain_information.domain.pk)

            self.populate_session_values(request, dummy_domain_information.domain, preload_bad_data=True)

            self.assertEqual(request.session["analyst_action"], "edit")
            self.assertEqual(
                request.session["analyst_action_location"],
                dummy_domain_information.domain.pk,
            )

    def test_session_variables_retain_information(self):
        """Checks to see if session variables retain old information"""

        with less_console_noise():
            p = "adminpass"
            self.client.login(username="superuser", password=p)

            dummy_domain_information_list = multiple_unalphabetical_domain_objects("information")
            for item in dummy_domain_information_list:
                request = self.get_factory_post_edit_domain(item.domain.pk)
                self.populate_session_values(request, item.domain)

                self.assertEqual(request.session["analyst_action"], "edit")
                self.assertEqual(request.session["analyst_action_location"], item.domain.pk)

    def test_session_variables_concurrent_requests(self):
        """Simulates two requests at once"""

        with less_console_noise():
            p = "adminpass"
            self.client.login(username="superuser", password=p)

            info_first = generic_domain_object("information", "session")
            info_second = generic_domain_object("information", "session2")

            request_first = self.get_factory_post_edit_domain(info_first.domain.pk)
            request_second = self.get_factory_post_edit_domain(info_second.domain.pk)

            self.populate_session_values(request_first, info_first.domain, True)
            self.populate_session_values(request_second, info_second.domain, True)

            # Check if anything got nulled out
            self.assertNotEqual(request_first.session["analyst_action"], None)
            self.assertNotEqual(request_second.session["analyst_action"], None)
            self.assertNotEqual(request_first.session["analyst_action_location"], None)
            self.assertNotEqual(request_second.session["analyst_action_location"], None)

            # Check if they are both the same action 'type'
            self.assertEqual(request_first.session["analyst_action"], "edit")
            self.assertEqual(request_second.session["analyst_action"], "edit")

            # Check their locations, and ensure they aren't the same across both
            self.assertNotEqual(
                request_first.session["analyst_action_location"],
                request_second.session["analyst_action_location"],
            )

    def populate_session_values(self, request, domain_object, preload_bad_data=False):
        """Boilerplate for creating mock sessions"""
        request.user = self.client
        request.session = SessionStore()
        request.session.create()
        if preload_bad_data:
            request.session["analyst_action"] = "invalid"
            request.session["analyst_action_location"] = "bad location"
        self.admin.response_change(request, domain_object)

    def get_factory_post_edit_domain(self, primary_key):
        """Posts to registrar domain change
        with the edit domain button 'clicked',
        then returns the factory object"""
        return self.factory.post(
            reverse("admin:registrar_domain_change", args=(primary_key,)),
            {"_edit_domain": "true"},
            follow=True,
        )


class ContactAdminTest(TestCase):
    def setUp(self):
        self.site = AdminSite()
        self.factory = RequestFactory()
        self.client = Client(HTTP_HOST="localhost:8080")
        self.admin = ContactAdmin(model=get_user_model(), admin_site=None)
        self.superuser = create_superuser()
        self.staffuser = create_user()

    def test_readonly_when_restricted_staffuser(self):
        with less_console_noise():
            request = self.factory.get("/")
            request.user = self.staffuser

            readonly_fields = self.admin.get_readonly_fields(request)

            expected_fields = [
                "user",
            ]

            self.assertEqual(readonly_fields, expected_fields)

    def test_readonly_when_restricted_superuser(self):
        with less_console_noise():
            request = self.factory.get("/")
            request.user = self.superuser

            readonly_fields = self.admin.get_readonly_fields(request)

            expected_fields = []

            self.assertEqual(readonly_fields, expected_fields)

    def test_change_view_for_joined_contact_five_or_less(self):
        """Create a contact, join it to 4 domain requests. The 5th join will be a user.
        Assert that the warning on the contact form lists 5 joins."""
        with less_console_noise():
            self.client.force_login(self.superuser)

            # Create an instance of the model
            contact, _ = Contact.objects.get_or_create(user=self.staffuser)

            # join it to 4 domain requests. The 5th join will be a user.
            domain_request1 = completed_domain_request(submitter=contact, name="city1.gov")
            domain_request2 = completed_domain_request(submitter=contact, name="city2.gov")
            domain_request3 = completed_domain_request(submitter=contact, name="city3.gov")
            domain_request4 = completed_domain_request(submitter=contact, name="city4.gov")

            with patch("django.contrib.messages.warning") as mock_warning:
                # Use the test client to simulate the request
                response = self.client.get(reverse("admin:registrar_contact_change", args=[contact.pk]))

                # Assert that the error message was called with the correct argument
                # Note: The 5th join will be a user.
                mock_warning.assert_called_once_with(
                    response.wsgi_request,
                    "<ul class='messagelist_content-list--unstyled'>"
                    "<li>Joined to DomainRequest: <a href='/admin/registrar/"
                    f"domainrequest/{domain_request1.pk}/change/'>city1.gov</a></li>"
                    "<li>Joined to DomainRequest: <a href='/admin/registrar/"
                    f"domainrequest/{domain_request2.pk}/change/'>city2.gov</a></li>"
                    "<li>Joined to DomainRequest: <a href='/admin/registrar/"
                    f"domainrequest/{domain_request3.pk}/change/'>city3.gov</a></li>"
                    "<li>Joined to DomainRequest: <a href='/admin/registrar/"
                    f"domainrequest/{domain_request4.pk}/change/'>city4.gov</a></li>"
                    "<li>Joined to User: <a href='/admin/registrar/"
                    f"user/{self.staffuser.pk}/change/'>staff@example.com</a></li>"
                    "</ul>",
                )

    def test_change_view_for_joined_contact_five_or_more(self):
        """Create a contact, join it to 5 domain requests. The 6th join will be a user.
        Assert that the warning on the contact form lists 5 joins and a '1 more' ellispsis."""
        with less_console_noise():
            self.client.force_login(self.superuser)
            # Create an instance of the model
            # join it to 5 domain requests. The 6th join will be a user.
            contact, _ = Contact.objects.get_or_create(user=self.staffuser)
            domain_request1 = completed_domain_request(submitter=contact, name="city1.gov")
            domain_request2 = completed_domain_request(submitter=contact, name="city2.gov")
            domain_request3 = completed_domain_request(submitter=contact, name="city3.gov")
            domain_request4 = completed_domain_request(submitter=contact, name="city4.gov")
            domain_request5 = completed_domain_request(submitter=contact, name="city5.gov")
            with patch("django.contrib.messages.warning") as mock_warning:
                # Use the test client to simulate the request
                response = self.client.get(reverse("admin:registrar_contact_change", args=[contact.pk]))
                logger.debug(mock_warning)
                # Assert that the error message was called with the correct argument
                # Note: The 6th join will be a user.
                mock_warning.assert_called_once_with(
                    response.wsgi_request,
                    "<ul class='messagelist_content-list--unstyled'>"
                    "<li>Joined to DomainRequest: <a href='/admin/registrar/"
                    f"domainrequest/{domain_request1.pk}/change/'>city1.gov</a></li>"
                    "<li>Joined to DomainRequest: <a href='/admin/registrar/"
                    f"domainrequest/{domain_request2.pk}/change/'>city2.gov</a></li>"
                    "<li>Joined to DomainRequest: <a href='/admin/registrar/"
                    f"domainrequest/{domain_request3.pk}/change/'>city3.gov</a></li>"
                    "<li>Joined to DomainRequest: <a href='/admin/registrar/"
                    f"domainrequest/{domain_request4.pk}/change/'>city4.gov</a></li>"
                    "<li>Joined to DomainRequest: <a href='/admin/registrar/"
                    f"domainrequest/{domain_request5.pk}/change/'>city5.gov</a></li>"
                    "</ul>"
                    "<p class='font-sans-3xs'>And 1 more...</p>",
                )

    def tearDown(self):
        DomainRequest.objects.all().delete()
        Contact.objects.all().delete()
        User.objects.all().delete()


class TestVerifiedByStaffAdmin(TestCase):
    def setUp(self):
        super().setUp()
        self.site = AdminSite()
        self.superuser = create_superuser()
        self.admin = VerifiedByStaffAdmin(model=VerifiedByStaff, admin_site=self.site)
        self.factory = RequestFactory()
        self.client = Client(HTTP_HOST="localhost:8080")
        self.test_helper = GenericTestHelper(admin=self.admin)

    def tearDown(self):
        super().tearDown()
        VerifiedByStaff.objects.all().delete()
        User.objects.all().delete()

    @less_console_noise_decorator
    def test_helper_text(self):
        """
        Tests for the correct helper text on this page
        """
        vip_instance, _ = VerifiedByStaff.objects.get_or_create(email="test@example.com", notes="Test Notes")

        p = "adminpass"
        self.client.login(username="superuser", password=p)
        response = self.client.get(
            "/admin/registrar/verifiedbystaff/{}/change/".format(vip_instance.pk),
            follow=True,
        )

        # Make sure the page loaded
        self.assertEqual(response.status_code, 200)

        # These should exist in the response
        expected_values = [
            ("requestor", "Person who verified this user"),
        ]
        self.test_helper.assert_response_contains_distinct_values(response, expected_values)

    def test_save_model_sets_user_field(self):
        with less_console_noise():
            self.client.force_login(self.superuser)

            # Create an instance of the admin class
            admin_instance = VerifiedByStaffAdmin(model=VerifiedByStaff, admin_site=None)

            # Create a VerifiedByStaff instance
            vip_instance = VerifiedByStaff(email="test@example.com", notes="Test Notes")

            # Create a request object
            request = self.factory.post("/admin/yourapp/VerifiedByStaff/add/")
            request.user = self.superuser

            # Call the save_model method
            admin_instance.save_model(request, vip_instance, None, None)

            # Check that the user field is set to the request.user
            self.assertEqual(vip_instance.requestor, self.superuser)<|MERGE_RESOLUTION|>--- conflicted
+++ resolved
@@ -888,7 +888,6 @@
         self.test_helper.assert_response_contains_distinct_values(response, expected_values)
 
     @less_console_noise_decorator
-<<<<<<< HEAD
     def test_status_logs(self):
         """
         Tests that the status changes are shown in a table on the domain request change form,
@@ -897,15 +896,6 @@
 
         # Create a fake domain request and domain
         domain_request = completed_domain_request(status=DomainRequest.DomainRequestStatus.STARTED)
-=======
-    def test_collaspe_toggle_button_markup(self):
-        """
-        Tests for the correct collapse toggle button markup
-        """
-
-        # Create a fake domain request and domain
-        domain_request = completed_domain_request(status=DomainRequest.DomainRequestStatus.IN_REVIEW)
->>>>>>> 1cfb054d
 
         p = "adminpass"
         self.client.login(username="superuser", password=p)
@@ -918,7 +908,6 @@
         self.assertEqual(response.status_code, 200)
         self.assertContains(response, domain_request.requested_domain.name)
 
-<<<<<<< HEAD
         # Table will contain one row for Started
         self.assertContains(response, "<td>Started</td>", count=1)
         self.assertNotContains(response, "<td>Submitted</td>")
@@ -988,9 +977,26 @@
         self.assertContains(response, "<td>Submitted</td>", count=1)
         self.assertContains(response, "<td>In review</td>", count=2)
         self.assertContains(response, "<td>Action needed</td>", count=1)
-=======
-        self.test_helper.assertContains(response, "<span>Show details</span>")
->>>>>>> 1cfb054d
+    
+    def test_collaspe_toggle_button_markup(self):
+            """
+            Tests for the correct collapse toggle button markup
+            """
+
+            # Create a fake domain request and domain
+            domain_request = completed_domain_request(status=DomainRequest.DomainRequestStatus.IN_REVIEW)
+
+            p = "adminpass"
+            self.client.login(username="superuser", password=p)
+            response = self.client.get(
+                "/admin/registrar/domainrequest/{}/change/".format(domain_request.pk),
+                follow=True,
+            )
+
+            # Make sure the page loaded, and that we're on the right page
+            self.assertEqual(response.status_code, 200)
+            self.assertContains(response, domain_request.requested_domain.name)
+            self.test_helper.assertContains(response, "<span>Show details</span>")
 
     @less_console_noise_decorator
     def test_analyst_can_see_and_edit_alternative_domain(self):
