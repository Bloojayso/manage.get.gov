from datetime import datetime
from django.utils import timezone
from django.test import TestCase, RequestFactory, Client
from django.contrib.admin.sites import AdminSite
from api.tests.common import less_console_noise_decorator
from django.urls import reverse
from registrar.admin import (
    DomainAdmin,
    DomainInvitationAdmin,
    ListHeaderAdmin,
    MyUserAdmin,
    AuditedAdmin,
    ContactAdmin,
    DomainInformationAdmin,
    MyHostAdmin,
    PortfolioInvitationAdmin,
    UserDomainRoleAdmin,
    VerifiedByStaffAdmin,
    FsmModelResource,
    WebsiteAdmin,
    DraftDomainAdmin,
    FederalAgencyAdmin,
    PublicContactAdmin,
    TransitionDomainAdmin,
    UserGroupAdmin,
    PortfolioAdmin,
)
from registrar.models import (
    Domain,
    DomainRequest,
    DomainInformation,
    DraftDomain,
    User,
    DomainInvitation,
    Contact,
    PublicContact,
    Host,
    Website,
    FederalAgency,
    UserGroup,
    TransitionDomain,
    Portfolio,
    Suborganization,
)
from registrar.models.portfolio_invitation import PortfolioInvitation
from registrar.models.senior_official import SeniorOfficial
from registrar.models.user_domain_role import UserDomainRole
from registrar.models.utility.portfolio_helper import UserPortfolioPermissionChoices, UserPortfolioRoleChoices
from registrar.models.verified_by_staff import VerifiedByStaff
from .common import (
    MockDbForSharedTests,
    AuditedAdminMockData,
    completed_domain_request,
    generic_domain_object,
    less_console_noise,
    mock_user,
    create_superuser,
    create_user,
    multiple_unalphabetical_domain_objects,
    GenericTestHelper,
)
from django.contrib.sessions.backends.db import SessionStore
from django.contrib.auth import get_user_model
from unittest.mock import patch, Mock

import logging

logger = logging.getLogger(__name__)


class TestFsmModelResource(TestCase):
    def setUp(self):
        self.resource = FsmModelResource()

    @less_console_noise_decorator
    def test_init_instance(self):
        """Test initializing an instance of a class with a FSM field"""

        # Mock a row with FSMField data
        row_data = {"state": "ready"}

        self.resource._meta.model = Domain

        instance = self.resource.init_instance(row=row_data)

        # Assert that the instance is initialized correctly
        self.assertIsInstance(instance, Domain)
        self.assertEqual(instance.state, "ready")

    @less_console_noise_decorator
    def test_import_field(self):
        """Test that importing a field does not import FSM field"""

        # Mock a FSMField and a non-FSM-field
        fsm_field_mock = Mock(attribute="state", column_name="state")
        field_mock = Mock(attribute="name", column_name="name")
        # Mock the data
        data_mock = {"state": "unknown", "name": "test"}
        # Define a mock Domain
        obj = Domain(state=Domain.State.UNKNOWN, name="test")

        # Mock the save() method of fields so that we can test if save is called
        # save() is only supposed to be called for non FSM fields
        field_mock.save = Mock()
        fsm_field_mock.save = Mock()

        # Call the method with FSMField and non-FSMField
        self.resource.import_field(fsm_field_mock, obj, data=data_mock, is_m2m=False)
        self.resource.import_field(field_mock, obj, data=data_mock, is_m2m=False)

        # Assert that field.save() in super().import_field() is called only for non-FSMField
        field_mock.save.assert_called_once()
        fsm_field_mock.save.assert_not_called()


class TestDomainInvitationAdmin(TestCase):
    """Tests for the DomainInvitationAdmin class as super user

    Notes:
      all tests share superuser; do not change this model in tests
      tests have available superuser, client, and admin
    """

    @classmethod
    def setUpClass(cls):
        cls.factory = RequestFactory()
        cls.admin = ListHeaderAdmin(model=DomainInvitationAdmin, admin_site=AdminSite())
        cls.superuser = create_superuser()

    def setUp(self):
        """Create a client object"""
        self.client = Client(HTTP_HOST="localhost:8080")

    def tearDown(self):
        """Delete all DomainInvitation objects"""
        DomainInvitation.objects.all().delete()
        Contact.objects.all().delete()

    @classmethod
    def tearDownClass(self):
        User.objects.all().delete()

    @less_console_noise_decorator
    def test_has_model_description(self):
        """Tests if this model has a model description on the table view"""
        self.client.force_login(self.superuser)
        response = self.client.get(
            "/admin/registrar/domaininvitation/",
            follow=True,
        )

        # Make sure that the page is loaded correctly
        self.assertEqual(response.status_code, 200)

        # Test for a description snippet
        self.assertContains(
            response, "Domain invitations contain all individuals who have been invited to manage a .gov domain."
        )
        self.assertContains(response, "Show more")

    def test_get_filters(self):
        """Ensures that our filters are displaying correctly"""
        with less_console_noise():
            self.client.force_login(self.superuser)

            response = self.client.get(
                "/admin/registrar/domaininvitation/",
                {},
                follow=True,
            )

            # Assert that the filters are added
            self.assertContains(response, "invited", count=5)
            self.assertContains(response, "Invited", count=2)
            self.assertContains(response, "retrieved", count=2)
            self.assertContains(response, "Retrieved", count=2)

            # Check for the HTML context specificially
            invited_html = '<a href="?status__exact=invited">Invited</a>'
            retrieved_html = '<a href="?status__exact=retrieved">Retrieved</a>'

            self.assertContains(response, invited_html, count=1)
            self.assertContains(response, retrieved_html, count=1)


class TestPortfolioInvitationAdmin(TestCase):
    """Tests for the PortfolioInvitationAdmin class as super user

    Notes:
      all tests share superuser; do not change this model in tests
      tests have available superuser, client, and admin
    """

    @classmethod
    def setUpClass(cls):
        cls.factory = RequestFactory()
        cls.admin = ListHeaderAdmin(model=PortfolioInvitationAdmin, admin_site=AdminSite())
        cls.superuser = create_superuser()

    def setUp(self):
        """Create a client object"""
        self.client = Client(HTTP_HOST="localhost:8080")

    def tearDown(self):
        """Delete all DomainInvitation objects"""
        PortfolioInvitation.objects.all().delete()
        Contact.objects.all().delete()

    @classmethod
    def tearDownClass(self):
        User.objects.all().delete()

    @less_console_noise_decorator
    def test_has_model_description(self):
        """Tests if this model has a model description on the table view"""
        self.client.force_login(self.superuser)
        response = self.client.get(
            "/admin/registrar/portfolioinvitation/",
            follow=True,
        )

        # Make sure that the page is loaded correctly
        self.assertEqual(response.status_code, 200)

        # Test for a description snippet
        self.assertContains(
            response,
            "Portfolio invitations contain all individuals who have been invited to become members of an organization.",
        )
        self.assertContains(response, "Show more")

    def test_get_filters(self):
        """Ensures that our filters are displaying correctly"""
        with less_console_noise():
            self.client.force_login(self.superuser)

            response = self.client.get(
                "/admin/registrar/portfolioinvitation/",
                {},
                follow=True,
            )

            # Assert that the filters are added
            self.assertContains(response, "invited", count=4)
            self.assertContains(response, "Invited", count=2)
            self.assertContains(response, "retrieved", count=2)
            self.assertContains(response, "Retrieved", count=2)

            # Check for the HTML context specificially
            invited_html = '<a href="?status__exact=invited">Invited</a>'
            retrieved_html = '<a href="?status__exact=retrieved">Retrieved</a>'

            self.assertContains(response, invited_html, count=1)
            self.assertContains(response, retrieved_html, count=1)


class TestHostAdmin(TestCase):
    """Tests for the HostAdmin class as super user

    Notes:
      all tests share superuser; do not change this model in tests
      tests have available superuser, client, and admin
    """

    @classmethod
    def setUpClass(cls):
        cls.site = AdminSite()
        cls.factory = RequestFactory()
        cls.admin = MyHostAdmin(model=Host, admin_site=cls.site)
        cls.superuser = create_superuser()

    def setUp(self):
        """Setup environment for a mock admin user"""
        super().setUp()
        self.client = Client(HTTP_HOST="localhost:8080")

    def tearDown(self):
        super().tearDown()
        Host.objects.all().delete()
        Domain.objects.all().delete()

    @classmethod
    def tearDownClass(cls):
        User.objects.all().delete()

    @less_console_noise_decorator
    def test_has_model_description(self):
        """Tests if this model has a model description on the table view"""
        self.client.force_login(self.superuser)
        response = self.client.get(
            "/admin/registrar/host/",
            follow=True,
        )

        # Make sure that the page is loaded correctly
        self.assertEqual(response.status_code, 200)

        # Test for a description snippet
        self.assertContains(response, "Entries in the Hosts table indicate the relationship between an approved domain")
        self.assertContains(response, "Show more")

    @less_console_noise_decorator
    def test_helper_text(self):
        """
        Tests for the correct helper text on this page
        """
        domain, _ = Domain.objects.get_or_create(name="fake.gov", state=Domain.State.READY)
        # Create a fake host
        host, _ = Host.objects.get_or_create(name="ns1.test.gov", domain=domain)

        self.client.force_login(self.superuser)
        response = self.client.get(
            "/admin/registrar/host/{}/change/".format(host.pk),
            follow=True,
        )

        # Make sure the page loaded
        self.assertEqual(response.status_code, 200)

        self.test_helper = GenericTestHelper(
            factory=self.factory,
            user=self.superuser,
            admin=self.admin,
            url="/admin/registrar/Host/",
            model=Host,
        )
        # These should exist in the response
        expected_values = [
            ("domain", "Domain associated with this host"),
        ]
        self.test_helper.assert_response_contains_distinct_values(response, expected_values)


class TestDomainInformationAdmin(TestCase):
    """Tests for the DomainInformationAdmin class as super or staff user

    Notes:
      all tests share superuser/staffuser; do not change these models in tests
      tests have available staffuser, superuser, client, test_helper and admin
    """

    @classmethod
    def setUpClass(cls):
        """Setup environment for a mock admin user"""
        cls.site = AdminSite()
        cls.factory = RequestFactory()
        cls.admin = DomainInformationAdmin(model=DomainInformation, admin_site=cls.site)
        cls.superuser = create_superuser()
        cls.staffuser = create_user()
        cls.mock_data_generator = AuditedAdminMockData()
        cls.test_helper = GenericTestHelper(
            factory=cls.factory,
            user=cls.superuser,
            admin=cls.admin,
            url="/admin/registrar/DomainInformation/",
            model=DomainInformation,
        )

    def setUp(self):
        self.client = Client(HTTP_HOST="localhost:8080")

    def tearDown(self):
        """Delete all Users, Domains, and UserDomainRoles"""
        DomainInformation.objects.all().delete()
        DomainRequest.objects.all().delete()
        Domain.objects.all().delete()
        Contact.objects.all().delete()

    @classmethod
    def tearDownClass(cls):
        User.objects.all().delete()
        SeniorOfficial.objects.all().delete()

    @less_console_noise_decorator
    def test_domain_information_senior_official_is_alphabetically_sorted(self):
        """Tests if the senior offical dropdown is alphanetically sorted in the django admin display"""

        SeniorOfficial.objects.get_or_create(first_name="mary", last_name="joe", title="some other guy")
        SeniorOfficial.objects.get_or_create(first_name="alex", last_name="smoe", title="some guy")
        SeniorOfficial.objects.get_or_create(first_name="Zoup", last_name="Soup", title="title")

        contact, _ = Contact.objects.get_or_create(first_name="Henry", last_name="McFakerson")
        domain_request = completed_domain_request(
            submitter=contact, name="city1244.gov", status=DomainRequest.DomainRequestStatus.IN_REVIEW
        )
        domain_request.approve()

        domain_info = DomainInformation.objects.get(domain_request=domain_request)
        request = self.factory.post("/admin/registrar/domaininformation/{}/change/".format(domain_info.pk))
        model_admin = AuditedAdmin(DomainInformation, self.site)

        # Get the queryset that would be returned for the list
        senior_offical_queryset = model_admin.formfield_for_foreignkey(
            DomainInformation.senior_official.field, request
        ).queryset

        # Make the list we're comparing on a bit prettier display-wise. Optional step.
        current_sort_order = []
        for official in senior_offical_queryset:
            current_sort_order.append(f"{official.first_name} {official.last_name}")

        expected_sort_order = ["alex smoe", "mary joe", "Zoup Soup"]

        self.assertEqual(current_sort_order, expected_sort_order)

    @less_console_noise_decorator
    def test_admin_can_see_cisa_region_federal(self):
        """Tests if admins can see CISA Region: N/A"""

        # Create a fake domain request
        _domain_request = completed_domain_request(status=DomainRequest.DomainRequestStatus.IN_REVIEW)
        _domain_request.approve()

        domain_information = DomainInformation.objects.filter(domain_request=_domain_request).get()

        self.client.force_login(self.superuser)
        response = self.client.get(
            "/admin/registrar/domaininformation/{}/change/".format(domain_information.pk),
            follow=True,
        )

        # Make sure the page loaded, and that we're on the right page
        self.assertEqual(response.status_code, 200)
        self.assertContains(response, domain_information.domain.name)

        # Test if the page has the right CISA region
        expected_html = '<div class="flex-container margin-top-2"><span>CISA region: N/A</span></div>'
        # Remove whitespace from expected_html
        expected_html = "".join(expected_html.split())

        # Remove whitespace from response content
        response_content = "".join(response.content.decode().split())

        # Check if response contains expected_html
        self.assertIn(expected_html, response_content)

    @less_console_noise_decorator
    def test_admin_can_see_cisa_region_non_federal(self):
        """Tests if admins can see the correct CISA region"""

        # Create a fake domain request. State will be NY (2).
        _domain_request = completed_domain_request(
            status=DomainRequest.DomainRequestStatus.IN_REVIEW, generic_org_type="interstate"
        )
        _domain_request.approve()

        domain_information = DomainInformation.objects.filter(domain_request=_domain_request).get()
        self.client.force_login(self.superuser)
        response = self.client.get(
            "/admin/registrar/domaininformation/{}/change/".format(domain_information.pk),
            follow=True,
        )

        # Make sure the page loaded, and that we're on the right page
        self.assertEqual(response.status_code, 200)
        self.assertContains(response, domain_information.domain.name)

        # Test if the page has the right CISA region
        expected_html = '<div class="flex-container margin-top-2"><span>CISA region: 2</span></div>'
        # Remove whitespace from expected_html
        expected_html = "".join(expected_html.split())

        # Remove whitespace from response content
        response_content = "".join(response.content.decode().split())

        # Check if response contains expected_html
        self.assertIn(expected_html, response_content)

    @less_console_noise_decorator
    def test_has_model_description(self):
        """Tests if this model has a model description on the table view"""
        self.client.force_login(self.superuser)
        response = self.client.get(
            "/admin/registrar/domaininformation/",
            follow=True,
        )

        # Make sure that the page is loaded correctly
        self.assertEqual(response.status_code, 200)

        # Test for a description snippet
        self.assertContains(response, "Domain information represents the basic metadata")
        self.assertContains(response, "Show more")

    @less_console_noise_decorator
    def test_helper_text(self):
        """
        Tests for the correct helper text on this page
        """

        # Create a fake domain request and domain
        domain_request = completed_domain_request(status=DomainRequest.DomainRequestStatus.IN_REVIEW)
        domain_request.approve()
        domain_info = DomainInformation.objects.filter(domain=domain_request.approved_domain).get()

        self.client.force_login(self.superuser)
        response = self.client.get(
            "/admin/registrar/domaininformation/{}/change/".format(domain_info.pk),
            follow=True,
        )

        # Make sure the page loaded, and that we're on the right page
        self.assertEqual(response.status_code, 200)
        self.assertContains(response, domain_info.domain.name)

        # These should exist in the response
        expected_values = [
            ("creator", "Person who submitted the domain request"),
            ("submitter", 'Person listed under "your contact information" in the request form'),
            ("domain_request", "Request associated with this domain"),
            ("no_other_contacts_rationale", "Required if creator does not list other employees"),
            ("urbanization", "Required for Puerto Rico only"),
        ]
        self.test_helper.assert_response_contains_distinct_values(response, expected_values)

    @less_console_noise_decorator
    def test_other_contacts_has_readonly_link(self):
        """Tests if the readonly other_contacts field has links"""

        # Create a fake domain request and domain
        domain_request = completed_domain_request(status=DomainRequest.DomainRequestStatus.IN_REVIEW)
        domain_request.approve()
        domain_info = DomainInformation.objects.filter(domain=domain_request.approved_domain).get()

        # Get the other contact
        other_contact = domain_info.other_contacts.all().first()

        self.client.force_login(self.superuser)

        response = self.client.get(
            "/admin/registrar/domaininformation/{}/change/".format(domain_info.pk),
            follow=True,
        )

        # Make sure the page loaded, and that we're on the right page
        self.assertEqual(response.status_code, 200)
        self.assertContains(response, domain_info.domain.name)

        # Check that the page contains the url we expect
        expected_href = reverse("admin:registrar_contact_change", args=[other_contact.id])
        self.assertContains(response, expected_href)

        # Check that the page contains the link we expect.
        # Since the url is dynamic (populated by JS), we can test for its existence
        # by checking for the end tag.
        expected_url = "Testy Tester</a>"
        self.assertContains(response, expected_url)

    @less_console_noise_decorator
    def test_analyst_cant_access_domain_information(self):
        """Ensures that analysts can't directly access the DomainInformation page through /admin"""
        # Create fake creator
        _creator = User.objects.create(
            username="MrMeoward",
            first_name="Meoward",
            last_name="Jones",
        )

        # Create a fake domain request
        domain_request = completed_domain_request(status=DomainRequest.DomainRequestStatus.IN_REVIEW, user=_creator)
        domain_request.approve()
        domain_info = DomainInformation.objects.filter(domain=domain_request.approved_domain).get()

        self.client.force_login(self.staffuser)
        response = self.client.get(
            "/admin/registrar/domaininformation/{}/change/".format(domain_info.pk),
            follow=True,
        )

        # Make sure that we're denied access
        self.assertEqual(response.status_code, 403)

        # To make sure that its not a fluke, swap to an admin user
        # and try to access the same page. This should succeed.
        self.client.force_login(self.superuser)
        response = self.client.get(
            "/admin/registrar/domaininformation/{}/change/".format(domain_info.pk),
            follow=True,
        )

        # Make sure the page loaded, and that we're on the right page
        self.assertEqual(response.status_code, 200)
        self.assertContains(response, domain_info.domain.name)

    @less_console_noise_decorator
    def test_contact_fields_have_detail_table(self):
        """Tests if the contact fields have the detail table which displays title, email, and phone"""

        # Create fake creator
        _creator = User.objects.create(
            username="MrMeoward",
            first_name="Meoward",
            last_name="Jones",
            email="meoward.jones@igorville.gov",
            phone="(555) 123 12345",
            title="Treat inspector",
        )

        # Create a fake domain request
        domain_request = completed_domain_request(status=DomainRequest.DomainRequestStatus.IN_REVIEW, user=_creator)
        domain_request.approve()
        domain_info = DomainInformation.objects.filter(domain=domain_request.approved_domain).get()

        self.client.force_login(self.superuser)
        response = self.client.get(
            "/admin/registrar/domaininformation/{}/change/".format(domain_info.pk),
            follow=True,
        )

        # Make sure the page loaded, and that we're on the right page
        self.assertEqual(response.status_code, 200)
        self.assertContains(response, domain_info.domain.name)

        # Check that the modal has the right content
        # Check for the header

        # == Check for the creator == #

        # Check for the right title and phone number in the response.
        # We only need to check for the end tag
        # (Otherwise this test will fail if we change classes, etc)
        expected_creator_fields = [
            # Field, expected value
            ("title", "Treat inspector"),
            ("phone", "(555) 123 12345"),
        ]
        self.test_helper.assert_response_contains_distinct_values(response, expected_creator_fields)
        self.assertContains(response, "meoward.jones@igorville.gov")

        # Check for the field itself
        self.assertContains(response, "Meoward Jones")

        # == Check for the submitter == #
        self.assertContains(response, "mayor@igorville.gov", count=2)
        expected_submitter_fields = [
            # Field, expected value
            ("title", "Admin Tester"),
            ("phone", "(555) 555 5556"),
        ]
        self.test_helper.assert_response_contains_distinct_values(response, expected_submitter_fields)
        self.assertContains(response, "Testy2 Tester2")

        # == Check for the senior_official == #
        self.assertContains(response, "testy@town.com", count=2)
        expected_so_fields = [
            # Field, expected value
            ("title", "Chief Tester"),
            ("phone", "(555) 555 5555"),
        ]
        self.test_helper.assert_response_contains_distinct_values(response, expected_so_fields)

        self.assertContains(response, "Testy Tester", count=10)

        # == Test the other_employees field == #
        self.assertContains(response, "testy2@town.com", count=2)
        expected_other_employees_fields = [
            # Field, expected value
            ("title", "Another Tester"),
            ("phone", "(555) 555 5557"),
        ]
        self.test_helper.assert_response_contains_distinct_values(response, expected_other_employees_fields)

        # Test for the copy link
        self.assertContains(response, "button--clipboard", count=4)

        # cleanup this test
        domain_info.delete()
        domain_request.delete()
        _creator.delete()

    def test_readonly_fields_for_analyst(self):
        """Ensures that analysts have their permissions setup correctly"""
        with less_console_noise():
            request = self.factory.get("/")
            request.user = self.staffuser

            readonly_fields = self.admin.get_readonly_fields(request)

            expected_fields = [
                "other_contacts",
                "is_election_board",
                "federal_agency",
                "creator",
                "type_of_work",
                "more_organization_information",
                "domain",
                "domain_request",
                "submitter",
                "no_other_contacts_rationale",
                "anything_else",
                "is_policy_acknowledged",
            ]

            self.assertEqual(readonly_fields, expected_fields)

    def test_domain_sortable(self):
        """Tests if DomainInformation sorts by domain correctly"""
        with less_console_noise():
            self.client.force_login(self.superuser)

            # Assert that our sort works correctly
            self.test_helper.assert_table_sorted("1", ("domain__name",))

            # Assert that sorting in reverse works correctly
            self.test_helper.assert_table_sorted("-1", ("-domain__name",))

    def test_submitter_sortable(self):
        """Tests if DomainInformation sorts by submitter correctly"""
        with less_console_noise():
            self.client.force_login(self.superuser)

            # Assert that our sort works correctly
            self.test_helper.assert_table_sorted(
                "4",
                ("submitter__first_name", "submitter__last_name"),
            )

            # Assert that sorting in reverse works correctly
            self.test_helper.assert_table_sorted("-4", ("-submitter__first_name", "-submitter__last_name"))


class TestUserDomainRoleAdmin(TestCase):
    """Tests for the UserDomainRoleAdmin class as super user

    Notes:
      all tests share superuser; do not change this model in tests
      tests have available superuser, client, test_helper and admin
    """

    @classmethod
    def setUpClass(cls):
        super().setUpClass()
        cls.site = AdminSite()
        cls.factory = RequestFactory()
        cls.admin = UserDomainRoleAdmin(model=UserDomainRole, admin_site=cls.site)
        cls.superuser = create_superuser()
        cls.test_helper = GenericTestHelper(
            factory=cls.factory,
            user=cls.superuser,
            admin=cls.admin,
            url="/admin/registrar/UserDomainRole/",
            model=UserDomainRole,
        )

    def setUp(self):
        """Setup environment for a mock admin user"""
        super().setUp()
        self.client = Client(HTTP_HOST="localhost:8080")

    def tearDown(self):
        """Delete all Users, Domains, and UserDomainRoles"""
        super().tearDown()
        UserDomainRole.objects.all().delete()
        Domain.objects.all().delete()
        User.objects.exclude(username="superuser").delete()

    @classmethod
    def tearDownClass(cls):
        super().tearDownClass()
        User.objects.all().delete()

    @less_console_noise_decorator
    def test_has_model_description(self):
        """Tests if this model has a model description on the table view"""
        self.client.force_login(self.superuser)
        response = self.client.get(
            "/admin/registrar/userdomainrole/",
            follow=True,
        )

        # Make sure that the page is loaded correctly
        self.assertEqual(response.status_code, 200)

        # Test for a description snippet
        self.assertContains(
            response, "This table represents the managers who are assigned to each domain in the registrar"
        )
        self.assertContains(response, "Show more")

    def test_domain_sortable(self):
        """Tests if the UserDomainrole sorts by domain correctly"""
        with less_console_noise():
            self.client.force_login(self.superuser)

            fake_user = User.objects.create(
                username="dummyuser", first_name="Stewart", last_name="Jones", email="AntarcticPolarBears@example.com"
            )

            # Create a list of UserDomainRoles that are in random order
            mocks_to_create = ["jkl.gov", "ghi.gov", "abc.gov", "def.gov"]
            for name in mocks_to_create:
                fake_domain = Domain.objects.create(name=name)
                UserDomainRole.objects.create(user=fake_user, domain=fake_domain, role="manager")

            # Assert that our sort works correctly
            self.test_helper.assert_table_sorted("2", ("domain__name",))

            # Assert that sorting in reverse works correctly
            self.test_helper.assert_table_sorted("-2", ("-domain__name",))

    def test_user_sortable(self):
        """Tests if the UserDomainrole sorts by user correctly"""
        with less_console_noise():
            self.client.force_login(self.superuser)

            mock_data_generator = AuditedAdminMockData()

            fake_domain = Domain.objects.create(name="igorville.gov")
            # Create a list of UserDomainRoles that are in random order
            mocks_to_create = ["jkl", "ghi", "abc", "def"]
            for name in mocks_to_create:
                # Creates a fake "User" object
                fake_user = mock_data_generator.dummy_user(name, "user")
                UserDomainRole.objects.create(user=fake_user, domain=fake_domain, role="manager")

            # Assert that our sort works correctly
            self.test_helper.assert_table_sorted("1", ("user__first_name", "user__last_name"))

            # Assert that sorting in reverse works correctly
            self.test_helper.assert_table_sorted("-1", ("-user__first_name", "-user__last_name"))

    def test_email_not_in_search(self):
        """Tests the search bar in Django Admin for UserDomainRoleAdmin.
        Should return no results for an invalid email."""
        with less_console_noise():
            # Have to get creative to get past linter
            self.client.force_login(self.superuser)

            fake_user = User.objects.create(
                username="dummyuser", first_name="Stewart", last_name="Jones", email="AntarcticPolarBears@example.com"
            )
            fake_domain = Domain.objects.create(name="test123")
            UserDomainRole.objects.create(user=fake_user, domain=fake_domain, role="manager")
            # Make the request using the Client class
            # which handles CSRF
            # Follow=True handles the redirect
            response = self.client.get(
                "/admin/registrar/userdomainrole/",
                {
                    "q": "testmail@igorville.com",
                },
                follow=True,
            )

            # Assert that the query is added to the extra_context
            self.assertIn("search_query", response.context)
            # Assert the content of filters and search_query
            search_query = response.context["search_query"]
            self.assertEqual(search_query, "testmail@igorville.com")

            # We only need to check for the end of the HTML string
            self.assertNotContains(response, "Stewart Jones AntarcticPolarBears@example.com</a></th>")

    def test_email_in_search(self):
        """Tests the search bar in Django Admin for UserDomainRoleAdmin.
        Should return results for an valid email."""
        with less_console_noise():
            # Have to get creative to get past linter
            self.client.force_login(self.superuser)

            fake_user = User.objects.create(
                username="dummyuser", first_name="Joe", last_name="Jones", email="AntarcticPolarBears@example.com"
            )
            fake_domain = Domain.objects.create(name="fake")
            UserDomainRole.objects.create(user=fake_user, domain=fake_domain, role="manager")
            # Make the request using the Client class
            # which handles CSRF
            # Follow=True handles the redirect
            response = self.client.get(
                "/admin/registrar/userdomainrole/",
                {
                    "q": "AntarcticPolarBears@example.com",
                },
                follow=True,
            )

            # Assert that the query is added to the extra_context
            self.assertIn("search_query", response.context)

            search_query = response.context["search_query"]
            self.assertEqual(search_query, "AntarcticPolarBears@example.com")

            # We only need to check for the end of the HTML string
            self.assertContains(response, "Joe Jones AntarcticPolarBears@example.com</a></th>", count=1)


class TestListHeaderAdmin(TestCase):
    """Tests for the ListHeaderAdmin class as super user

    Notes:
      all tests share superuser; do not change this model in tests
      tests have available superuser, client and admin
    """

    @classmethod
    def setUpClass(cls):
        super().setUpClass()
        cls.site = AdminSite()
        cls.factory = RequestFactory()
        cls.admin = ListHeaderAdmin(model=DomainRequest, admin_site=None)
        cls.superuser = create_superuser()

    def setUp(self):
        super().setUp()
        self.client = Client(HTTP_HOST="localhost:8080")

    def tearDown(self):
        # delete any domain requests too
        DomainInformation.objects.all().delete()
        DomainRequest.objects.all().delete()

    @classmethod
    def tearDownClass(cls):
        super().tearDownClass()
        User.objects.all().delete()

    def test_changelist_view(self):
        with less_console_noise():
            self.client.force_login(self.superuser)
            # Mock a user
            user = mock_user()
            # Make the request using the Client class
            # which handles CSRF
            # Follow=True handles the redirect
            response = self.client.get(
                "/admin/registrar/domainrequest/",
                {
                    "status__exact": "started",
                    "investigator__id__exact": user.id,
                    "q": "Hello",
                },
                follow=True,
            )
            # Assert that the filters and search_query are added to the extra_context
            self.assertIn("filters", response.context)
            self.assertIn("search_query", response.context)
            # Assert the content of filters and search_query
            filters = response.context["filters"]
            search_query = response.context["search_query"]
            self.assertEqual(search_query, "Hello")
            self.assertEqual(
                filters,
                [
                    {"parameter_name": "status", "parameter_value": "started"},
                    {
                        "parameter_name": "investigator",
                        "parameter_value": user.first_name + " " + user.last_name,
                    },
                ],
            )

    def test_get_filters(self):
        with less_console_noise():
            # Create a mock request object
            request = self.factory.get("/admin/yourmodel/")
            # Set the GET parameters for testing
            request.GET = {
                "status": "started",
                "investigator": "Jeff Lebowski",
                "q": "search_value",
            }
            # Call the get_filters method
            filters = self.admin.get_filters(request)
            # Assert the filters extracted from the request GET
            self.assertEqual(
                filters,
                [
                    {"parameter_name": "status", "parameter_value": "started"},
                    {"parameter_name": "investigator", "parameter_value": "Jeff Lebowski"},
                ],
            )


class TestMyUserAdmin(MockDbForSharedTests):
    """Tests for the MyUserAdmin class as super or staff user

    Notes:
      all tests share superuser/staffuser; do not change these models in tests
      all tests share MockDb; do not change models defined therein in tests
      tests have available staffuser, superuser, client, test_helper and admin
    """

    @classmethod
    def setUpClass(cls):
        super().setUpClass()
        admin_site = AdminSite()
        cls.admin = MyUserAdmin(model=get_user_model(), admin_site=admin_site)
        cls.superuser = create_superuser()
        cls.staffuser = create_user()
        cls.test_helper = GenericTestHelper(admin=cls.admin)

    def setUp(self):
        super().setUp()
        self.client = Client(HTTP_HOST="localhost:8080")

    def tearDown(self):
        super().tearDown()
        DomainRequest.objects.all().delete()

    @classmethod
    def tearDownClass(cls):
        super().tearDownClass()
        User.objects.all().delete()

    @less_console_noise_decorator
    def test_has_model_description(self):
        """Tests if this model has a model description on the table view"""
        self.client.force_login(self.superuser)
        response = self.client.get(
            "/admin/registrar/user/",
            follow=True,
        )

        # Make sure that the page is loaded correctly
        self.assertEqual(response.status_code, 200)

        # Test for a description snippet
        self.assertContains(response, "A user is anyone who has access to the registrar.")
        self.assertContains(response, "Show more")

    @less_console_noise_decorator
    def test_helper_text(self):
        """
        Tests for the correct helper text on this page
        """
        user = self.staffuser

        self.client.force_login(self.superuser)
        response = self.client.get(
            "/admin/registrar/user/{}/change/".format(user.pk),
            follow=True,
        )

        # Make sure the page loaded
        self.assertEqual(response.status_code, 200)

        # These should exist in the response
        expected_values = [
            ("password", "Raw passwords are not stored, so they will not display here."),
            ("status", 'Users in "restricted" status cannot make updates in the registrar or start a new request.'),
            ("is_staff", "Designates whether the user can log in to this admin site"),
            ("is_superuser", "For development purposes only; provides superuser access on the database level"),
        ]
        self.test_helper.assert_response_contains_distinct_values(response, expected_values)

    @less_console_noise_decorator
    def test_list_display_without_username(self):
        request = self.client.request().wsgi_request
        request.user = self.staffuser

        list_display = self.admin.get_list_display(request)
        expected_list_display = [
            "email",
            "first_name",
            "last_name",
            "group",
            "status",
        ]

        self.assertEqual(list_display, expected_list_display)
        self.assertNotIn("username", list_display)

    def test_get_fieldsets_superuser(self):
        with less_console_noise():
            request = self.client.request().wsgi_request
            request.user = self.superuser
            fieldsets = self.admin.get_fieldsets(request)

            expected_fieldsets = super(MyUserAdmin, self.admin).get_fieldsets(request)
            self.assertEqual(fieldsets, expected_fieldsets)

    def test_get_fieldsets_cisa_analyst(self):
        with less_console_noise():
            request = self.client.request().wsgi_request
            request.user = self.staffuser
            fieldsets = self.admin.get_fieldsets(request)
            expected_fieldsets = (
                (
                    None,
                    {
                        "fields": (
                            "status",
                            "verification_type",
                        )
                    },
                ),
                ("User profile", {"fields": ("first_name", "middle_name", "last_name", "title", "email", "phone")}),
                (
                    "Permissions",
                    {
                        "fields": (
                            "is_active",
                            "groups",
                        )
                    },
                ),
                ("Important dates", {"fields": ("last_login", "date_joined")}),
            )
            self.assertEqual(fieldsets, expected_fieldsets)

    @less_console_noise_decorator
    def test_analyst_can_see_related_domains_and_requests_in_user_form(self):
        """Tests if an analyst can see the related domains and domain requests for a user in that user's form"""

        # From MockDb, we have self.meoward_user which we'll use as creator
        # Create fake domain requests
        domain_request_started = completed_domain_request(
            status=DomainRequest.DomainRequestStatus.STARTED, user=self.meoward_user, name="started.gov"
        )
        domain_request_submitted = completed_domain_request(
            status=DomainRequest.DomainRequestStatus.SUBMITTED, user=self.meoward_user, name="submitted.gov"
        )
        domain_request_in_review = completed_domain_request(
            status=DomainRequest.DomainRequestStatus.IN_REVIEW, user=self.meoward_user, name="in-review.gov"
        )
        domain_request_withdrawn = completed_domain_request(
            status=DomainRequest.DomainRequestStatus.WITHDRAWN, user=self.meoward_user, name="withdrawn.gov"
        )
        domain_request_approved = completed_domain_request(
            status=DomainRequest.DomainRequestStatus.APPROVED, user=self.meoward_user, name="approved.gov"
        )
        domain_request_rejected = completed_domain_request(
            status=DomainRequest.DomainRequestStatus.REJECTED, user=self.meoward_user, name="rejected.gov"
        )
        domain_request_ineligible = completed_domain_request(
            status=DomainRequest.DomainRequestStatus.INELIGIBLE, user=self.meoward_user, name="ineligible.gov"
        )

        # From MockDb, we have sel.meoward_user who's admin on
        # self.domain_1 - READY
        # self.domain_2 - DNS_NEEDED
        # self.domain_11 - READY
        # self.domain_12 - READY
        # DELETED:
        domain_deleted, _ = Domain.objects.get_or_create(
            name="domain_deleted.gov", state=Domain.State.DELETED, deleted=timezone.make_aware(datetime(2024, 4, 2))
        )
        role, _ = UserDomainRole.objects.get_or_create(
            user=self.meoward_user, domain=domain_deleted, role=UserDomainRole.Roles.MANAGER
        )

        self.client.force_login(self.staffuser)
        response = self.client.get(
            "/admin/registrar/user/{}/change/".format(self.meoward_user.id),
            follow=True,
        )

        # Make sure the page loaded and contains the expected domain request names and links to the domain requests
        self.assertEqual(response.status_code, 200)

        self.assertContains(response, domain_request_submitted.requested_domain.name)
        expected_href = reverse("admin:registrar_domainrequest_change", args=[domain_request_submitted.pk])
        self.assertContains(response, expected_href)

        self.assertContains(response, domain_request_in_review.requested_domain.name)
        expected_href = reverse("admin:registrar_domainrequest_change", args=[domain_request_in_review.pk])
        self.assertContains(response, expected_href)

        self.assertContains(response, domain_request_approved.requested_domain.name)
        expected_href = reverse("admin:registrar_domainrequest_change", args=[domain_request_approved.pk])
        self.assertContains(response, expected_href)

        self.assertContains(response, domain_request_rejected.requested_domain.name)
        expected_href = reverse("admin:registrar_domainrequest_change", args=[domain_request_rejected.pk])
        self.assertContains(response, expected_href)

        self.assertContains(response, domain_request_ineligible.requested_domain.name)
        expected_href = reverse("admin:registrar_domainrequest_change", args=[domain_request_ineligible.pk])
        self.assertContains(response, expected_href)

        # We filter out those requests
        # STARTED
        self.assertNotContains(response, domain_request_started.requested_domain.name)
        expected_href = reverse("admin:registrar_domainrequest_change", args=[domain_request_started.pk])
        self.assertNotContains(response, expected_href)

        # WITHDRAWN
        self.assertNotContains(response, domain_request_withdrawn.requested_domain.name)
        expected_href = reverse("admin:registrar_domainrequest_change", args=[domain_request_withdrawn.pk])
        self.assertNotContains(response, expected_href)

        # Make sure the page contains the expected domain names and links to the domains
        self.assertContains(response, self.domain_1.name)
        expected_href = reverse("admin:registrar_domain_change", args=[self.domain_1.pk])
        self.assertContains(response, expected_href)

        # We filter out DELETED
        self.assertNotContains(response, domain_deleted.name)
        expected_href = reverse("admin:registrar_domain_change", args=[domain_deleted.pk])
        self.assertNotContains(response, expected_href)

        # Must clean up within test since MockDB is shared across tests for performance reasons
        domain_request_started_id = domain_request_started.id
        domain_request_submitted_id = domain_request_submitted.id
        domain_request_in_review_id = domain_request_in_review.id
        domain_request_withdrawn_id = domain_request_withdrawn.id
        domain_request_approved_id = domain_request_approved.id
        domain_request_rejected_id = domain_request_rejected.id
        domain_request_ineligible_id = domain_request_ineligible.id
        domain_request_ids = [
            domain_request_started_id,
            domain_request_submitted_id,
            domain_request_in_review_id,
            domain_request_withdrawn_id,
            domain_request_approved_id,
            domain_request_rejected_id,
            domain_request_ineligible_id,
        ]
        DomainRequest.objects.filter(id__in=domain_request_ids).delete()
        domain_deleted.delete()
        role.delete()

    def test_analyst_cannot_see_selects_for_portfolio_role_and_permissions_in_user_form(self):
        """Can only test for the presence of a base element. The multiselects and the h2->h3 conversion are all
        dynamically generated."""

        self.client.force_login(self.staffuser)
        response = self.client.get(
            "/admin/registrar/user/{}/change/".format(self.meoward_user.id),
            follow=True,
        )

        self.assertEqual(response.status_code, 200)

        self.assertNotContains(response, "Portfolio roles:")
        self.assertNotContains(response, "Portfolio additional permissions:")


class AuditedAdminTest(TestCase):

    @classmethod
    def setUpClass(cls):
        super().setUpClass()
        cls.site = AdminSite()
        cls.factory = RequestFactory()

    def setUp(self):
        super().setUp()
        self.client = Client(HTTP_HOST="localhost:8080")
        self.staffuser = create_user()

    def tearDown(self):
        super().tearDown()
        DomainInformation.objects.all().delete()
        DomainRequest.objects.all().delete()
        DomainInvitation.objects.all().delete()

    def order_by_desired_field_helper(self, obj_to_sort: AuditedAdmin, request, field_name, *obj_names):
        with less_console_noise():
            formatted_sort_fields = []
            for obj in obj_names:
                formatted_sort_fields.append("{}__{}".format(field_name, obj))

            ordered_list = list(
                obj_to_sort.get_queryset(request).order_by(*formatted_sort_fields).values_list(*formatted_sort_fields)
            )

            return ordered_list

    @less_console_noise_decorator
    def test_alphabetically_sorted_domain_request_investigator(self):
        """Tests if the investigator field is alphabetically sorted by mimicking
        the call event flow"""
        # Creates multiple domain requests - review status does not matter
        domain_requests = multiple_unalphabetical_domain_objects("domain_request")

        # Create a mock request
        domain_request_request = self.factory.post(
            "/admin/registrar/domainrequest/{}/change/".format(domain_requests[0].pk)
        )

        # Get the formfield data from the domain request page
        domain_request_admin = AuditedAdmin(DomainRequest, self.site)
        field = DomainRequest.investigator.field
        domain_request_queryset = domain_request_admin.formfield_for_foreignkey(field, domain_request_request).queryset

        request = self.factory.post(
            "/admin/autocomplete/?app_label=registrar&model_name=domainrequest&field_name=investigator"
        )

        sorted_fields = ["first_name", "last_name", "email"]
        desired_sort_order = list(User.objects.filter(is_staff=True).order_by(*sorted_fields))

        # Grab the data returned from get search results
        admin = MyUserAdmin(User, self.site)
        search_queryset = admin.get_search_results(request, domain_request_queryset, None)[0]
        current_sort_order = list(search_queryset)

        self.assertEqual(
            desired_sort_order,
            current_sort_order,
            "Investigator is not ordered alphabetically",
        )

    # This test case should be refactored in general, as it is too overly specific and engineered
    def test_alphabetically_sorted_fk_fields_domain_request(self):
        with less_console_noise():
            tested_fields = [
                # Senior offical is commented out for now - this is alphabetized
                # and this test does not accurately reflect that.
                # DomainRequest.senior_official.field,
                DomainRequest.submitter.field,
                # DomainRequest.investigator.field,
                DomainRequest.creator.field,
                DomainRequest.requested_domain.field,
            ]

            # Creates multiple domain requests - review status does not matter
            domain_requests = multiple_unalphabetical_domain_objects("domain_request")

            # Create a mock request
            request = self.factory.post("/admin/registrar/domainrequest/{}/change/".format(domain_requests[0].pk))

            model_admin = AuditedAdmin(DomainRequest, self.site)

            sorted_fields = []
            # Typically we wouldn't want two nested for fields,
            # but both fields are of a fixed length.
            # For test case purposes, this should be performant.
            for field in tested_fields:
                with self.subTest(field=field):
                    isNamefield: bool = field == DomainRequest.requested_domain.field
                    if isNamefield:
                        sorted_fields = ["name"]
                    else:
                        sorted_fields = ["first_name", "last_name"]
                    # We want both of these to be lists, as it is richer test wise.

                    desired_order = self.order_by_desired_field_helper(model_admin, request, field.name, *sorted_fields)
                    current_sort_order = list(model_admin.formfield_for_foreignkey(field, request).queryset)

                    # Conforms to the same object structure as desired_order
                    current_sort_order_coerced_type = []

                    # This is necessary as .queryset and get_queryset
                    # return lists of different types/structures.
                    # We need to parse this data and coerce them into the same type.
                    for contact in current_sort_order:
                        if not isNamefield:
                            first = contact.first_name
                            last = contact.last_name
                        else:
                            first = contact.name
                            last = None

                        name_tuple = self.coerced_fk_field_helper(first, last, field.name, ":")
                        if name_tuple is not None:
                            current_sort_order_coerced_type.append(name_tuple)

                    self.assertEqual(
                        desired_order,
                        current_sort_order_coerced_type,
                        "{} is not ordered alphabetically".format(field.name),
                    )

    def test_alphabetically_sorted_fk_fields_domain_information(self):
        with less_console_noise():
            tested_fields = [
                # Senior offical is commented out for now - this is alphabetized
                # and this test does not accurately reflect that.
                # DomainInformation.senior_official.field,
                DomainInformation.submitter.field,
                # DomainInformation.creator.field,
                (DomainInformation.domain.field, ["name"]),
                (DomainInformation.domain_request.field, ["requested_domain__name"]),
            ]
            # Creates multiple domain requests - review status does not matter
            domain_requests = multiple_unalphabetical_domain_objects("information")

            # Create a mock request
            request = self.factory.post("/admin/registrar/domaininformation/{}/change/".format(domain_requests[0].pk))

            model_admin = AuditedAdmin(DomainInformation, self.site)

            sorted_fields = []
            # Typically we wouldn't want two nested for fields,
            # but both fields are of a fixed length.
            # For test case purposes, this should be performant.
            for field in tested_fields:
                isOtherOrderfield: bool = isinstance(field, tuple)
                field_obj = None
                if isOtherOrderfield:
                    sorted_fields = field[1]
                    field_obj = field[0]
                else:
                    sorted_fields = ["first_name", "last_name"]
                    field_obj = field
                # We want both of these to be lists, as it is richer test wise.
                desired_order = self.order_by_desired_field_helper(model_admin, request, field_obj.name, *sorted_fields)
                current_sort_order = list(model_admin.formfield_for_foreignkey(field_obj, request).queryset)

                # Conforms to the same object structure as desired_order
                current_sort_order_coerced_type = []
                # This is necessary as .queryset and get_queryset
                # return lists of different types/structures.
                # We need to parse this data and coerce them into the same type.
                for obj in current_sort_order:
                    last = None
                    if not isOtherOrderfield:
                        first = obj.first_name
                        last = obj.last_name
                    elif field_obj == DomainInformation.domain.field:
                        first = obj.name
                    elif field_obj == DomainInformation.domain_request.field:
                        first = obj.requested_domain.name

                    name_tuple = self.coerced_fk_field_helper(first, last, field_obj.name, ":")
                    if name_tuple is not None:
                        current_sort_order_coerced_type.append(name_tuple)

                self.assertEqual(
                    desired_order,
                    current_sort_order_coerced_type,
                    "{} is not ordered alphabetically".format(field_obj.name),
                )

    def test_alphabetically_sorted_fk_fields_domain_invitation(self):
        with less_console_noise():
            tested_fields = [DomainInvitation.domain.field]

            # Creates multiple domain requests - review status does not matter
            domain_requests = multiple_unalphabetical_domain_objects("invitation")

            # Create a mock request
            request = self.factory.post("/admin/registrar/domaininvitation/{}/change/".format(domain_requests[0].pk))

            model_admin = AuditedAdmin(DomainInvitation, self.site)

            sorted_fields = []
            # Typically we wouldn't want two nested for fields,
            # but both fields are of a fixed length.
            # For test case purposes, this should be performant.
            for field in tested_fields:
                sorted_fields = ["name"]
                # We want both of these to be lists, as it is richer test wise.

                desired_order = self.order_by_desired_field_helper(model_admin, request, field.name, *sorted_fields)
                current_sort_order = list(model_admin.formfield_for_foreignkey(field, request).queryset)

                # Conforms to the same object structure as desired_order
                current_sort_order_coerced_type = []

                # This is necessary as .queryset and get_queryset
                # return lists of different types/structures.
                # We need to parse this data and coerce them into the same type.
                for contact in current_sort_order:
                    first = contact.name
                    last = None

                    name_tuple = self.coerced_fk_field_helper(first, last, field.name, ":")
                    if name_tuple is not None:
                        current_sort_order_coerced_type.append(name_tuple)

                self.assertEqual(
                    desired_order,
                    current_sort_order_coerced_type,
                    "{} is not ordered alphabetically".format(field.name),
                )

    def coerced_fk_field_helper(self, first_name, last_name, field_name, queryset_shorthand):
        """Handles edge cases for test cases"""
        if first_name is None:
            raise ValueError("Invalid value for first_name, must be defined")

        returned_tuple = (first_name, last_name)
        # Handles edge case for names - structured strangely
        if last_name is None:
            return (first_name,)

        split_name = first_name.split(queryset_shorthand)
        if len(split_name) == 2 and split_name[1] == field_name:
            return returned_tuple
        else:
            return None


class DomainSessionVariableTest(TestCase):
    """Test cases for session variables in Django Admin"""

    @classmethod
    def setUpClass(cls):
        super().setUpClass()
        cls.factory = RequestFactory()
        cls.admin = DomainAdmin(Domain, None)
        cls.superuser = create_superuser()

    def setUp(self):
        super().setUp()
        self.client = Client(HTTP_HOST="localhost:8080")

    @classmethod
    def tearDownClass(cls):
        super().tearDownClass()
        User.objects.all().delete()

    def test_session_vars_set_correctly(self):
        """Checks if session variables are being set correctly"""

        with less_console_noise():
            self.client.force_login(self.superuser)

            dummy_domain_information = generic_domain_object("information", "session")
            request = self.get_factory_post_edit_domain(dummy_domain_information.domain.pk)
            self.populate_session_values(request, dummy_domain_information.domain)
            self.assertEqual(request.session["analyst_action"], "edit")
            self.assertEqual(
                request.session["analyst_action_location"],
                dummy_domain_information.domain.pk,
            )

    def test_session_vars_set_correctly_hardcoded_domain(self):
        """Checks if session variables are being set correctly"""

        with less_console_noise():
            self.client.force_login(self.superuser)

            dummy_domain_information: Domain = generic_domain_object("information", "session")
            dummy_domain_information.domain.pk = 1

            request = self.get_factory_post_edit_domain(dummy_domain_information.domain.pk)
            self.populate_session_values(request, dummy_domain_information.domain)
            self.assertEqual(request.session["analyst_action"], "edit")
            self.assertEqual(request.session["analyst_action_location"], 1)

    def test_session_variables_reset_correctly(self):
        """Checks if incorrect session variables get overridden"""

        with less_console_noise():
            self.client.force_login(self.superuser)

            dummy_domain_information = generic_domain_object("information", "session")
            request = self.get_factory_post_edit_domain(dummy_domain_information.domain.pk)

            self.populate_session_values(request, dummy_domain_information.domain, preload_bad_data=True)

            self.assertEqual(request.session["analyst_action"], "edit")
            self.assertEqual(
                request.session["analyst_action_location"],
                dummy_domain_information.domain.pk,
            )

    def test_session_variables_retain_information(self):
        """Checks to see if session variables retain old information"""

        with less_console_noise():
            self.client.force_login(self.superuser)

            dummy_domain_information_list = multiple_unalphabetical_domain_objects("information")
            for item in dummy_domain_information_list:
                request = self.get_factory_post_edit_domain(item.domain.pk)
                self.populate_session_values(request, item.domain)

                self.assertEqual(request.session["analyst_action"], "edit")
                self.assertEqual(request.session["analyst_action_location"], item.domain.pk)

    def test_session_variables_concurrent_requests(self):
        """Simulates two requests at once"""

        with less_console_noise():
            self.client.force_login(self.superuser)

            info_first = generic_domain_object("information", "session")
            info_second = generic_domain_object("information", "session2")

            request_first = self.get_factory_post_edit_domain(info_first.domain.pk)
            request_second = self.get_factory_post_edit_domain(info_second.domain.pk)

            self.populate_session_values(request_first, info_first.domain, True)
            self.populate_session_values(request_second, info_second.domain, True)

            # Check if anything got nulled out
            self.assertNotEqual(request_first.session["analyst_action"], None)
            self.assertNotEqual(request_second.session["analyst_action"], None)
            self.assertNotEqual(request_first.session["analyst_action_location"], None)
            self.assertNotEqual(request_second.session["analyst_action_location"], None)

            # Check if they are both the same action 'type'
            self.assertEqual(request_first.session["analyst_action"], "edit")
            self.assertEqual(request_second.session["analyst_action"], "edit")

            # Check their locations, and ensure they aren't the same across both
            self.assertNotEqual(
                request_first.session["analyst_action_location"],
                request_second.session["analyst_action_location"],
            )

    def populate_session_values(self, request, domain_object, preload_bad_data=False):
        """Boilerplate for creating mock sessions"""
        request.user = self.client
        request.session = SessionStore()
        request.session.create()
        if preload_bad_data:
            request.session["analyst_action"] = "invalid"
            request.session["analyst_action_location"] = "bad location"
        self.admin.response_change(request, domain_object)

    def get_factory_post_edit_domain(self, primary_key):
        """Posts to registrar domain change
        with the edit domain button 'clicked',
        then returns the factory object"""
        return self.factory.post(
            reverse("admin:registrar_domain_change", args=(primary_key,)),
            {"_edit_domain": "true"},
            follow=True,
        )


class TestContactAdmin(TestCase):

    @classmethod
    def setUpClass(cls):
        super().setUpClass()
        cls.site = AdminSite()
        cls.factory = RequestFactory()
        cls.admin = ContactAdmin(model=Contact, admin_site=None)
        cls.superuser = create_superuser()
        cls.staffuser = create_user()

    def setUp(self):
        super().setUp()
        self.client = Client(HTTP_HOST="localhost:8080")

    def tearDown(self):
        super().tearDown()
        DomainRequest.objects.all().delete()
        Contact.objects.all().delete()

    @classmethod
    def tearDownClass(cls):
        super().tearDownClass()
        User.objects.all().delete()

    @less_console_noise_decorator
    def test_has_model_description(self):
        """Tests if this model has a model description on the table view"""
        self.client.force_login(self.superuser)
        response = self.client.get(
            "/admin/registrar/contact/",
            follow=True,
        )

        # Make sure that the page is loaded correctly
        self.assertEqual(response.status_code, 200)

        # Test for a description snippet
        self.assertContains(response, "Contacts include anyone who has access to the registrar (known as “users”)")
        self.assertContains(response, "Show more")

    def test_readonly_when_restricted_staffuser(self):
        with less_console_noise():
            request = self.factory.get("/")
            request.user = self.staffuser

            readonly_fields = self.admin.get_readonly_fields(request)

            expected_fields = ["email"]

            self.assertEqual(readonly_fields, expected_fields)

    def test_readonly_when_restricted_superuser(self):
        with less_console_noise():
            request = self.factory.get("/")
            request.user = self.superuser

            readonly_fields = self.admin.get_readonly_fields(request)

            expected_fields = []

            self.assertEqual(readonly_fields, expected_fields)

    def test_change_view_for_joined_contact_five_or_less(self):
        """Create a contact, join it to 4 domain requests.
        Assert that the warning on the contact form lists 4 joins."""
        with less_console_noise():
            self.client.force_login(self.superuser)

            # Create an instance of the model
            contact, _ = Contact.objects.get_or_create(
                first_name="Henry",
                last_name="McFakerson",
            )

            # join it to 4 domain requests.
            domain_request1 = completed_domain_request(submitter=contact, name="city1.gov")
            domain_request2 = completed_domain_request(submitter=contact, name="city2.gov")
            domain_request3 = completed_domain_request(submitter=contact, name="city3.gov")
            domain_request4 = completed_domain_request(submitter=contact, name="city4.gov")

            with patch("django.contrib.messages.warning") as mock_warning:
                # Use the test client to simulate the request
                response = self.client.get(reverse("admin:registrar_contact_change", args=[contact.pk]))

                # Assert that the error message was called with the correct argument
                # Note: The 5th join will be a user.
                mock_warning.assert_called_once_with(
                    response.wsgi_request,
                    "<ul class='messagelist_content-list--unstyled'>"
                    "<li>Joined to DomainRequest: <a href='/admin/registrar/"
                    f"domainrequest/{domain_request1.pk}/change/'>city1.gov</a></li>"
                    "<li>Joined to DomainRequest: <a href='/admin/registrar/"
                    f"domainrequest/{domain_request2.pk}/change/'>city2.gov</a></li>"
                    "<li>Joined to DomainRequest: <a href='/admin/registrar/"
                    f"domainrequest/{domain_request3.pk}/change/'>city3.gov</a></li>"
                    "<li>Joined to DomainRequest: <a href='/admin/registrar/"
                    f"domainrequest/{domain_request4.pk}/change/'>city4.gov</a></li>"
                    "</ul>",
                )

            # cleanup this test
            DomainRequest.objects.all().delete()
            contact.delete()

    def test_change_view_for_joined_contact_five_or_more(self):
        """Create a contact, join it to 6 domain requests.
        Assert that the warning on the contact form lists 5 joins and a '1 more' ellispsis."""
        with less_console_noise():
            self.client.force_login(self.superuser)
            # Create an instance of the model
            # join it to 6 domain requests.
            contact, _ = Contact.objects.get_or_create(
                first_name="Henry",
                last_name="McFakerson",
            )
            domain_request1 = completed_domain_request(submitter=contact, name="city1.gov")
            domain_request2 = completed_domain_request(submitter=contact, name="city2.gov")
            domain_request3 = completed_domain_request(submitter=contact, name="city3.gov")
            domain_request4 = completed_domain_request(submitter=contact, name="city4.gov")
            domain_request5 = completed_domain_request(submitter=contact, name="city5.gov")
            completed_domain_request(submitter=contact, name="city6.gov")
            with patch("django.contrib.messages.warning") as mock_warning:
                # Use the test client to simulate the request
                response = self.client.get(reverse("admin:registrar_contact_change", args=[contact.pk]))
                logger.debug(mock_warning)
                # Assert that the error message was called with the correct argument
                # Note: The 6th join will be a user.
                mock_warning.assert_called_once_with(
                    response.wsgi_request,
                    "<ul class='messagelist_content-list--unstyled'>"
                    "<li>Joined to DomainRequest: <a href='/admin/registrar/"
                    f"domainrequest/{domain_request1.pk}/change/'>city1.gov</a></li>"
                    "<li>Joined to DomainRequest: <a href='/admin/registrar/"
                    f"domainrequest/{domain_request2.pk}/change/'>city2.gov</a></li>"
                    "<li>Joined to DomainRequest: <a href='/admin/registrar/"
                    f"domainrequest/{domain_request3.pk}/change/'>city3.gov</a></li>"
                    "<li>Joined to DomainRequest: <a href='/admin/registrar/"
                    f"domainrequest/{domain_request4.pk}/change/'>city4.gov</a></li>"
                    "<li>Joined to DomainRequest: <a href='/admin/registrar/"
                    f"domainrequest/{domain_request5.pk}/change/'>city5.gov</a></li>"
                    "</ul>"
                    "<p class='font-sans-3xs'>And 1 more...</p>",
                )
            # cleanup this test
            DomainRequest.objects.all().delete()
            contact.delete()


class TestVerifiedByStaffAdmin(TestCase):

    @classmethod
    def setUpClass(cls):
        super().setUpClass()
        cls.site = AdminSite()
        cls.superuser = create_superuser()
        cls.admin = VerifiedByStaffAdmin(model=VerifiedByStaff, admin_site=cls.site)
        cls.factory = RequestFactory()
        cls.test_helper = GenericTestHelper(admin=cls.admin)

    def setUp(self):
        super().setUp()
        self.client = Client(HTTP_HOST="localhost:8080")

    def tearDown(self):
        super().tearDown()
        VerifiedByStaff.objects.all().delete()

    @classmethod
    def tearDownClass(cls):
        super().tearDownClass()
        User.objects.all().delete()

    @less_console_noise_decorator
    def test_has_model_description(self):
        """Tests if this model has a model description on the table view"""
        self.client.force_login(self.superuser)
        response = self.client.get(
            "/admin/registrar/verifiedbystaff/",
            follow=True,
        )

        # Make sure that the page is loaded correctly
        self.assertEqual(response.status_code, 200)

        # Test for a description snippet
        self.assertContains(
            response, "This table contains users who have been allowed to bypass " "identity proofing through Login.gov"
        )
        self.assertContains(response, "Show more")

    @less_console_noise_decorator
    def test_helper_text(self):
        """
        Tests for the correct helper text on this page
        """
        vip_instance, _ = VerifiedByStaff.objects.get_or_create(email="test@example.com", notes="Test Notes")

        self.client.force_login(self.superuser)
        response = self.client.get(
            "/admin/registrar/verifiedbystaff/{}/change/".format(vip_instance.pk),
            follow=True,
        )

        # Make sure the page loaded
        self.assertEqual(response.status_code, 200)

        # These should exist in the response
        expected_values = [
            ("requestor", "Person who verified this user"),
        ]
        self.test_helper.assert_response_contains_distinct_values(response, expected_values)

    def test_save_model_sets_user_field(self):
        with less_console_noise():
            self.client.force_login(self.superuser)

            # Create an instance of the admin class
            admin_instance = VerifiedByStaffAdmin(model=VerifiedByStaff, admin_site=None)

            # Create a VerifiedByStaff instance
            vip_instance = VerifiedByStaff(email="test@example.com", notes="Test Notes")

            # Create a request object
            request = self.factory.post("/admin/yourapp/VerifiedByStaff/add/")
            request.user = self.superuser

            # Call the save_model method
            admin_instance.save_model(request, vip_instance, None, None)

            # Check that the user field is set to the request.user
            self.assertEqual(vip_instance.requestor, self.superuser)


class TestWebsiteAdmin(TestCase):
    def setUp(self):
        super().setUp()
        self.site = AdminSite()
        self.superuser = create_superuser()
        self.admin = WebsiteAdmin(model=Website, admin_site=self.site)
        self.factory = RequestFactory()
        self.client = Client(HTTP_HOST="localhost:8080")
        self.test_helper = GenericTestHelper(admin=self.admin)

    def tearDown(self):
        super().tearDown()
        Website.objects.all().delete()
        User.objects.all().delete()

    @less_console_noise_decorator
    def test_has_model_description(self):
        """Tests if this model has a model description on the table view"""
        self.client.force_login(self.superuser)
        response = self.client.get(
            "/admin/registrar/website/",
            follow=True,
        )

        # Make sure that the page is loaded correctly
        self.assertEqual(response.status_code, 200)

        # Test for a description snippet
        self.assertContains(response, "This table lists all the “current websites” and “alternative domains”")
        self.assertContains(response, "Show more")


class TestDraftDomain(TestCase):

    @classmethod
    def setUpClass(cls):
        super().setUpClass()
        cls.site = AdminSite()
        cls.superuser = create_superuser()
        cls.admin = DraftDomainAdmin(model=DraftDomain, admin_site=cls.site)
        cls.factory = RequestFactory()
        cls.test_helper = GenericTestHelper(admin=cls.admin)

    def setUp(self):
        super().setUp()
        self.client = Client(HTTP_HOST="localhost:8080")

    def tearDown(self):
        super().tearDown()
        DraftDomain.objects.all().delete()

    @classmethod
    def tearDownClass(cls):
        super().tearDownClass()
        User.objects.all().delete()

    @less_console_noise_decorator
    def test_has_model_description(self):
        """Tests if this model has a model description on the table view"""
        self.client.force_login(self.superuser)
        response = self.client.get(
            "/admin/registrar/draftdomain/",
            follow=True,
        )

        # Make sure that the page is loaded correctly
        self.assertEqual(response.status_code, 200)

        # Test for a description snippet
        self.assertContains(
            response, "This table represents all “requested domains” that have been saved within a domain"
        )
        self.assertContains(response, "Show more")


class TestFederalAgency(TestCase):

    @classmethod
    def setUpClass(cls):
        super().setUpClass()
        cls.site = AdminSite()
        cls.superuser = create_superuser()
        cls.admin = FederalAgencyAdmin(model=FederalAgency, admin_site=cls.site)
        cls.factory = RequestFactory()
        cls.test_helper = GenericTestHelper(admin=cls.admin)

    def setUp(self):
        self.client = Client(HTTP_HOST="localhost:8080")

    @classmethod
    def tearDownClass(cls):
        super().tearDownClass()
        User.objects.all().delete()

    @less_console_noise_decorator
    def test_has_model_description(self):
        """Tests if this model has a model description on the table view"""
        self.client.force_login(self.superuser)
        response = self.client.get(
            "/admin/registrar/federalagency/",
            follow=True,
        )

        # Make sure that the page is loaded correctly
        self.assertEqual(response.status_code, 200)

        # Test for a description snippet
        self.assertContains(response, "This table does not have a description yet.")
        self.assertContains(response, "Show more")


class TestPublicContact(TestCase):
    def setUp(self):
        super().setUp()
        self.site = AdminSite()
        self.superuser = create_superuser()
        self.admin = PublicContactAdmin(model=PublicContact, admin_site=self.site)
        self.factory = RequestFactory()
        self.client = Client(HTTP_HOST="localhost:8080")
        self.test_helper = GenericTestHelper(admin=self.admin)

    def tearDown(self):
        super().tearDown()
        PublicContact.objects.all().delete()
        User.objects.all().delete()

    @less_console_noise_decorator
    def test_has_model_description(self):
        """Tests if this model has a model description on the table view"""
        p = "adminpass"
        self.client.login(username="superuser", password=p)
        response = self.client.get(
            "/admin/registrar/publiccontact/",
            follow=True,
        )

        # Make sure that the page is loaded correctly
        self.assertEqual(response.status_code, 200)

        # Test for a description snippet
        self.assertContains(response, "Public contacts represent the three registry contact types")
        self.assertContains(response, "Show more")


class TestTransitionDomain(TestCase):
    def setUp(self):
        super().setUp()
        self.site = AdminSite()
        self.superuser = create_superuser()
        self.admin = TransitionDomainAdmin(model=TransitionDomain, admin_site=self.site)
        self.factory = RequestFactory()
        self.client = Client(HTTP_HOST="localhost:8080")
        self.test_helper = GenericTestHelper(admin=self.admin)

    def tearDown(self):
        super().tearDown()
        PublicContact.objects.all().delete()
        User.objects.all().delete()

    @less_console_noise_decorator
    def test_has_model_description(self):
        """Tests if this model has a model description on the table view"""
        self.client.force_login(self.superuser)
        response = self.client.get(
            "/admin/registrar/transitiondomain/",
            follow=True,
        )

        # Make sure that the page is loaded correctly
        self.assertEqual(response.status_code, 200)

        # Test for a description snippet
        self.assertContains(response, "This table represents the domains that were transitioned from the old registry")
        self.assertContains(response, "Show more")


class TestUserGroup(TestCase):
    def setUp(self):
        super().setUp()
        self.site = AdminSite()
        self.superuser = create_superuser()
        self.admin = UserGroupAdmin(model=UserGroup, admin_site=self.site)
        self.factory = RequestFactory()
        self.client = Client(HTTP_HOST="localhost:8080")
        self.test_helper = GenericTestHelper(admin=self.admin)

    def tearDown(self):
        super().tearDown()
        User.objects.all().delete()

    @less_console_noise_decorator
    def test_has_model_description(self):
        """Tests if this model has a model description on the table view"""
        self.client.force_login(self.superuser)
        response = self.client.get(
            "/admin/registrar/usergroup/",
            follow=True,
        )

        # Make sure that the page is loaded correctly
        self.assertEqual(response.status_code, 200)

        # Test for a description snippet
        self.assertContains(
            response, "Groups are a way to bundle admin permissions so they can be easily assigned to multiple users."
        )
        self.assertContains(response, "Show more")


class TestPortfolioAdmin(TestCase):
    @classmethod
    def setUpClass(cls):
        super().setUpClass()
        cls.site = AdminSite()
        cls.superuser = create_superuser()
        cls.admin = PortfolioAdmin(model=Portfolio, admin_site=cls.site)
        cls.factory = RequestFactory()

    def setUp(self):
        self.client = Client(HTTP_HOST="localhost:8080")
        self.portfolio = Portfolio.objects.create(organization_name="Test Portfolio", creator=self.superuser)

    def tearDown(self):
        Suborganization.objects.all().delete()
        DomainInformation.objects.all().delete()
        DomainRequest.objects.all().delete()
        Domain.objects.all().delete()
        Portfolio.objects.all().delete()
        User.objects.all().delete()

    @less_console_noise_decorator
    def test_created_on_display(self):
        """Tests the custom created on which is a reskin of the created_at field"""
        created_on = self.admin.created_on(self.portfolio)
        expected_date = self.portfolio.created_at.strftime("%b %d, %Y")
        self.assertEqual(created_on, expected_date)

    @less_console_noise_decorator
    def test_suborganizations_display(self):
        """Tests the custom suborg field which displays all related suborgs"""
        Suborganization.objects.create(name="Sub1", portfolio=self.portfolio)
        Suborganization.objects.create(name="Sub2", portfolio=self.portfolio)

        suborganizations = self.admin.suborganizations(self.portfolio)
        self.assertIn("Sub1", suborganizations)
        self.assertIn("Sub2", suborganizations)
        self.assertIn('<ul class="add-list-reset">', suborganizations)

    @less_console_noise_decorator
    def test_domains_display(self):
        """Tests the custom domains field which displays all related domains"""
        request_1 = completed_domain_request(
            name="request1.gov", portfolio=self.portfolio, status=DomainRequest.DomainRequestStatus.IN_REVIEW
        )
        request_2 = completed_domain_request(
            name="request2.gov", portfolio=self.portfolio, status=DomainRequest.DomainRequestStatus.IN_REVIEW
        )

        # Create some domain objects
        request_1.approve()
        request_2.approve()

        domain_1 = DomainInformation.objects.get(domain_request=request_1).domain
        domain_1.name = "domain1.gov"
        domain_1.save()
        domain_2 = DomainInformation.objects.get(domain_request=request_2).domain
        domain_2.name = "domain2.gov"
        domain_2.save()

        domains = self.admin.domains(self.portfolio)
        self.assertIn("2 domains", domains)

    @less_console_noise_decorator
    def test_domain_requests_display(self):
        """Tests the custom domains requests field which displays all related requests"""
        completed_domain_request(name="request1.gov", portfolio=self.portfolio)
        completed_domain_request(name="request2.gov", portfolio=self.portfolio)

        domain_requests = self.admin.domain_requests(self.portfolio)
<<<<<<< HEAD
        self.assertIn("request1.gov", domain_requests)
        self.assertIn("request2.gov", domain_requests)
        self.assertIn('<ul class="add-list-reset">', domain_requests)

    @less_console_noise_decorator
    def test_portfolio_members_display(self):
        """Tests the custom portfolio members field, admin and member sections"""
        admin_user_1 = User.objects.create(
            username="testuser1",
            first_name="Gerald",
            last_name="Meoward",
            title="Captain",
            email="meaoward@gov.gov",
            portfolio=self.portfolio,
            portfolio_roles=[UserPortfolioRoleChoices.ORGANIZATION_ADMIN],
        )

        admin_user_2 = User.objects.create(
            username="testuser2",
            first_name="Arnold",
            last_name="Poopy",
            title="Major",
            email="poopy@gov.gov",
            portfolio=self.portfolio,
            portfolio_roles=[UserPortfolioRoleChoices.ORGANIZATION_ADMIN],
        )

        admin_user_3 = User.objects.create(
            username="testuser3",
            first_name="Mad",
            last_name="Max",
            title="Road warrior",
            email="madmax@gov.gov",
            portfolio=self.portfolio,
            portfolio_roles=[UserPortfolioRoleChoices.ORGANIZATION_MEMBER],
        )

        admin_user_4 = User.objects.create(
            username="testuser4",
            first_name="Agent",
            last_name="Smith",
            title="Program",
            email="thematrix@gov.gov",
            portfolio=self.portfolio,
            portfolio_additional_permissions=[
                UserPortfolioPermissionChoices.VIEW_PORTFOLIO,
                UserPortfolioPermissionChoices.EDIT_REQUESTS,
            ],
        )

        display_admins = self.admin.display_admins(self.portfolio)

        self.assertIn(
            f'<a href="/admin/registrar/user/{admin_user_1.pk}/change/">Gerald Meoward meaoward@gov.gov</a>',
            display_admins,
        )
        self.assertIn("Captain", display_admins)
        self.assertIn(
            f'<a href="/admin/registrar/user/{admin_user_2.pk}/change/">Arnold Poopy poopy@gov.gov</a>', display_admins
        )
        self.assertIn("Major", display_admins)

        display_members_summary = self.admin.display_members_summary(self.portfolio)

        self.assertIn(
            f'<a href="/admin/registrar/user/{admin_user_3.pk}/change/">Mad Max madmax@gov.gov</a>',
            display_members_summary,
        )
        self.assertIn(
            f'<a href="/admin/registrar/user/{admin_user_4.pk}/change/">Agent Smith thematrix@gov.gov</a>',
            display_members_summary,
        )

        display_members = self.admin.display_members(self.portfolio)

        self.assertIn("Mad Max", display_members)
        self.assertIn("<span class='usa-tag'>Member</span>", display_members)
        self.assertIn("Road warrior", display_members)
        self.assertIn("Agent Smith", display_members)
        self.assertIn("<span class='usa-tag'>Domain requestor</span>", display_members)
        self.assertIn("Program", display_members)
=======
        self.assertIn("2 domain requests", domain_requests)
>>>>>>> ec56f176
<|MERGE_RESOLUTION|>--- conflicted
+++ resolved
@@ -2118,10 +2118,7 @@
         completed_domain_request(name="request2.gov", portfolio=self.portfolio)
 
         domain_requests = self.admin.domain_requests(self.portfolio)
-<<<<<<< HEAD
-        self.assertIn("request1.gov", domain_requests)
-        self.assertIn("request2.gov", domain_requests)
-        self.assertIn('<ul class="add-list-reset">', domain_requests)
+        self.assertIn("2 domain requests", domain_requests)
 
     @less_console_noise_decorator
     def test_portfolio_members_display(self):
@@ -2199,7 +2196,4 @@
         self.assertIn("Road warrior", display_members)
         self.assertIn("Agent Smith", display_members)
         self.assertIn("<span class='usa-tag'>Domain requestor</span>", display_members)
-        self.assertIn("Program", display_members)
-=======
-        self.assertIn("2 domain requests", domain_requests)
->>>>>>> ec56f176
+        self.assertIn("Program", display_members)