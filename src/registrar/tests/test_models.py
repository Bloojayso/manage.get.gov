--- conflicted
+++ resolved
@@ -17,11 +17,7 @@
 import boto3_mocking
 from registrar.models.transition_domain import TransitionDomain
 from registrar.models.verified_by_staff import VerifiedByStaff  # type: ignore
-<<<<<<< HEAD
-from .common import MockSESClient, less_console_noise, completed_application, set_applications_investigators
-=======
-from .common import MockSESClient, less_console_noise, completed_domain_request
->>>>>>> 39d93779
+from .common import MockSESClient, less_console_noise, completed_domain_request, set_domain_request_investigators
 from django_fsm import TransitionNotAllowed
 
 
@@ -58,14 +54,14 @@
 
         # Store all application statuses in a variable for ease of use
         self.all_applications = [
-            self.started_application,
-            self.submitted_application,
-            self.in_review_application,
-            self.action_needed_application,
-            self.approved_application,
-            self.withdrawn_application,
-            self.rejected_application,
-            self.ineligible_application,
+            self.started_domain_request,
+            self.submitted_domain_request,
+            self.in_review_domain_request,
+            self.action_needed_domain_request,
+            self.approved_domain_request,
+            self.withdrawn_domain_request,
+            self.rejected_domain_request,
+            self.ineligible_domain_request,
         ]
 
         self.mock_client = MockSESClient()
@@ -177,11 +173,7 @@
                     domain_request.submit()
             self.assertEqual(domain_request.status, domain_request.DomainRequestStatus.SUBMITTED)
 
-<<<<<<< HEAD
-    def check_email_sent(self, application: DomainApplication, msg, action, expected_count):
-=======
     def check_email_sent(self, domain_request, msg, action, expected_count):
->>>>>>> 39d93779
         """Check if an email was sent after performing an action."""
 
         with self.subTest(msg=msg, action=action):
@@ -242,11 +234,11 @@
     def assert_fsm_transition_raises_error(self, test_cases, method_to_run):
         """Given a list of test cases, check if each transition throws the intended error"""
         with boto3_mocking.clients.handler_for("sesv2", self.mock_client), less_console_noise():
-            for application, exception_type in test_cases:
-                with self.subTest(application=application, exception_type=exception_type):
+            for domain_request, exception_type in test_cases:
+                with self.subTest(domain_request=domain_request, exception_type=exception_type):
                     with self.assertRaises(exception_type):
-                        # Retrieve the method by name from the application object and call it
-                        method = getattr(application, method_to_run)
+                        # Retrieve the method by name from the domain_request object and call it
+                        method = getattr(domain_request, method_to_run)
                         # Call the method
                         method()
 
@@ -270,12 +262,14 @@
         """
 
         test_cases = [
-            (self.in_review_application, TransitionNotAllowed),
-            (self.action_needed_application, TransitionNotAllowed),
+            (self.started_domain_request, TransitionNotAllowed),
+            (self.in_review_domain_request, TransitionNotAllowed),
+            (self.action_needed_domain_request, TransitionNotAllowed),
+            (self.withdrawn_domain_request, TransitionNotAllowed),
         ]
 
         # Set all investigators to none
-        set_applications_investigators(self.all_applications, None)
+        set_domain_request_investigators(self.all_applications, None)
 
         self.assert_fsm_transition_does_not_raise_error(test_cases, "submit")
 
@@ -286,13 +280,13 @@
         """
 
         test_cases = [
-            (self.in_review_application, TransitionNotAllowed),
-            (self.action_needed_application, TransitionNotAllowed),
+            (self.in_review_domain_request, TransitionNotAllowed),
+            (self.action_needed_domain_request, TransitionNotAllowed),
         ]
 
         # Set all investigators to a user with no staff privs
         user, _ = User.objects.get_or_create(username="pancakesyrup", is_staff=False)
-        set_applications_investigators(self.all_applications, user)
+        set_domain_request_investigators(self.all_applications, user)
 
         self.assert_fsm_transition_does_not_raise_error(test_cases, "submit")
 
@@ -315,28 +309,19 @@
         """
         with boto3_mocking.clients.handler_for("sesv2", self.mock_client):
             with less_console_noise():
-<<<<<<< HEAD
                 try:
                     # Make a submission
-                    self.in_review_application.submit()
+                    self.in_review_domain_request.submit()
 
                     # Rerun the old method to get back to the original state
-                    self.in_review_application.in_review()
+                    self.in_review_domain_request.in_review()
 
                     # Make another submission
-                    self.in_review_application.submit()
+                    self.in_review_domain_request.submit()
                 except TransitionNotAllowed:
                     self.fail("TransitionNotAllowed was raised, but it was not expected.")
 
-        self.assertEqual(self.in_review_application.status, DomainApplication.ApplicationStatus.SUBMITTED)
-=======
-                for domain_request, exception_type in test_cases:
-                    with self.subTest(domain_request=domain_request, exception_type=exception_type):
-                        try:
-                            domain_request.submit()
-                        except TransitionNotAllowed:
-                            self.fail("TransitionNotAllowed was raised, but it was not expected.")
->>>>>>> 39d93779
+        self.assertEqual(self.in_review_domain_request.status, DomainRequest.DomainRequestStatus.SUBMITTED)
 
     def test_submit_transition_not_allowed(self):
         """
@@ -349,16 +334,7 @@
             (self.ineligible_domain_request, TransitionNotAllowed),
         ]
 
-<<<<<<< HEAD
         self.assert_fsm_transition_raises_error(test_cases, "submit")
-=======
-        with boto3_mocking.clients.handler_for("sesv2", self.mock_client):
-            with less_console_noise():
-                for domain_request, exception_type in test_cases:
-                    with self.subTest(domain_request=domain_request, exception_type=exception_type):
-                        with self.assertRaises(exception_type):
-                            domain_request.submit()
->>>>>>> 39d93779
 
     def test_in_review_transition_allowed(self):
         """
@@ -372,12 +348,29 @@
             (self.ineligible_domain_request, TransitionNotAllowed),
         ]
 
-<<<<<<< HEAD
         self.assert_fsm_transition_does_not_raise_error(test_cases, "in_review")
 
     def test_in_review_transition_not_allowed_with_no_investigator(self):
         """
         Tests for attempting to transition without an investigator
+        """
+
+        test_cases = [
+            (self.action_needed_domain_request, TransitionNotAllowed),
+            (self.approved_domain_request, TransitionNotAllowed),
+            (self.rejected_domain_request, TransitionNotAllowed),
+            (self.ineligible_domain_request, TransitionNotAllowed),
+        ]
+
+        # Set all investigators to none
+        set_domain_request_investigators(self.all_applications, None)
+
+        self.assert_fsm_transition_raises_error(test_cases, "in_review")
+
+    def test_in_review_transition_not_allowed_with_investigator_not_staff(self):
+        """
+        Tests for attempting to transition with an investigator that is not staff.
+        This should throw an exception.
         """
 
         test_cases = [
@@ -387,39 +380,11 @@
             (self.ineligible_application, TransitionNotAllowed),
         ]
 
-        # Set all investigators to none
-        set_applications_investigators(self.all_applications, None)
-
-        self.assert_fsm_transition_raises_error(test_cases, "in_review")
-
-    def test_in_review_transition_not_allowed_with_investigator_not_staff(self):
-        """
-        Tests for attempting to transition with an investigator that is not staff.
-        This should throw an exception.
-        """
-
-        test_cases = [
-            (self.action_needed_application, TransitionNotAllowed),
-            (self.approved_application, TransitionNotAllowed),
-            (self.rejected_application, TransitionNotAllowed),
-            (self.ineligible_application, TransitionNotAllowed),
-        ]
-
         # Set all investigators to a user with no staff privs
         user, _ = User.objects.get_or_create(username="pancakesyrup", is_staff=False)
         set_applications_investigators(self.all_applications, user)
 
         self.assert_fsm_transition_raises_error(test_cases, "in_review")
-=======
-        with boto3_mocking.clients.handler_for("sesv2", self.mock_client):
-            with less_console_noise():
-                for domain_request, exception_type in test_cases:
-                    with self.subTest(domain_request=domain_request, exception_type=exception_type):
-                        try:
-                            domain_request.in_review()
-                        except TransitionNotAllowed:
-                            self.fail("TransitionNotAllowed was raised, but it was not expected.")
->>>>>>> 39d93779
 
     def test_in_review_transition_not_allowed(self):
         """
@@ -431,16 +396,7 @@
             (self.withdrawn_domain_request, TransitionNotAllowed),
         ]
 
-<<<<<<< HEAD
         self.assert_fsm_transition_raises_error(test_cases, "in_review")
-=======
-        with boto3_mocking.clients.handler_for("sesv2", self.mock_client):
-            with less_console_noise():
-                for domain_request, exception_type in test_cases:
-                    with self.subTest(domain_request=domain_request, exception_type=exception_type):
-                        with self.assertRaises(exception_type):
-                            domain_request.in_review()
->>>>>>> 39d93779
 
     def test_action_needed_transition_allowed(self):
         """
@@ -452,13 +408,29 @@
             (self.rejected_domain_request, TransitionNotAllowed),
             (self.ineligible_domain_request, TransitionNotAllowed),
         ]
-<<<<<<< HEAD
 
         self.assert_fsm_transition_does_not_raise_error(test_cases, "action_needed")
 
     def test_action_needed_transition_not_allowed_with_no_investigator(self):
         """
         Tests for attempting to transition without an investigator
+        """
+
+        test_cases = [
+            (self.in_review_domain_request, TransitionNotAllowed),
+            (self.approved_domain_request, TransitionNotAllowed),
+            (self.rejected_domain_request, TransitionNotAllowed),
+            (self.ineligible_domain_request, TransitionNotAllowed),
+        ]
+
+        # Set all investigators to none
+        set_domain_request_investigators(self.all_applications, None)
+
+        self.assert_fsm_transition_raises_error(test_cases, "action_needed")
+
+    def test_action_needed_transition_not_allowed_with_investigator_not_staff(self):
+        """
+        Tests for attempting to transition with an investigator that is not staff
         """
 
         test_cases = [
@@ -468,37 +440,11 @@
             (self.ineligible_application, TransitionNotAllowed),
         ]
 
-        # Set all investigators to none
-        set_applications_investigators(self.all_applications, None)
-
-        self.assert_fsm_transition_raises_error(test_cases, "action_needed")
-
-    def test_action_needed_transition_not_allowed_with_investigator_not_staff(self):
-        """
-        Tests for attempting to transition with an investigator that is not staff
-        """
-
-        test_cases = [
-            (self.in_review_application, TransitionNotAllowed),
-            (self.approved_application, TransitionNotAllowed),
-            (self.rejected_application, TransitionNotAllowed),
-            (self.ineligible_application, TransitionNotAllowed),
-        ]
-
         # Set all investigators to a user with no staff privs
         user, _ = User.objects.get_or_create(username="pancakesyrup", is_staff=False)
         set_applications_investigators(self.all_applications, user)
 
         self.assert_fsm_transition_raises_error(test_cases, "action_needed")
-=======
-        with less_console_noise():
-            for domain_request, exception_type in test_cases:
-                with self.subTest(domain_request=domain_request, exception_type=exception_type):
-                    try:
-                        domain_request.action_needed()
-                    except TransitionNotAllowed:
-                        self.fail("TransitionNotAllowed was raised, but it was not expected.")
->>>>>>> 39d93779
 
     def test_action_needed_transition_not_allowed(self):
         """
@@ -510,16 +456,8 @@
             (self.action_needed_domain_request, TransitionNotAllowed),
             (self.withdrawn_domain_request, TransitionNotAllowed),
         ]
-<<<<<<< HEAD
 
         self.assert_fsm_transition_raises_error(test_cases, "action_needed")
-=======
-        with less_console_noise():
-            for domain_request, exception_type in test_cases:
-                with self.subTest(domain_request=domain_request, exception_type=exception_type):
-                    with self.assertRaises(exception_type):
-                        domain_request.action_needed()
->>>>>>> 39d93779
 
     def test_approved_transition_allowed(self):
         """
@@ -532,12 +470,27 @@
             (self.rejected_domain_request, TransitionNotAllowed),
         ]
 
-<<<<<<< HEAD
         self.assert_fsm_transition_does_not_raise_error(test_cases, "approve")
 
     def test_approved_transition_not_allowed_with_no_investigator(self):
         """
         Tests for attempting to transition without an investigator
+        """
+
+        test_cases = [
+            (self.in_review_domain_request, TransitionNotAllowed),
+            (self.action_needed_domain_request, TransitionNotAllowed),
+            (self.rejected_domain_request, TransitionNotAllowed),
+        ]
+
+        # Set all investigators to none
+        set_domain_request_investigators(self.all_applications, None)
+
+        self.assert_fsm_transition_raises_error(test_cases, "approve")
+
+    def test_approved_transition_not_allowed_with_investigator_not_staff(self):
+        """
+        Tests for attempting to transition with an investigator that is not staff
         """
 
         test_cases = [
@@ -546,37 +499,11 @@
             (self.rejected_application, TransitionNotAllowed),
         ]
 
-        # Set all investigators to none
-        set_applications_investigators(self.all_applications, None)
-
-        self.assert_fsm_transition_raises_error(test_cases, "approve")
-
-    def test_approved_transition_not_allowed_with_investigator_not_staff(self):
-        """
-        Tests for attempting to transition with an investigator that is not staff
-        """
-
-        test_cases = [
-            (self.in_review_application, TransitionNotAllowed),
-            (self.action_needed_application, TransitionNotAllowed),
-            (self.rejected_application, TransitionNotAllowed),
-        ]
-
         # Set all investigators to a user with no staff privs
         user, _ = User.objects.get_or_create(username="pancakesyrup", is_staff=False)
         set_applications_investigators(self.all_applications, user)
 
         self.assert_fsm_transition_raises_error(test_cases, "approve")
-=======
-        with boto3_mocking.clients.handler_for("sesv2", self.mock_client):
-            with less_console_noise():
-                for domain_request, exception_type in test_cases:
-                    with self.subTest(domain_request=domain_request, exception_type=exception_type):
-                        try:
-                            domain_request.approve()
-                        except TransitionNotAllowed:
-                            self.fail("TransitionNotAllowed was raised, but it was not expected.")
->>>>>>> 39d93779
 
     def test_approved_skips_sending_email(self):
         """
@@ -601,17 +528,7 @@
             (self.withdrawn_domain_request, TransitionNotAllowed),
             (self.ineligible_domain_request, TransitionNotAllowed),
         ]
-<<<<<<< HEAD
         self.assert_fsm_transition_raises_error(test_cases, "approve")
-=======
-
-        with boto3_mocking.clients.handler_for("sesv2", self.mock_client):
-            with less_console_noise():
-                for domain_request, exception_type in test_cases:
-                    with self.subTest(domain_request=domain_request, exception_type=exception_type):
-                        with self.assertRaises(exception_type):
-                            domain_request.approve()
->>>>>>> 39d93779
 
     def test_withdraw_transition_allowed(self):
         """
@@ -623,12 +540,28 @@
             (self.action_needed_domain_request, TransitionNotAllowed),
         ]
 
-<<<<<<< HEAD
         self.assert_fsm_transition_does_not_raise_error(test_cases, "withdraw")
 
     def test_withdraw_transition_allowed_with_no_investigator(self):
         """
         Tests for attempting to transition without an investigator.
+        For withdraw, this should be valid in all cases.
+        """
+
+        test_cases = [
+            (self.submitted_domain_request, TransitionNotAllowed),
+            (self.in_review_domain_request, TransitionNotAllowed),
+            (self.action_needed_domain_request, TransitionNotAllowed),
+        ]
+
+        # Set all investigators to none
+        set_domain_request_investigators(self.all_applications, None)
+
+        self.assert_fsm_transition_does_not_raise_error(test_cases, "withdraw")
+
+    def test_withdraw_transition_allowed_with_investigator_not_staff(self):
+        """
+        Tests for attempting to transition when investigator is not staff.
         For withdraw, this should be valid in all cases.
         """
 
@@ -638,38 +571,11 @@
             (self.action_needed_application, TransitionNotAllowed),
         ]
 
-        # Set all investigators to none
-        set_applications_investigators(self.all_applications, None)
-
-        self.assert_fsm_transition_does_not_raise_error(test_cases, "withdraw")
-
-    def test_withdraw_transition_allowed_with_investigator_not_staff(self):
-        """
-        Tests for attempting to transition when investigator is not staff.
-        For withdraw, this should be valid in all cases.
-        """
-
-        test_cases = [
-            (self.submitted_application, TransitionNotAllowed),
-            (self.in_review_application, TransitionNotAllowed),
-            (self.action_needed_application, TransitionNotAllowed),
-        ]
-
         # Set all investigators to a user with no staff privs
         user, _ = User.objects.get_or_create(username="pancakesyrup", is_staff=False)
         set_applications_investigators(self.all_applications, user)
 
         self.assert_fsm_transition_does_not_raise_error(test_cases, "withdraw")
-=======
-        with boto3_mocking.clients.handler_for("sesv2", self.mock_client):
-            with less_console_noise():
-                for domain_request, exception_type in test_cases:
-                    with self.subTest(domain_request=domain_request, exception_type=exception_type):
-                        try:
-                            domain_request.withdraw()
-                        except TransitionNotAllowed:
-                            self.fail("TransitionNotAllowed was raised, but it was not expected.")
->>>>>>> 39d93779
 
     def test_withdraw_transition_not_allowed(self):
         """
@@ -683,16 +589,7 @@
             (self.ineligible_domain_request, TransitionNotAllowed),
         ]
 
-<<<<<<< HEAD
         self.assert_fsm_transition_raises_error(test_cases, "withdraw")
-=======
-        with boto3_mocking.clients.handler_for("sesv2", self.mock_client):
-            with less_console_noise():
-                for domain_request, exception_type in test_cases:
-                    with self.subTest(domain_request=domain_request, exception_type=exception_type):
-                        with self.assertRaises(exception_type):
-                            domain_request.withdraw()
->>>>>>> 39d93779
 
     def test_reject_transition_allowed(self):
         """
@@ -704,12 +601,27 @@
             (self.approved_domain_request, TransitionNotAllowed),
         ]
 
-<<<<<<< HEAD
         self.assert_fsm_transition_does_not_raise_error(test_cases, "reject")
 
     def test_reject_transition_not_allowed_with_no_investigator(self):
         """
         Tests for attempting to transition without an investigator
+        """
+
+        test_cases = [
+            (self.in_review_domain_request, TransitionNotAllowed),
+            (self.action_needed_domain_request, TransitionNotAllowed),
+            (self.approved_domain_request, TransitionNotAllowed),
+        ]
+
+        # Set all investigators to none
+        set_domain_request_investigators(self.all_applications, None)
+
+        self.assert_fsm_transition_raises_error(test_cases, "reject")
+
+    def test_reject_transition_not_allowed_with_investigator_not_staff(self):
+        """
+        Tests for attempting to transition when investigator is not staff
         """
 
         test_cases = [
@@ -718,37 +630,11 @@
             (self.approved_application, TransitionNotAllowed),
         ]
 
-        # Set all investigators to none
-        set_applications_investigators(self.all_applications, None)
-
-        self.assert_fsm_transition_raises_error(test_cases, "reject")
-
-    def test_reject_transition_not_allowed_with_investigator_not_staff(self):
-        """
-        Tests for attempting to transition when investigator is not staff
-        """
-
-        test_cases = [
-            (self.in_review_application, TransitionNotAllowed),
-            (self.action_needed_application, TransitionNotAllowed),
-            (self.approved_application, TransitionNotAllowed),
-        ]
-
         # Set all investigators to a user with no staff privs
         user, _ = User.objects.get_or_create(username="pancakesyrup", is_staff=False)
         set_applications_investigators(self.all_applications, user)
 
         self.assert_fsm_transition_raises_error(test_cases, "reject")
-=======
-        with boto3_mocking.clients.handler_for("sesv2", self.mock_client):
-            with less_console_noise():
-                for domain_request, exception_type in test_cases:
-                    with self.subTest(domain_request=domain_request, exception_type=exception_type):
-                        try:
-                            domain_request.reject()
-                        except TransitionNotAllowed:
-                            self.fail("TransitionNotAllowed was raised, but it was not expected.")
->>>>>>> 39d93779
 
     def test_reject_transition_not_allowed(self):
         """
@@ -762,16 +648,7 @@
             (self.ineligible_domain_request, TransitionNotAllowed),
         ]
 
-<<<<<<< HEAD
         self.assert_fsm_transition_raises_error(test_cases, "reject")
-=======
-        with boto3_mocking.clients.handler_for("sesv2", self.mock_client):
-            with less_console_noise():
-                for domain_request, exception_type in test_cases:
-                    with self.subTest(domain_request=domain_request, exception_type=exception_type):
-                        with self.assertRaises(exception_type):
-                            domain_request.reject()
->>>>>>> 39d93779
 
     def test_reject_with_prejudice_transition_allowed(self):
         """
@@ -784,12 +661,28 @@
             (self.rejected_domain_request, TransitionNotAllowed),
         ]
 
-<<<<<<< HEAD
         self.assert_fsm_transition_does_not_raise_error(test_cases, "reject_with_prejudice")
 
     def test_reject_with_prejudice_transition_not_allowed_with_no_investigator(self):
         """
         Tests for attempting to transition without an investigator
+        """
+
+        test_cases = [
+            (self.in_review_domain_request, TransitionNotAllowed),
+            (self.action_needed_domain_request, TransitionNotAllowed),
+            (self.approved_domain_request, TransitionNotAllowed),
+            (self.rejected_domain_request, TransitionNotAllowed),
+        ]
+
+        # Set all investigators to none
+        set_domain_request_investigators(self.all_applications, None)
+
+        self.assert_fsm_transition_raises_error(test_cases, "reject_with_prejudice")
+
+    def test_reject_with_prejudice_not_allowed_with_investigator_not_staff(self):
+        """
+        Tests for attempting to transition when investigator is not staff
         """
 
         test_cases = [
@@ -799,38 +692,11 @@
             (self.rejected_application, TransitionNotAllowed),
         ]
 
-        # Set all investigators to none
-        set_applications_investigators(self.all_applications, None)
-
-        self.assert_fsm_transition_raises_error(test_cases, "reject_with_prejudice")
-
-    def test_reject_with_prejudice_not_allowed_with_investigator_not_staff(self):
-        """
-        Tests for attempting to transition when investigator is not staff
-        """
-
-        test_cases = [
-            (self.in_review_application, TransitionNotAllowed),
-            (self.action_needed_application, TransitionNotAllowed),
-            (self.approved_application, TransitionNotAllowed),
-            (self.rejected_application, TransitionNotAllowed),
-        ]
-
         # Set all investigators to a user with no staff privs
         user, _ = User.objects.get_or_create(username="pancakesyrup", is_staff=False)
         set_applications_investigators(self.all_applications, user)
 
         self.assert_fsm_transition_raises_error(test_cases, "reject_with_prejudice")
-=======
-        with boto3_mocking.clients.handler_for("sesv2", self.mock_client):
-            with less_console_noise():
-                for domain_request, exception_type in test_cases:
-                    with self.subTest(domain_request=domain_request, exception_type=exception_type):
-                        try:
-                            domain_request.reject_with_prejudice()
-                        except TransitionNotAllowed:
-                            self.fail("TransitionNotAllowed was raised, but it was not expected.")
->>>>>>> 39d93779
 
     def test_reject_with_prejudice_transition_not_allowed(self):
         """
@@ -843,16 +709,7 @@
             (self.ineligible_domain_request, TransitionNotAllowed),
         ]
 
-<<<<<<< HEAD
         self.assert_fsm_transition_raises_error(test_cases, "reject_with_prejudice")
-=======
-        with boto3_mocking.clients.handler_for("sesv2", self.mock_client):
-            with less_console_noise():
-                for domain_request, exception_type in test_cases:
-                    with self.subTest(domain_request=domain_request, exception_type=exception_type):
-                        with self.assertRaises(exception_type):
-                            domain_request.reject_with_prejudice()
->>>>>>> 39d93779
 
     def test_transition_not_allowed_approved_in_review_when_domain_is_active(self):
         """Create a domain request with status approved, create a matching domain that
@@ -1026,14 +883,10 @@
     def test_approval_creates_role(self):
         draft_domain, _ = DraftDomain.objects.get_or_create(name="igorville.gov")
         user, _ = User.objects.get_or_create()
-<<<<<<< HEAD
         investigator, _ = User.objects.get_or_create(username="frenchtoast", is_staff=True)
-        application = DomainApplication.objects.create(
+        domain_request = DomainRequest.objects.create(
             creator=user, requested_domain=draft_domain, investigator=investigator
         )
-=======
-        domain_request = DomainRequest.objects.create(creator=user, requested_domain=draft_domain)
->>>>>>> 39d93779
 
         with boto3_mocking.clients.handler_for("sesv2", self.mock_client):
             with less_console_noise():
@@ -1067,14 +920,7 @@
         self.maxDiff = None
         draft_domain, _ = DraftDomain.objects.get_or_create(name="igorville.gov")
         user, _ = User.objects.get_or_create()
-<<<<<<< HEAD
-        investigator, _ = User.objects.get_or_create(username="frenchtoast", is_staff=True)
-        application = DomainApplication.objects.create(
-            creator=user, requested_domain=draft_domain, notes="test notes", investigator=investigator
-        )
-=======
-        domain_request = DomainRequest.objects.create(creator=user, requested_domain=draft_domain, notes="test notes")
->>>>>>> 39d93779
+        domain_request = DomainApplication.objects.create(creator=user, requested_domain=draft_domain, notes="test notes")
 
         with boto3_mocking.clients.handler_for("sesv2", self.mock_client):
             with less_console_noise():
