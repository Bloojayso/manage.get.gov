from django.forms import ValidationError
from django.test import TestCase
from unittest.mock import patch

from django.test import RequestFactory

from registrar.models import (
    Contact,
    DomainRequest,
    DomainInformation,
    User,
    Website,
    Domain,
    DraftDomain,
    DomainInvitation,
    UserDomainRole,
    FederalAgency,
    UserPortfolioPermission,
    AllowedEmail,
)
import boto3_mocking
from registrar.models.portfolio import Portfolio
from registrar.models.portfolio_invitation import PortfolioInvitation
from registrar.models.transition_domain import TransitionDomain
from registrar.models.utility.portfolio_helper import UserPortfolioPermissionChoices, UserPortfolioRoleChoices
from registrar.models.verified_by_staff import VerifiedByStaff  # type: ignore

from .common import (
    MockSESClient,
    completed_domain_request,
    create_test_user,
)
from waffle.testutils import override_flag

import logging

from api.tests.common import less_console_noise_decorator


<<<<<<< HEAD
logger = logging.getLogger(__name__)


@boto3_mocking.patching
class TestDomainRequest(TestCase):
    @less_console_noise_decorator
    def setUp(self):

        self.dummy_user, _ = Contact.objects.get_or_create(
            email="mayor@igorville.com", first_name="Hello", last_name="World"
        )
        self.dummy_user_2, _ = User.objects.get_or_create(
            username="intern@igorville.com", email="intern@igorville.com", first_name="Lava", last_name="World"
        )
        self.started_domain_request = completed_domain_request(
            status=DomainRequest.DomainRequestStatus.STARTED,
            name="started.gov",
        )
        self.submitted_domain_request = completed_domain_request(
            status=DomainRequest.DomainRequestStatus.SUBMITTED,
            name="submitted.gov",
        )
        self.in_review_domain_request = completed_domain_request(
            status=DomainRequest.DomainRequestStatus.IN_REVIEW,
            name="in-review.gov",
        )
        self.action_needed_domain_request = completed_domain_request(
            status=DomainRequest.DomainRequestStatus.ACTION_NEEDED,
            name="action-needed.gov",
        )
        self.approved_domain_request = completed_domain_request(
            status=DomainRequest.DomainRequestStatus.APPROVED,
            name="approved.gov",
        )
        self.withdrawn_domain_request = completed_domain_request(
            status=DomainRequest.DomainRequestStatus.WITHDRAWN,
            name="withdrawn.gov",
        )
        self.rejected_domain_request = completed_domain_request(
            status=DomainRequest.DomainRequestStatus.REJECTED,
            name="rejected.gov",
        )
        self.ineligible_domain_request = completed_domain_request(
            status=DomainRequest.DomainRequestStatus.INELIGIBLE,
            name="ineligible.gov",
        )

        # Store all domain request statuses in a variable for ease of use
        self.all_domain_requests = [
            self.started_domain_request,
            self.submitted_domain_request,
            self.in_review_domain_request,
            self.action_needed_domain_request,
            self.approved_domain_request,
            self.withdrawn_domain_request,
            self.rejected_domain_request,
            self.ineligible_domain_request,
        ]

        self.mock_client = MockSESClient()

    def tearDown(self):
        super().tearDown()
        DomainInformation.objects.all().delete()
        DomainRequest.objects.all().delete()
        DraftDomain.objects.all().delete()
        Domain.objects.all().delete()
        User.objects.all().delete()
        self.mock_client.EMAILS_SENT.clear()

    def assertNotRaises(self, exception_type):
        """Helper method for testing allowed transitions."""
        with less_console_noise():
            return self.assertRaises(Exception, None, exception_type)

    @less_console_noise_decorator
    def test_request_is_withdrawable(self):
        """Tests the is_withdrawable function"""
        domain_request_1 = completed_domain_request(
            status=DomainRequest.DomainRequestStatus.SUBMITTED,
            name="city2.gov",
        )
        domain_request_2 = completed_domain_request(
            status=DomainRequest.DomainRequestStatus.IN_REVIEW,
            name="city3.gov",
        )
        domain_request_3 = completed_domain_request(
            status=DomainRequest.DomainRequestStatus.ACTION_NEEDED,
            name="city4.gov",
        )
        domain_request_4 = completed_domain_request(
            status=DomainRequest.DomainRequestStatus.REJECTED,
            name="city5.gov",
        )
        self.assertTrue(domain_request_1.is_withdrawable())
        self.assertTrue(domain_request_2.is_withdrawable())
        self.assertTrue(domain_request_3.is_withdrawable())
        self.assertFalse(domain_request_4.is_withdrawable())

    @less_console_noise_decorator
    def test_request_is_awaiting_review(self):
        """Tests the is_awaiting_review function"""
        domain_request_1 = completed_domain_request(
            status=DomainRequest.DomainRequestStatus.SUBMITTED,
            name="city2.gov",
        )
        domain_request_2 = completed_domain_request(
            status=DomainRequest.DomainRequestStatus.IN_REVIEW,
            name="city3.gov",
        )
        domain_request_3 = completed_domain_request(
            status=DomainRequest.DomainRequestStatus.ACTION_NEEDED,
            name="city4.gov",
        )
        domain_request_4 = completed_domain_request(
            status=DomainRequest.DomainRequestStatus.REJECTED,
            name="city5.gov",
        )
        self.assertTrue(domain_request_1.is_awaiting_review())
        self.assertTrue(domain_request_2.is_awaiting_review())
        self.assertFalse(domain_request_3.is_awaiting_review())
        self.assertFalse(domain_request_4.is_awaiting_review())

    @less_console_noise_decorator
    def test_federal_agency_set_to_non_federal_on_approve(self):
        """Ensures that when the federal_agency field is 'none' when .approve() is called,
        the field is set to the 'Non-Federal Agency' record"""
        domain_request = completed_domain_request(
            status=DomainRequest.DomainRequestStatus.IN_REVIEW,
            name="city2.gov",
            federal_agency=None,
        )

        # Ensure that the federal agency is None
        self.assertEqual(domain_request.federal_agency, None)

        # Approve the request
        domain_request.approve()
        self.assertEqual(domain_request.status, DomainRequest.DomainRequestStatus.APPROVED)

        # After approval, it should be "Non-Federal agency"
        expected_federal_agency = FederalAgency.objects.filter(agency="Non-Federal Agency").first()
        self.assertEqual(domain_request.federal_agency, expected_federal_agency)

    def test_empty_create_fails(self):
        """Can't create a completely empty domain request."""
        with less_console_noise():
            with transaction.atomic():
                with self.assertRaisesRegex(IntegrityError, "creator"):
                    DomainRequest.objects.create()

    @less_console_noise_decorator
    def test_minimal_create(self):
        """Can create with just a creator."""
        user, _ = User.objects.get_or_create(username="testy")
        domain_request = DomainRequest.objects.create(creator=user)
        self.assertEqual(domain_request.status, DomainRequest.DomainRequestStatus.STARTED)

    @less_console_noise_decorator
    def test_full_create(self):
        """Can create with all fields."""
        user, _ = User.objects.get_or_create(username="testy")
        contact = Contact.objects.create()
        com_website, _ = Website.objects.get_or_create(website="igorville.com")
        gov_website, _ = Website.objects.get_or_create(website="igorville.gov")
        domain, _ = DraftDomain.objects.get_or_create(name="igorville.gov")
        domain_request = DomainRequest.objects.create(
            creator=user,
            investigator=user,
            generic_org_type=DomainRequest.OrganizationChoices.FEDERAL,
            federal_type=BranchChoices.EXECUTIVE,
            is_election_board=False,
            organization_name="Test",
            address_line1="100 Main St.",
            address_line2="APT 1A",
            state_territory="CA",
            zipcode="12345-6789",
            senior_official=contact,
            requested_domain=domain,
            purpose="Igorville rules!",
            anything_else="All of Igorville loves the dotgov program.",
            is_policy_acknowledged=True,
        )
        domain_request.current_websites.add(com_website)
        domain_request.alternative_domains.add(gov_website)
        domain_request.other_contacts.add(contact)
        domain_request.save()

    @less_console_noise_decorator
    def test_domain_info(self):
        """Can create domain info with all fields."""
        user, _ = User.objects.get_or_create(username="testy")
        contact = Contact.objects.create()
        domain, _ = Domain.objects.get_or_create(name="igorville.gov")
        information = DomainInformation.objects.create(
            creator=user,
            generic_org_type=DomainInformation.OrganizationChoices.FEDERAL,
            federal_type=BranchChoices.EXECUTIVE,
            is_election_board=False,
            organization_name="Test",
            address_line1="100 Main St.",
            address_line2="APT 1A",
            state_territory="CA",
            zipcode="12345-6789",
            senior_official=contact,
            purpose="Igorville rules!",
            anything_else="All of Igorville loves the dotgov program.",
            is_policy_acknowledged=True,
            domain=domain,
        )
        information.other_contacts.add(contact)
        information.save()
        self.assertEqual(information.domain.id, domain.id)
        self.assertEqual(information.id, domain.domain_info.id)

    @less_console_noise_decorator
    def test_status_fsm_submit_fail(self):
        user, _ = User.objects.get_or_create(username="testy")
        domain_request = DomainRequest.objects.create(creator=user)

        with boto3_mocking.clients.handler_for("sesv2", self.mock_client):
            with less_console_noise():
                with self.assertRaises(ValueError):
                    # can't submit a domain request with a null domain name
                    domain_request.submit()

    @less_console_noise_decorator
    def test_status_fsm_submit_succeed(self):
        user, _ = User.objects.get_or_create(username="testy")
        site = DraftDomain.objects.create(name="igorville.gov")
        domain_request = DomainRequest.objects.create(creator=user, requested_domain=site)

        # no email sent to creator so this emits a log warning

        with boto3_mocking.clients.handler_for("sesv2", self.mock_client):
            with less_console_noise():
                domain_request.submit()
        self.assertEqual(domain_request.status, domain_request.DomainRequestStatus.SUBMITTED)

    @less_console_noise_decorator
    def check_email_sent(
        self, domain_request, msg, action, expected_count, expected_content=None, expected_email="mayor@igorville.com"
    ):
        """Check if an email was sent after performing an action."""
        email_allowed, _ = AllowedEmail.objects.get_or_create(email=expected_email)
        with self.subTest(msg=msg, action=action):
            with boto3_mocking.clients.handler_for("sesv2", self.mock_client):
                # Perform the specified action
                action_method = getattr(domain_request, action)
                action_method()
                domain_request.save()
                domain_request.refresh_from_db()

            # Check if an email was sent
            sent_emails = [
                email
                for email in MockSESClient.EMAILS_SENT
                if expected_email in email["kwargs"]["Destination"]["ToAddresses"]
            ]
            self.assertEqual(len(sent_emails), expected_count)

            if expected_content:
                email_content = sent_emails[0]["kwargs"]["Content"]["Simple"]["Body"]["Text"]["Data"]
                self.assertIn(expected_content, email_content)

        email_allowed.delete()

    @less_console_noise_decorator
    def test_submit_from_started_sends_email_to_creator(self):
        """tests that we send an email to the creator"""
        msg = "Create a domain request and submit it and see if email was sent when the feature flag is on."
        domain_request = completed_domain_request(user=self.dummy_user_2)
        self.check_email_sent(
            domain_request, msg, "submit", 1, expected_content="Lava", expected_email="intern@igorville.com"
        )

    @less_console_noise_decorator
    def test_submit_from_withdrawn_sends_email(self):
        msg = "Create a withdrawn domain request and submit it and see if email was sent."
        user, _ = User.objects.get_or_create(username="testy")
        domain_request = completed_domain_request(status=DomainRequest.DomainRequestStatus.WITHDRAWN, user=user)
        self.check_email_sent(domain_request, msg, "submit", 1, expected_content="Hi", expected_email=user.email)

    @less_console_noise_decorator
    def test_submit_from_action_needed_does_not_send_email(self):
        msg = "Create a domain request with ACTION_NEEDED status and submit it, check if email was not sent."
        domain_request = completed_domain_request(status=DomainRequest.DomainRequestStatus.ACTION_NEEDED)
        self.check_email_sent(domain_request, msg, "submit", 0)

    @less_console_noise_decorator
    def test_submit_from_in_review_does_not_send_email(self):
        msg = "Create a withdrawn domain request and submit it and see if email was sent."
        domain_request = completed_domain_request(status=DomainRequest.DomainRequestStatus.IN_REVIEW)
        self.check_email_sent(domain_request, msg, "submit", 0)

    @less_console_noise_decorator
    def test_approve_sends_email(self):
        msg = "Create a domain request and approve it and see if email was sent."
        user, _ = User.objects.get_or_create(username="testy")
        domain_request = completed_domain_request(status=DomainRequest.DomainRequestStatus.IN_REVIEW, user=user)
        self.check_email_sent(domain_request, msg, "approve", 1, expected_content="approved", expected_email=user.email)

    @less_console_noise_decorator
    def test_withdraw_sends_email(self):
        msg = "Create a domain request and withdraw it and see if email was sent."
        user, _ = User.objects.get_or_create(username="testy")
        domain_request = completed_domain_request(status=DomainRequest.DomainRequestStatus.IN_REVIEW, user=user)
        self.check_email_sent(
            domain_request, msg, "withdraw", 1, expected_content="withdrawn", expected_email=user.email
        )

    @less_console_noise_decorator
    def test_reject_with_prejudice_does_not_send_email(self):
        msg = "Create a domain request and reject it with prejudice and see if email was sent."
        domain_request = completed_domain_request(status=DomainRequest.DomainRequestStatus.APPROVED)
        self.check_email_sent(domain_request, msg, "reject_with_prejudice", 0)

    @less_console_noise_decorator
    def assert_fsm_transition_raises_error(self, test_cases, method_to_run):
        """Given a list of test cases, check if each transition throws the intended error"""
        with boto3_mocking.clients.handler_for("sesv2", self.mock_client), less_console_noise():
            for domain_request, exception_type in test_cases:
                with self.subTest(domain_request=domain_request, exception_type=exception_type):
                    with self.assertRaises(exception_type):
                        # Retrieve the method by name from the domain_request object and call it
                        method = getattr(domain_request, method_to_run)
                        # Call the method
                        method()

    @less_console_noise_decorator
    def assert_fsm_transition_does_not_raise_error(self, test_cases, method_to_run):
        """Given a list of test cases, ensure that none of them throw transition errors"""
        with boto3_mocking.clients.handler_for("sesv2", self.mock_client), less_console_noise():
            for domain_request, exception_type in test_cases:
                with self.subTest(domain_request=domain_request, exception_type=exception_type):
                    try:
                        # Retrieve the method by name from the DomainRequest object and call it
                        method = getattr(domain_request, method_to_run)
                        # Call the method
                        method()
                    except exception_type:
                        self.fail(f"{exception_type} was raised, but it was not expected.")

    @less_console_noise_decorator
    def test_submit_transition_allowed_with_no_investigator(self):
        """
        Tests for attempting to transition without an investigator.
        For submit, this should be valid in all cases.
        """

        test_cases = [
            (self.started_domain_request, TransitionNotAllowed),
            (self.in_review_domain_request, TransitionNotAllowed),
            (self.action_needed_domain_request, TransitionNotAllowed),
            (self.withdrawn_domain_request, TransitionNotAllowed),
        ]

        # Set all investigators to none
        set_domain_request_investigators(self.all_domain_requests, None)

        self.assert_fsm_transition_does_not_raise_error(test_cases, "submit")

    @less_console_noise_decorator
    def test_submit_transition_allowed_with_investigator_not_staff(self):
        """
        Tests for attempting to transition with an investigator user that is not staff.
        For submit, this should be valid in all cases.
        """

        test_cases = [
            (self.in_review_domain_request, TransitionNotAllowed),
            (self.action_needed_domain_request, TransitionNotAllowed),
        ]

        # Set all investigators to a user with no staff privs
        user, _ = User.objects.get_or_create(username="pancakesyrup", is_staff=False)
        set_domain_request_investigators(self.all_domain_requests, user)

        self.assert_fsm_transition_does_not_raise_error(test_cases, "submit")

    @less_console_noise_decorator
    def test_submit_transition_allowed(self):
        """
        Test that calling submit from allowable statuses does raises TransitionNotAllowed.
        """
        test_cases = [
            (self.started_domain_request, TransitionNotAllowed),
            (self.in_review_domain_request, TransitionNotAllowed),
            (self.action_needed_domain_request, TransitionNotAllowed),
            (self.withdrawn_domain_request, TransitionNotAllowed),
        ]

        self.assert_fsm_transition_does_not_raise_error(test_cases, "submit")

    @less_console_noise_decorator
    def test_submit_transition_allowed_twice(self):
        """
        Test that rotating between submit and in_review doesn't throw an error
        """
        with boto3_mocking.clients.handler_for("sesv2", self.mock_client):
            try:
                # Make a submission
                self.in_review_domain_request.submit()

                # Rerun the old method to get back to the original state
                self.in_review_domain_request.in_review()

                # Make another submission
                self.in_review_domain_request.submit()
            except TransitionNotAllowed:
                self.fail("TransitionNotAllowed was raised, but it was not expected.")

        self.assertEqual(self.in_review_domain_request.status, DomainRequest.DomainRequestStatus.SUBMITTED)

    @less_console_noise_decorator
    def test_submit_transition_not_allowed(self):
        """
        Test that calling submit against transition rules raises TransitionNotAllowed.
        """
        test_cases = [
            (self.submitted_domain_request, TransitionNotAllowed),
            (self.approved_domain_request, TransitionNotAllowed),
            (self.rejected_domain_request, TransitionNotAllowed),
            (self.ineligible_domain_request, TransitionNotAllowed),
        ]

        self.assert_fsm_transition_raises_error(test_cases, "submit")

    @less_console_noise_decorator
    def test_in_review_transition_allowed(self):
        """
        Test that calling in_review from allowable statuses does raises TransitionNotAllowed.
        """
        test_cases = [
            (self.submitted_domain_request, TransitionNotAllowed),
            (self.action_needed_domain_request, TransitionNotAllowed),
            (self.approved_domain_request, TransitionNotAllowed),
            (self.rejected_domain_request, TransitionNotAllowed),
            (self.ineligible_domain_request, TransitionNotAllowed),
        ]

        self.assert_fsm_transition_does_not_raise_error(test_cases, "in_review")

    @less_console_noise_decorator
    def test_in_review_transition_not_allowed_with_no_investigator(self):
        """
        Tests for attempting to transition without an investigator
        """

        test_cases = [
            (self.action_needed_domain_request, TransitionNotAllowed),
            (self.approved_domain_request, TransitionNotAllowed),
            (self.rejected_domain_request, TransitionNotAllowed),
            (self.ineligible_domain_request, TransitionNotAllowed),
        ]

        # Set all investigators to none
        set_domain_request_investigators(self.all_domain_requests, None)

        self.assert_fsm_transition_raises_error(test_cases, "in_review")

    @less_console_noise_decorator
    def test_in_review_transition_not_allowed_with_investigator_not_staff(self):
        """
        Tests for attempting to transition with an investigator that is not staff.
        This should throw an exception.
        """

        test_cases = [
            (self.action_needed_domain_request, TransitionNotAllowed),
            (self.approved_domain_request, TransitionNotAllowed),
            (self.rejected_domain_request, TransitionNotAllowed),
            (self.ineligible_domain_request, TransitionNotAllowed),
        ]

        # Set all investigators to a user with no staff privs
        user, _ = User.objects.get_or_create(username="pancakesyrup", is_staff=False)
        set_domain_request_investigators(self.all_domain_requests, user)

        self.assert_fsm_transition_raises_error(test_cases, "in_review")

    @less_console_noise_decorator
    def test_in_review_transition_not_allowed(self):
        """
        Test that calling in_review against transition rules raises TransitionNotAllowed.
        """
        test_cases = [
            (self.started_domain_request, TransitionNotAllowed),
            (self.in_review_domain_request, TransitionNotAllowed),
            (self.withdrawn_domain_request, TransitionNotAllowed),
        ]

        self.assert_fsm_transition_raises_error(test_cases, "in_review")

    @less_console_noise_decorator
    def test_action_needed_transition_allowed(self):
        """
        Test that calling action_needed from allowable statuses does raises TransitionNotAllowed.
        """
        test_cases = [
            (self.in_review_domain_request, TransitionNotAllowed),
            (self.approved_domain_request, TransitionNotAllowed),
            (self.rejected_domain_request, TransitionNotAllowed),
            (self.ineligible_domain_request, TransitionNotAllowed),
        ]

        self.assert_fsm_transition_does_not_raise_error(test_cases, "action_needed")

    @less_console_noise_decorator
    def test_action_needed_transition_not_allowed_with_no_investigator(self):
        """
        Tests for attempting to transition without an investigator
        """

        test_cases = [
            (self.in_review_domain_request, TransitionNotAllowed),
            (self.approved_domain_request, TransitionNotAllowed),
            (self.rejected_domain_request, TransitionNotAllowed),
            (self.ineligible_domain_request, TransitionNotAllowed),
        ]

        # Set all investigators to none
        set_domain_request_investigators(self.all_domain_requests, None)

        self.assert_fsm_transition_raises_error(test_cases, "action_needed")

    @less_console_noise_decorator
    def test_action_needed_transition_not_allowed_with_investigator_not_staff(self):
        """
        Tests for attempting to transition with an investigator that is not staff
        """

        test_cases = [
            (self.in_review_domain_request, TransitionNotAllowed),
            (self.approved_domain_request, TransitionNotAllowed),
            (self.rejected_domain_request, TransitionNotAllowed),
            (self.ineligible_domain_request, TransitionNotAllowed),
        ]

        # Set all investigators to a user with no staff privs
        user, _ = User.objects.get_or_create(username="pancakesyrup", is_staff=False)
        set_domain_request_investigators(self.all_domain_requests, user)

        self.assert_fsm_transition_raises_error(test_cases, "action_needed")

    @less_console_noise_decorator
    def test_action_needed_transition_not_allowed(self):
        """
        Test that calling action_needed against transition rules raises TransitionNotAllowed.
        """
        test_cases = [
            (self.started_domain_request, TransitionNotAllowed),
            (self.submitted_domain_request, TransitionNotAllowed),
            (self.action_needed_domain_request, TransitionNotAllowed),
            (self.withdrawn_domain_request, TransitionNotAllowed),
        ]

        self.assert_fsm_transition_raises_error(test_cases, "action_needed")

    @less_console_noise_decorator
    def test_approved_transition_allowed(self):
        """
        Test that calling action_needed from allowable statuses does raises TransitionNotAllowed.
        """
        test_cases = [
            (self.submitted_domain_request, TransitionNotAllowed),
            (self.in_review_domain_request, TransitionNotAllowed),
            (self.action_needed_domain_request, TransitionNotAllowed),
            (self.rejected_domain_request, TransitionNotAllowed),
        ]

        self.assert_fsm_transition_does_not_raise_error(test_cases, "approve")

    @less_console_noise_decorator
    def test_approved_transition_not_allowed_with_no_investigator(self):
        """
        Tests for attempting to transition without an investigator
        """

        test_cases = [
            (self.in_review_domain_request, TransitionNotAllowed),
            (self.action_needed_domain_request, TransitionNotAllowed),
            (self.rejected_domain_request, TransitionNotAllowed),
        ]

        # Set all investigators to none
        set_domain_request_investigators(self.all_domain_requests, None)

        self.assert_fsm_transition_raises_error(test_cases, "approve")

    @less_console_noise_decorator
    def test_approved_transition_not_allowed_with_investigator_not_staff(self):
        """
        Tests for attempting to transition with an investigator that is not staff
        """

        test_cases = [
            (self.in_review_domain_request, TransitionNotAllowed),
            (self.action_needed_domain_request, TransitionNotAllowed),
            (self.rejected_domain_request, TransitionNotAllowed),
        ]

        # Set all investigators to a user with no staff privs
        user, _ = User.objects.get_or_create(username="pancakesyrup", is_staff=False)
        set_domain_request_investigators(self.all_domain_requests, user)

        self.assert_fsm_transition_raises_error(test_cases, "approve")

    @less_console_noise_decorator
    def test_approved_skips_sending_email(self):
        """
        Test that calling .approve with send_email=False doesn't actually send
        an email
        """

        with boto3_mocking.clients.handler_for("sesv2", self.mock_client):
            self.submitted_domain_request.approve(send_email=False)

        # Assert that no emails were sent
        self.assertEqual(len(self.mock_client.EMAILS_SENT), 0)

    @less_console_noise_decorator
    def test_approved_transition_not_allowed(self):
        """
        Test that calling action_needed against transition rules raises TransitionNotAllowed.
        """
        test_cases = [
            (self.started_domain_request, TransitionNotAllowed),
            (self.approved_domain_request, TransitionNotAllowed),
            (self.withdrawn_domain_request, TransitionNotAllowed),
            (self.ineligible_domain_request, TransitionNotAllowed),
        ]
        self.assert_fsm_transition_raises_error(test_cases, "approve")

    @less_console_noise_decorator
    def test_withdraw_transition_allowed(self):
        """
        Test that calling action_needed from allowable statuses does raises TransitionNotAllowed.
        """
        test_cases = [
            (self.submitted_domain_request, TransitionNotAllowed),
            (self.in_review_domain_request, TransitionNotAllowed),
            (self.action_needed_domain_request, TransitionNotAllowed),
        ]

        self.assert_fsm_transition_does_not_raise_error(test_cases, "withdraw")

    @less_console_noise_decorator
    def test_withdraw_transition_allowed_with_no_investigator(self):
        """
        Tests for attempting to transition without an investigator.
        For withdraw, this should be valid in all cases.
        """

        test_cases = [
            (self.submitted_domain_request, TransitionNotAllowed),
            (self.in_review_domain_request, TransitionNotAllowed),
            (self.action_needed_domain_request, TransitionNotAllowed),
        ]

        # Set all investigators to none
        set_domain_request_investigators(self.all_domain_requests, None)

        self.assert_fsm_transition_does_not_raise_error(test_cases, "withdraw")

    @less_console_noise_decorator
    def test_withdraw_transition_allowed_with_investigator_not_staff(self):
        """
        Tests for attempting to transition when investigator is not staff.
        For withdraw, this should be valid in all cases.
        """

        test_cases = [
            (self.submitted_domain_request, TransitionNotAllowed),
            (self.in_review_domain_request, TransitionNotAllowed),
            (self.action_needed_domain_request, TransitionNotAllowed),
        ]

        # Set all investigators to a user with no staff privs
        user, _ = User.objects.get_or_create(username="pancakesyrup", is_staff=False)
        set_domain_request_investigators(self.all_domain_requests, user)

        self.assert_fsm_transition_does_not_raise_error(test_cases, "withdraw")

    @less_console_noise_decorator
    def test_withdraw_transition_not_allowed(self):
        """
        Test that calling action_needed against transition rules raises TransitionNotAllowed.
        """
        test_cases = [
            (self.started_domain_request, TransitionNotAllowed),
            (self.approved_domain_request, TransitionNotAllowed),
            (self.withdrawn_domain_request, TransitionNotAllowed),
            (self.rejected_domain_request, TransitionNotAllowed),
            (self.ineligible_domain_request, TransitionNotAllowed),
        ]

        self.assert_fsm_transition_raises_error(test_cases, "withdraw")

    @less_console_noise_decorator
    def test_reject_transition_allowed(self):
        """
        Test that calling action_needed from allowable statuses does raises TransitionNotAllowed.
        """
        test_cases = [
            (self.in_review_domain_request, TransitionNotAllowed),
            (self.action_needed_domain_request, TransitionNotAllowed),
            (self.approved_domain_request, TransitionNotAllowed),
        ]

        self.assert_fsm_transition_does_not_raise_error(test_cases, "reject")

    @less_console_noise_decorator
    def test_reject_transition_not_allowed_with_no_investigator(self):
        """
        Tests for attempting to transition without an investigator
        """

        test_cases = [
            (self.in_review_domain_request, TransitionNotAllowed),
            (self.action_needed_domain_request, TransitionNotAllowed),
            (self.approved_domain_request, TransitionNotAllowed),
        ]

        # Set all investigators to none
        set_domain_request_investigators(self.all_domain_requests, None)

        self.assert_fsm_transition_raises_error(test_cases, "reject")

    @less_console_noise_decorator
    def test_reject_transition_not_allowed_with_investigator_not_staff(self):
        """
        Tests for attempting to transition when investigator is not staff
        """

        test_cases = [
            (self.in_review_domain_request, TransitionNotAllowed),
            (self.action_needed_domain_request, TransitionNotAllowed),
            (self.approved_domain_request, TransitionNotAllowed),
        ]

        # Set all investigators to a user with no staff privs
        user, _ = User.objects.get_or_create(username="pancakesyrup", is_staff=False)
        set_domain_request_investigators(self.all_domain_requests, user)

        self.assert_fsm_transition_raises_error(test_cases, "reject")

    @less_console_noise_decorator
    def test_reject_transition_not_allowed(self):
        """
        Test that calling action_needed against transition rules raises TransitionNotAllowed.
        """
        test_cases = [
            (self.started_domain_request, TransitionNotAllowed),
            (self.submitted_domain_request, TransitionNotAllowed),
            (self.withdrawn_domain_request, TransitionNotAllowed),
            (self.rejected_domain_request, TransitionNotAllowed),
            (self.ineligible_domain_request, TransitionNotAllowed),
        ]

        self.assert_fsm_transition_raises_error(test_cases, "reject")

    @less_console_noise_decorator
    def test_reject_with_prejudice_transition_allowed(self):
        """
        Test that calling action_needed from allowable statuses does raises TransitionNotAllowed.
        """
        test_cases = [
            (self.in_review_domain_request, TransitionNotAllowed),
            (self.action_needed_domain_request, TransitionNotAllowed),
            (self.approved_domain_request, TransitionNotAllowed),
            (self.rejected_domain_request, TransitionNotAllowed),
        ]

        self.assert_fsm_transition_does_not_raise_error(test_cases, "reject_with_prejudice")

    @less_console_noise_decorator
    def test_reject_with_prejudice_transition_not_allowed_with_no_investigator(self):
        """
        Tests for attempting to transition without an investigator
        """

        test_cases = [
            (self.in_review_domain_request, TransitionNotAllowed),
            (self.action_needed_domain_request, TransitionNotAllowed),
            (self.approved_domain_request, TransitionNotAllowed),
            (self.rejected_domain_request, TransitionNotAllowed),
        ]

        # Set all investigators to none
        set_domain_request_investigators(self.all_domain_requests, None)

        self.assert_fsm_transition_raises_error(test_cases, "reject_with_prejudice")

    @less_console_noise_decorator
    def test_reject_with_prejudice_not_allowed_with_investigator_not_staff(self):
        """
        Tests for attempting to transition when investigator is not staff
        """

        test_cases = [
            (self.in_review_domain_request, TransitionNotAllowed),
            (self.action_needed_domain_request, TransitionNotAllowed),
            (self.approved_domain_request, TransitionNotAllowed),
            (self.rejected_domain_request, TransitionNotAllowed),
        ]

        # Set all investigators to a user with no staff privs
        user, _ = User.objects.get_or_create(username="pancakesyrup", is_staff=False)
        set_domain_request_investigators(self.all_domain_requests, user)

        self.assert_fsm_transition_raises_error(test_cases, "reject_with_prejudice")

    @less_console_noise_decorator
    def test_reject_with_prejudice_transition_not_allowed(self):
        """
        Test that calling action_needed against transition rules raises TransitionNotAllowed.
        """
        test_cases = [
            (self.started_domain_request, TransitionNotAllowed),
            (self.submitted_domain_request, TransitionNotAllowed),
            (self.withdrawn_domain_request, TransitionNotAllowed),
            (self.ineligible_domain_request, TransitionNotAllowed),
        ]

        self.assert_fsm_transition_raises_error(test_cases, "reject_with_prejudice")

    @less_console_noise_decorator
    def test_transition_not_allowed_approved_in_review_when_domain_is_active(self):
        """Create a domain request with status approved, create a matching domain that
        is active, and call in_review against transition rules"""

        domain = Domain.objects.create(name=self.approved_domain_request.requested_domain.name)
        self.approved_domain_request.approved_domain = domain
        self.approved_domain_request.save()

        # Define a custom implementation for is_active
        def custom_is_active(self):
            return True  # Override to return True

        with boto3_mocking.clients.handler_for("sesv2", self.mock_client):
            # Use patch to temporarily replace is_active with the custom implementation
            with patch.object(Domain, "is_active", custom_is_active):
                # Now, when you call is_active on Domain, it will return True
                with self.assertRaises(TransitionNotAllowed):
                    self.approved_domain_request.in_review()

    @less_console_noise_decorator
    def test_transition_not_allowed_approved_action_needed_when_domain_is_active(self):
        """Create a domain request with status approved, create a matching domain that
        is active, and call action_needed against transition rules"""

        domain = Domain.objects.create(name=self.approved_domain_request.requested_domain.name)
        self.approved_domain_request.approved_domain = domain
        self.approved_domain_request.save()

        # Define a custom implementation for is_active
        def custom_is_active(self):
            return True  # Override to return True

        with boto3_mocking.clients.handler_for("sesv2", self.mock_client):
            # Use patch to temporarily replace is_active with the custom implementation
            with patch.object(Domain, "is_active", custom_is_active):
                # Now, when you call is_active on Domain, it will return True
                with self.assertRaises(TransitionNotAllowed):
                    self.approved_domain_request.action_needed()

    @less_console_noise_decorator
    def test_transition_not_allowed_approved_rejected_when_domain_is_active(self):
        """Create a domain request with status approved, create a matching domain that
        is active, and call reject against transition rules"""

        domain = Domain.objects.create(name=self.approved_domain_request.requested_domain.name)
        self.approved_domain_request.approved_domain = domain
        self.approved_domain_request.save()

        # Define a custom implementation for is_active
        def custom_is_active(self):
            return True  # Override to return True

        with boto3_mocking.clients.handler_for("sesv2", self.mock_client):
            # Use patch to temporarily replace is_active with the custom implementation
            with patch.object(Domain, "is_active", custom_is_active):
                # Now, when you call is_active on Domain, it will return True
                with self.assertRaises(TransitionNotAllowed):
                    self.approved_domain_request.reject()

    @less_console_noise_decorator
    def test_transition_not_allowed_approved_ineligible_when_domain_is_active(self):
        """Create a domain request with status approved, create a matching domain that
        is active, and call reject_with_prejudice against transition rules"""

        domain = Domain.objects.create(name=self.approved_domain_request.requested_domain.name)
        self.approved_domain_request.approved_domain = domain
        self.approved_domain_request.save()

        # Define a custom implementation for is_active
        def custom_is_active(self):
            return True  # Override to return True

        with boto3_mocking.clients.handler_for("sesv2", self.mock_client):
            # Use patch to temporarily replace is_active with the custom implementation
            with patch.object(Domain, "is_active", custom_is_active):
                # Now, when you call is_active on Domain, it will return True
                with self.assertRaises(TransitionNotAllowed):
                    self.approved_domain_request.reject_with_prejudice()

    @less_console_noise_decorator
    def test_approve_from_rejected_clears_rejection_reason(self):
        """When transitioning from rejected to approved on a domain request,
        the rejection_reason is cleared."""

        # Create a sample domain request
        domain_request = completed_domain_request(status=DomainRequest.DomainRequestStatus.REJECTED)
        domain_request.rejection_reason = DomainRequest.RejectionReasons.DOMAIN_PURPOSE

        # Approve
        with boto3_mocking.clients.handler_for("sesv2", self.mock_client):
            domain_request.approve()

        self.assertEqual(domain_request.status, DomainRequest.DomainRequestStatus.APPROVED)
        self.assertEqual(domain_request.rejection_reason, None)

    @less_console_noise_decorator
    def test_in_review_from_rejected_clears_rejection_reason(self):
        """When transitioning from rejected to in_review on a domain request,
        the rejection_reason is cleared."""

        # Create a sample domain request
        domain_request = completed_domain_request(status=DomainRequest.DomainRequestStatus.REJECTED)
        domain_request.domain_is_not_active = True
        domain_request.rejection_reason = DomainRequest.RejectionReasons.DOMAIN_PURPOSE

        # Approve
        with boto3_mocking.clients.handler_for("sesv2", self.mock_client):
            domain_request.in_review()

        self.assertEqual(domain_request.status, DomainRequest.DomainRequestStatus.IN_REVIEW)
        self.assertEqual(domain_request.rejection_reason, None)

    @less_console_noise_decorator
    def test_action_needed_from_rejected_clears_rejection_reason(self):
        """When transitioning from rejected to action_needed on a domain request,
        the rejection_reason is cleared."""

        # Create a sample domain request
        domain_request = completed_domain_request(status=DomainRequest.DomainRequestStatus.REJECTED)
        domain_request.domain_is_not_active = True
        domain_request.rejection_reason = DomainRequest.RejectionReasons.DOMAIN_PURPOSE

        # Approve
        with boto3_mocking.clients.handler_for("sesv2", self.mock_client):
            domain_request.action_needed()

        self.assertEqual(domain_request.status, DomainRequest.DomainRequestStatus.ACTION_NEEDED)
        self.assertEqual(domain_request.rejection_reason, None)

    @less_console_noise_decorator
    def test_has_rationale_returns_true(self):
        """has_rationale() returns true when a domain request has no_other_contacts_rationale"""
        self.started_domain_request.no_other_contacts_rationale = "You talkin' to me?"
        self.started_domain_request.save()
        self.assertEquals(self.started_domain_request.has_rationale(), True)

    @less_console_noise_decorator
    def test_has_rationale_returns_false(self):
        """has_rationale() returns false when a domain request has no no_other_contacts_rationale"""
        self.assertEquals(self.started_domain_request.has_rationale(), False)

    @less_console_noise_decorator
    def test_has_other_contacts_returns_true(self):
        """has_other_contacts() returns true when a domain request has other_contacts"""
        # completed_domain_request has other contacts by default
        self.assertEquals(self.started_domain_request.has_other_contacts(), True)

    @less_console_noise_decorator
    def test_has_other_contacts_returns_false(self):
        """has_other_contacts() returns false when a domain request has no other_contacts"""
        domain_request = completed_domain_request(
            status=DomainRequest.DomainRequestStatus.STARTED, name="no-others.gov", has_other_contacts=False
        )
        self.assertEquals(domain_request.has_other_contacts(), False)


class TestPermissions(TestCase):
    """Test the User-Domain-Role connection."""

    def setUp(self):
        super().setUp()
        self.mock_client = MockSESClient()

    def tearDown(self):
        super().tearDown()
        self.mock_client.EMAILS_SENT.clear()

    @boto3_mocking.patching
    @less_console_noise_decorator
    def test_approval_creates_role(self):
        draft_domain, _ = DraftDomain.objects.get_or_create(name="igorville.gov")
        user, _ = User.objects.get_or_create()
        investigator, _ = User.objects.get_or_create(username="frenchtoast", is_staff=True)
        domain_request = DomainRequest.objects.create(
            creator=user, requested_domain=draft_domain, investigator=investigator
        )

        with boto3_mocking.clients.handler_for("sesv2", self.mock_client):
            # skip using the submit method
            domain_request.status = DomainRequest.DomainRequestStatus.SUBMITTED
            domain_request.approve()

        # should be a role for this user
        domain = Domain.objects.get(name="igorville.gov")
        self.assertTrue(UserDomainRole.objects.get(user=user, domain=domain))


=======
>>>>>>> f299dc82
class TestDomainInformation(TestCase):
    """Test the DomainInformation model, when approved or otherwise"""

    def setUp(self):
        super().setUp()
        self.mock_client = MockSESClient()

    def tearDown(self):
        super().tearDown()
        self.mock_client.EMAILS_SENT.clear()
        Domain.objects.all().delete()
        DomainInformation.objects.all().delete()
        DomainRequest.objects.all().delete()
        User.objects.all().delete()
        DraftDomain.objects.all().delete()

    @boto3_mocking.patching
    @less_console_noise_decorator
    def test_approval_creates_info(self):
        draft_domain, _ = DraftDomain.objects.get_or_create(name="igorville.gov")
        user, _ = User.objects.get_or_create()
        investigator, _ = User.objects.get_or_create(username="frenchtoast", is_staff=True)
        domain_request = DomainRequest.objects.create(
            creator=user, requested_domain=draft_domain, notes="test notes", investigator=investigator
        )

        with boto3_mocking.clients.handler_for("sesv2", self.mock_client):
            # skip using the submit method
            domain_request.status = DomainRequest.DomainRequestStatus.SUBMITTED
            domain_request.approve()

            # should be an information present for this domain
            domain = Domain.objects.get(name="igorville.gov")
            domain_information = DomainInformation.objects.filter(domain=domain)
            self.assertTrue(domain_information.exists())

            # Test that both objects are what we expect
            current_domain_information = domain_information.get().__dict__
            expected_domain_information = DomainInformation(
                creator=user,
                domain=domain,
                notes="test notes",
                domain_request=domain_request,
                federal_agency=FederalAgency.objects.get(agency="Non-Federal Agency"),
            ).__dict__

            # Test the two records for consistency
            self.assertEqual(self.clean_dict(current_domain_information), self.clean_dict(expected_domain_information))

    def clean_dict(self, dict_obj):
        """Cleans dynamic fields in a dictionary"""
        bad_fields = ["_state", "created_at", "id", "updated_at"]
        return {k: v for k, v in dict_obj.items() if k not in bad_fields}


class TestDomainInvitations(TestCase):
    """Test the retrieval of domain invitations."""

    @less_console_noise_decorator
    def setUp(self):
        self.domain, _ = Domain.objects.get_or_create(name="igorville.gov")
        self.email = "mayor@igorville.gov"
        self.invitation, _ = DomainInvitation.objects.get_or_create(email=self.email, domain=self.domain)
        self.user, _ = User.objects.get_or_create(email=self.email)

    def tearDown(self):
        super().tearDown()
        # clean out the roles each time
        UserDomainRole.objects.all().delete()
        self.domain.delete()
        self.invitation.delete()
        User.objects.all().delete()

    @less_console_noise_decorator
    def test_retrieval_creates_role(self):
        self.invitation.retrieve()
        self.assertTrue(UserDomainRole.objects.get(user=self.user, domain=self.domain))

    @less_console_noise_decorator
    def test_retrieve_missing_user_error(self):
        # get rid of matching users
        User.objects.filter(email=self.email).delete()
        with self.assertRaises(RuntimeError):
            self.invitation.retrieve()

    @less_console_noise_decorator
    def test_retrieve_existing_role_no_error(self):
        # make the overlapping role
        UserDomainRole.objects.get_or_create(user=self.user, domain=self.domain, role=UserDomainRole.Roles.MANAGER)
        # this is not an error but does produce a console warning
        self.invitation.retrieve()
        self.assertEqual(self.invitation.status, DomainInvitation.DomainInvitationStatus.RETRIEVED)

    @less_console_noise_decorator
    def test_retrieve_on_each_login(self):
        """A user's authenticate on_each_login callback retrieves their invitations."""
        self.user.on_each_login()
        self.assertTrue(UserDomainRole.objects.get(user=self.user, domain=self.domain))


class TestPortfolioInvitations(TestCase):
    """Test the retrieval of portfolio invitations."""

    @less_console_noise_decorator
    def setUp(self):
        self.email = "mayor@igorville.gov"
        self.email2 = "creator@igorville.gov"
        self.user, _ = User.objects.get_or_create(email=self.email)
        self.user2, _ = User.objects.get_or_create(email=self.email2, username="creator")
        self.portfolio, _ = Portfolio.objects.get_or_create(creator=self.user2, organization_name="Hotel California")
        self.portfolio_role_base = UserPortfolioRoleChoices.ORGANIZATION_MEMBER
        self.portfolio_role_admin = UserPortfolioRoleChoices.ORGANIZATION_ADMIN
        self.portfolio_permission_1 = UserPortfolioPermissionChoices.VIEW_ALL_REQUESTS
        self.portfolio_permission_2 = UserPortfolioPermissionChoices.EDIT_REQUESTS
        self.invitation, _ = PortfolioInvitation.objects.get_or_create(
            email=self.email,
            portfolio=self.portfolio,
            portfolio_roles=[self.portfolio_role_base, self.portfolio_role_admin],
            portfolio_additional_permissions=[self.portfolio_permission_1, self.portfolio_permission_2],
        )

    def tearDown(self):
        super().tearDown()
        UserPortfolioPermission.objects.all().delete()
        Portfolio.objects.all().delete()
        PortfolioInvitation.objects.all().delete()
        User.objects.all().delete()

    @less_console_noise_decorator
    def test_retrieval(self):
        portfolio_role_exists = UserPortfolioPermission.objects.filter(
            user=self.user, portfolio=self.portfolio
        ).exists()
        self.assertFalse(portfolio_role_exists)
        self.invitation.retrieve()
        self.user.refresh_from_db()
        created_role = UserPortfolioPermission.objects.get(user=self.user, portfolio=self.portfolio)
        self.assertEqual(created_role.portfolio.organization_name, "Hotel California")
        self.assertEqual(created_role.roles, [self.portfolio_role_base, self.portfolio_role_admin])
        self.assertEqual(
            created_role.additional_permissions, [self.portfolio_permission_1, self.portfolio_permission_2]
        )
        self.assertEqual(self.invitation.status, PortfolioInvitation.PortfolioInvitationStatus.RETRIEVED)

    @less_console_noise_decorator
    def test_retrieve_missing_user_error(self):
        # get rid of matching users
        User.objects.filter(email=self.email).delete()
        with self.assertRaises(RuntimeError):
            self.invitation.retrieve()

    @less_console_noise_decorator
    def test_retrieve_user_already_member_error(self):
        portfolio_role_exists = UserPortfolioPermission.objects.filter(
            user=self.user, portfolio=self.portfolio
        ).exists()
        self.assertFalse(portfolio_role_exists)
        portfolio_role, _ = UserPortfolioPermission.objects.get_or_create(user=self.user, portfolio=self.portfolio)
        self.assertEqual(portfolio_role.portfolio.organization_name, "Hotel California")
        self.user.check_portfolio_invitations_on_login()
        self.user.refresh_from_db()

        roles = UserPortfolioPermission.objects.filter(user=self.user)
        self.assertEqual(len(roles), 1)
        self.assertEqual(self.invitation.status, PortfolioInvitation.PortfolioInvitationStatus.INVITED)

    @less_console_noise_decorator
    def test_retrieve_user_multiple_invitations(self):
        """Retrieve user portfolio invitations when there are multiple and multiple_options flag true."""
        # create a 2nd portfolio and a 2nd portfolio invitation to self.user
        portfolio2, _ = Portfolio.objects.get_or_create(creator=self.user2, organization_name="Take It Easy")
        PortfolioInvitation.objects.get_or_create(
            email=self.email,
            portfolio=portfolio2,
            portfolio_roles=[self.portfolio_role_base, self.portfolio_role_admin],
            portfolio_additional_permissions=[self.portfolio_permission_1, self.portfolio_permission_2],
        )
        with override_flag("multiple_portfolios", active=True):
            self.user.check_portfolio_invitations_on_login()
            self.user.refresh_from_db()
            roles = UserPortfolioPermission.objects.filter(user=self.user)
            self.assertEqual(len(roles), 2)
            updated_invitation1, _ = PortfolioInvitation.objects.get_or_create(
                email=self.email, portfolio=self.portfolio
            )
            self.assertEqual(updated_invitation1.status, PortfolioInvitation.PortfolioInvitationStatus.RETRIEVED)
            updated_invitation2, _ = PortfolioInvitation.objects.get_or_create(email=self.email, portfolio=portfolio2)
            self.assertEqual(updated_invitation2.status, PortfolioInvitation.PortfolioInvitationStatus.RETRIEVED)

    @less_console_noise_decorator
    def test_retrieve_user_multiple_invitations_when_multiple_portfolios_inactive(self):
        """Attempt to retrieve user portfolio invitations when there are multiple
        but multiple_portfolios flag set to False"""
        # create a 2nd portfolio and a 2nd portfolio invitation to self.user
        portfolio2, _ = Portfolio.objects.get_or_create(creator=self.user2, organization_name="Take It Easy")
        PortfolioInvitation.objects.get_or_create(
            email=self.email,
            portfolio=portfolio2,
            portfolio_roles=[self.portfolio_role_base, self.portfolio_role_admin],
            portfolio_additional_permissions=[self.portfolio_permission_1, self.portfolio_permission_2],
        )
        self.user.check_portfolio_invitations_on_login()
        self.user.refresh_from_db()
        roles = UserPortfolioPermission.objects.filter(user=self.user)
        self.assertEqual(len(roles), 1)
        updated_invitation1, _ = PortfolioInvitation.objects.get_or_create(email=self.email, portfolio=self.portfolio)
        self.assertEqual(updated_invitation1.status, PortfolioInvitation.PortfolioInvitationStatus.RETRIEVED)
        updated_invitation2, _ = PortfolioInvitation.objects.get_or_create(email=self.email, portfolio=portfolio2)
        self.assertEqual(updated_invitation2.status, PortfolioInvitation.PortfolioInvitationStatus.INVITED)


class TestUserPortfolioPermission(TestCase):
    @less_console_noise_decorator
    def setUp(self):
        self.user, _ = User.objects.get_or_create(email="mayor@igorville.gov")
        super().setUp()

    def tearDown(self):
        super().tearDown()
        Domain.objects.all().delete()
        DomainInformation.objects.all().delete()
        DomainRequest.objects.all().delete()
        UserPortfolioPermission.objects.all().delete()
        Portfolio.objects.all().delete()
        User.objects.all().delete()
        UserDomainRole.objects.all().delete()

    @less_console_noise_decorator
    @override_flag("multiple_portfolios", active=True)
    def test_clean_on_multiple_portfolios_when_flag_active(self):
        """Ensures that a user can create multiple portfolio permission objects when the flag is enabled"""
        # Create an instance of User with a portfolio but no roles or additional permissions
        portfolio, _ = Portfolio.objects.get_or_create(creator=self.user, organization_name="Hotel California")
        portfolio_2, _ = Portfolio.objects.get_or_create(creator=self.user, organization_name="Motel California")
        portfolio_permission, _ = UserPortfolioPermission.objects.get_or_create(
            portfolio=portfolio, user=self.user, roles=[UserPortfolioRoleChoices.ORGANIZATION_ADMIN]
        )
        portfolio_permission_2 = UserPortfolioPermission(
            portfolio=portfolio_2, user=self.user, roles=[UserPortfolioRoleChoices.ORGANIZATION_ADMIN]
        )

        # Clean should pass on both of these objects
        try:
            portfolio_permission.clean()
            portfolio_permission_2.clean()
        except ValidationError as error:
            self.fail(f"Raised ValidationError unexpectedly: {error}")

    @less_console_noise_decorator
    @override_flag("multiple_portfolios", active=False)
    def test_clean_on_creates_multiple_portfolios(self):
        """Ensures that a user cannot create multiple portfolio permission objects when the flag is disabled"""
        # Create an instance of User with a portfolio but no roles or additional permissions
        portfolio, _ = Portfolio.objects.get_or_create(creator=self.user, organization_name="Hotel California")
        portfolio_2, _ = Portfolio.objects.get_or_create(creator=self.user, organization_name="Motel California")
        portfolio_permission, _ = UserPortfolioPermission.objects.get_or_create(
            portfolio=portfolio, user=self.user, roles=[UserPortfolioRoleChoices.ORGANIZATION_ADMIN]
        )
        portfolio_permission_2 = UserPortfolioPermission(
            portfolio=portfolio_2, user=self.user, roles=[UserPortfolioRoleChoices.ORGANIZATION_ADMIN]
        )

        # This should work as intended
        portfolio_permission.clean()

        # Test if the ValidationError is raised with the correct message
        with self.assertRaises(ValidationError) as cm:
            portfolio_permission_2.clean()

        portfolio_permission_2, _ = UserPortfolioPermission.objects.get_or_create(portfolio=portfolio, user=self.user)

        self.assertEqual(
            cm.exception.message,
            (
                "This user is already assigned to a portfolio. "
                "Based on current waffle flag settings, users cannot be assigned to multiple portfolios."
            ),
        )


class TestUser(TestCase):
    """Test actions that occur on user login,
    test class method that controls how users get validated."""

    @less_console_noise_decorator
    def setUp(self):
        self.email = "mayor@igorville.gov"
        self.domain_name = "igorvilleInTransition.gov"
        self.domain, _ = Domain.objects.get_or_create(name="igorville.gov")
        self.user, _ = User.objects.get_or_create(email=self.email)
        self.factory = RequestFactory()
        self.portfolio = Portfolio.objects.create(organization_name="Test Portfolio", creator=self.user)

    def tearDown(self):
        super().tearDown()
        Domain.objects.all().delete()
        DomainInvitation.objects.all().delete()
        DomainInformation.objects.all().delete()
        DomainRequest.objects.all().delete()
        DraftDomain.objects.all().delete()
        TransitionDomain.objects.all().delete()
        UserPortfolioPermission.objects.all().delete()
        Portfolio.objects.all().delete()
        User.objects.all().delete()
        UserDomainRole.objects.all().delete()

    @patch.object(User, "has_edit_suborganization_portfolio_permission", return_value=True)
    def test_portfolio_role_summary_admin(self, mock_edit_suborganization):
        # Test if the user is recognized as an Admin
        self.assertEqual(self.user.portfolio_role_summary(self.portfolio), ["Admin"])

    @patch.multiple(
        User,
        has_view_all_domains_portfolio_permission=lambda self, portfolio: True,
        has_any_requests_portfolio_permission=lambda self, portfolio: True,
        has_edit_request_portfolio_permission=lambda self, portfolio: True,
    )
    def test_portfolio_role_summary_view_only_admin_and_domain_requestor(self):
        # Test if the user has both 'View-only admin' and 'Domain requestor' roles
        self.assertEqual(self.user.portfolio_role_summary(self.portfolio), ["View-only admin", "Domain requestor"])

    @patch.multiple(
        User,
        has_view_all_domains_portfolio_permission=lambda self, portfolio: True,
        has_any_requests_portfolio_permission=lambda self, portfolio: True,
    )
    def test_portfolio_role_summary_view_only_admin(self):
        # Test if the user is recognized as a View-only admin
        self.assertEqual(self.user.portfolio_role_summary(self.portfolio), ["View-only admin"])

    @patch.multiple(
        User,
        has_base_portfolio_permission=lambda self, portfolio: True,
        has_edit_request_portfolio_permission=lambda self, portfolio: True,
        has_any_domains_portfolio_permission=lambda self, portfolio: True,
    )
    def test_portfolio_role_summary_member_domain_requestor_domain_manager(self):
        # Test if the user has 'Member', 'Domain requestor', and 'Domain manager' roles
        self.assertEqual(self.user.portfolio_role_summary(self.portfolio), ["Domain requestor", "Domain manager"])

    @patch.multiple(
        User,
        has_base_portfolio_permission=lambda self, portfolio: True,
        has_edit_request_portfolio_permission=lambda self, portfolio: True,
    )
    def test_portfolio_role_summary_member_domain_requestor(self):
        # Test if the user has 'Member' and 'Domain requestor' roles
        self.assertEqual(self.user.portfolio_role_summary(self.portfolio), ["Domain requestor"])

    @patch.multiple(
        User,
        has_base_portfolio_permission=lambda self, portfolio: True,
        has_any_domains_portfolio_permission=lambda self, portfolio: True,
    )
    def test_portfolio_role_summary_member_domain_manager(self):
        # Test if the user has 'Member' and 'Domain manager' roles
        self.assertEqual(self.user.portfolio_role_summary(self.portfolio), ["Domain manager"])

    @patch.multiple(User, has_base_portfolio_permission=lambda self, portfolio: True)
    def test_portfolio_role_summary_member(self):
        # Test if the user is recognized as a Member
        self.assertEqual(self.user.portfolio_role_summary(self.portfolio), ["Member"])

    def test_portfolio_role_summary_empty(self):
        # Test if the user has no roles
        self.assertEqual(self.user.portfolio_role_summary(self.portfolio), [])

    @patch("registrar.models.User._has_portfolio_permission")
    def test_has_base_portfolio_permission(self, mock_has_permission):
        mock_has_permission.return_value = True

        self.assertTrue(self.user.has_base_portfolio_permission(self.portfolio))
        mock_has_permission.assert_called_once_with(self.portfolio, UserPortfolioPermissionChoices.VIEW_PORTFOLIO)

    @patch("registrar.models.User._has_portfolio_permission")
    def test_has_edit_org_portfolio_permission(self, mock_has_permission):
        mock_has_permission.return_value = True

        self.assertTrue(self.user.has_edit_org_portfolio_permission(self.portfolio))
        mock_has_permission.assert_called_once_with(self.portfolio, UserPortfolioPermissionChoices.EDIT_PORTFOLIO)

    @patch("registrar.models.User._has_portfolio_permission")
    def test_has_any_domains_portfolio_permission(self, mock_has_permission):
        mock_has_permission.side_effect = [False, True]  # First permission false, second permission true

        self.assertTrue(self.user.has_any_domains_portfolio_permission(self.portfolio))
        self.assertEqual(mock_has_permission.call_count, 2)
        mock_has_permission.assert_any_call(self.portfolio, UserPortfolioPermissionChoices.VIEW_ALL_DOMAINS)
        mock_has_permission.assert_any_call(self.portfolio, UserPortfolioPermissionChoices.VIEW_MANAGED_DOMAINS)

    @patch("registrar.models.User._has_portfolio_permission")
    def test_has_view_all_domains_portfolio_permission(self, mock_has_permission):
        mock_has_permission.return_value = True

        self.assertTrue(self.user.has_view_all_domains_portfolio_permission(self.portfolio))
        mock_has_permission.assert_called_once_with(self.portfolio, UserPortfolioPermissionChoices.VIEW_ALL_DOMAINS)

    @patch("registrar.models.User._has_portfolio_permission")
    @override_flag("organization_requests", active=True)
    def test_has_any_requests_portfolio_permission(self, mock_has_permission):
        mock_has_permission.side_effect = [False, True]  # First permission false, second permission true

        self.assertTrue(self.user.has_any_requests_portfolio_permission(self.portfolio))
        self.assertEqual(mock_has_permission.call_count, 2)
        mock_has_permission.assert_any_call(self.portfolio, UserPortfolioPermissionChoices.VIEW_ALL_REQUESTS)
        mock_has_permission.assert_any_call(self.portfolio, UserPortfolioPermissionChoices.EDIT_REQUESTS)

    @patch("registrar.models.User._has_portfolio_permission")
    def test_has_view_all_requests_portfolio_permission(self, mock_has_permission):
        mock_has_permission.return_value = True

        self.assertTrue(self.user.has_view_all_requests_portfolio_permission(self.portfolio))
        mock_has_permission.assert_called_once_with(self.portfolio, UserPortfolioPermissionChoices.VIEW_ALL_REQUESTS)

    @patch("registrar.models.User._has_portfolio_permission")
    def test_has_edit_request_portfolio_permission(self, mock_has_permission):
        mock_has_permission.return_value = True

        self.assertTrue(self.user.has_edit_request_portfolio_permission(self.portfolio))
        mock_has_permission.assert_called_once_with(self.portfolio, UserPortfolioPermissionChoices.EDIT_REQUESTS)

    @patch("registrar.models.User._has_portfolio_permission")
    def test_has_view_suborganization_portfolio_permission(self, mock_has_permission):
        mock_has_permission.return_value = True

        self.assertTrue(self.user.has_view_suborganization_portfolio_permission(self.portfolio))
        mock_has_permission.assert_called_once_with(self.portfolio, UserPortfolioPermissionChoices.VIEW_SUBORGANIZATION)

    @patch("registrar.models.User._has_portfolio_permission")
    def test_has_edit_suborganization_portfolio_permission(self, mock_has_permission):
        mock_has_permission.return_value = True

        self.assertTrue(self.user.has_edit_suborganization_portfolio_permission(self.portfolio))
        mock_has_permission.assert_called_once_with(self.portfolio, UserPortfolioPermissionChoices.EDIT_SUBORGANIZATION)

    @less_console_noise_decorator
    def test_check_transition_domains_without_domains_on_login(self):
        """A user's on_each_login callback does not check transition domains.
        This test makes sure that in the event a domain does not exist
        for a given transition domain, both a domain and domain invitation
        are created."""
        self.user.on_each_login()
        self.assertFalse(Domain.objects.filter(name=self.domain_name).exists())

    @less_console_noise_decorator
    def test_identity_verification_with_domain_manager(self):
        """A domain manager should return False when tested with class
        method needs_identity_verification"""
        UserDomainRole.objects.get_or_create(user=self.user, domain=self.domain, role=UserDomainRole.Roles.MANAGER)
        self.assertFalse(User.needs_identity_verification(self.user.email, self.user.username))

    @less_console_noise_decorator
    def test_identity_verification_with_transition_user(self):
        """A user from the Verisign transition should return False
        when tested with class method needs_identity_verification"""
        TransitionDomain.objects.get_or_create(username=self.user.email, domain_name=self.domain_name)
        self.assertFalse(User.needs_identity_verification(self.user.email, self.user.username))

    @less_console_noise_decorator
    def test_identity_verification_with_very_important_person(self):
        """A Very Important Person should return False
        when tested with class method needs_identity_verification"""
        VerifiedByStaff.objects.get_or_create(email=self.user.email)
        self.assertFalse(User.needs_identity_verification(self.user.email, self.user.username))

    @less_console_noise_decorator
    def test_identity_verification_with_invited_user(self):
        """An invited user should return False when tested with class
        method needs_identity_verification"""
        DomainInvitation.objects.get_or_create(email=self.user.email, domain=self.domain)
        self.assertFalse(User.needs_identity_verification(self.user.email, self.user.username))

    @less_console_noise_decorator
    def test_identity_verification_with_new_user(self):
        """A new user who's neither transitioned nor invited should
        return True when tested with class method needs_identity_verification"""
        self.assertTrue(User.needs_identity_verification(self.user.email, self.user.username))

    @less_console_noise_decorator
    def test_check_domain_invitations_on_login_caps_email(self):
        """A DomainInvitation with an email address with capital letters should match
        a User record whose email address is not in caps"""
        # create DomainInvitation with CAPS email that matches User email
        # on a case-insensitive match
        caps_email = "MAYOR@igorville.gov"
        # mock the domain invitation save routine
        with patch("registrar.models.DomainInvitation.save") as save_mock:
            DomainInvitation.objects.get_or_create(email=caps_email, domain=self.domain)
            self.user.check_domain_invitations_on_login()
            # if check_domain_invitations_on_login properly matches exactly one
            # Domain Invitation, then save routine should be called exactly once
            save_mock.assert_called_once()

    @less_console_noise_decorator
    def test_approved_domains_count(self):
        """Test that the correct approved domain count is returned for a user"""
        # with no associated approved domains, expect this to return 0
        self.assertEquals(self.user.get_approved_domains_count(), 0)
        # with one approved domain, expect this to return 1
        UserDomainRole.objects.get_or_create(user=self.user, domain=self.domain, role=UserDomainRole.Roles.MANAGER)
        self.assertEquals(self.user.get_approved_domains_count(), 1)
        # with one approved domain, expect this to return 1 (domain2 is deleted, so not considered approved)
        domain2, _ = Domain.objects.get_or_create(name="igorville2.gov", state=Domain.State.DELETED)
        UserDomainRole.objects.get_or_create(user=self.user, domain=domain2, role=UserDomainRole.Roles.MANAGER)
        self.assertEquals(self.user.get_approved_domains_count(), 1)
        # with two approved domains, expect this to return 2
        domain3, _ = Domain.objects.get_or_create(name="igorville3.gov", state=Domain.State.DNS_NEEDED)
        UserDomainRole.objects.get_or_create(user=self.user, domain=domain3, role=UserDomainRole.Roles.MANAGER)
        self.assertEquals(self.user.get_approved_domains_count(), 2)
        # with three approved domains, expect this to return 3
        domain4, _ = Domain.objects.get_or_create(name="igorville4.gov", state=Domain.State.ON_HOLD)
        UserDomainRole.objects.get_or_create(user=self.user, domain=domain4, role=UserDomainRole.Roles.MANAGER)
        self.assertEquals(self.user.get_approved_domains_count(), 3)
        # with four approved domains, expect this to return 4
        domain5, _ = Domain.objects.get_or_create(name="igorville5.gov", state=Domain.State.READY)
        UserDomainRole.objects.get_or_create(user=self.user, domain=domain5, role=UserDomainRole.Roles.MANAGER)
        self.assertEquals(self.user.get_approved_domains_count(), 4)

    @less_console_noise_decorator
    def test_active_requests_count(self):
        """Test that the correct active domain requests count is returned for a user"""
        # with no associated active requests, expect this to return 0
        self.assertEquals(self.user.get_active_requests_count(), 0)
        # with one active request, expect this to return 1
        draft_domain, _ = DraftDomain.objects.get_or_create(name="igorville1.gov")
        DomainRequest.objects.create(
            creator=self.user, requested_domain=draft_domain, status=DomainRequest.DomainRequestStatus.SUBMITTED
        )
        self.assertEquals(self.user.get_active_requests_count(), 1)
        # with two active requests, expect this to return 2
        draft_domain, _ = DraftDomain.objects.get_or_create(name="igorville2.gov")
        DomainRequest.objects.create(
            creator=self.user, requested_domain=draft_domain, status=DomainRequest.DomainRequestStatus.IN_REVIEW
        )
        self.assertEquals(self.user.get_active_requests_count(), 2)
        # with three active requests, expect this to return 3
        draft_domain, _ = DraftDomain.objects.get_or_create(name="igorville3.gov")
        DomainRequest.objects.create(
            creator=self.user, requested_domain=draft_domain, status=DomainRequest.DomainRequestStatus.ACTION_NEEDED
        )
        self.assertEquals(self.user.get_active_requests_count(), 3)
        # with three active requests, expect this to return 3 (STARTED is not considered active)
        draft_domain, _ = DraftDomain.objects.get_or_create(name="igorville4.gov")
        DomainRequest.objects.create(
            creator=self.user, requested_domain=draft_domain, status=DomainRequest.DomainRequestStatus.STARTED
        )
        self.assertEquals(self.user.get_active_requests_count(), 3)

    @less_console_noise_decorator
    def test_rejected_requests_count(self):
        """Test that the correct rejected domain requests count is returned for a user"""
        # with no associated rejected requests, expect this to return 0
        self.assertEquals(self.user.get_rejected_requests_count(), 0)
        # with one rejected request, expect this to return 1
        draft_domain, _ = DraftDomain.objects.get_or_create(name="igorville1.gov")
        DomainRequest.objects.create(
            creator=self.user, requested_domain=draft_domain, status=DomainRequest.DomainRequestStatus.REJECTED
        )
        self.assertEquals(self.user.get_rejected_requests_count(), 1)

    @less_console_noise_decorator
    def test_ineligible_requests_count(self):
        """Test that the correct ineligible domain requests count is returned for a user"""
        # with no associated ineligible requests, expect this to return 0
        self.assertEquals(self.user.get_ineligible_requests_count(), 0)
        # with one ineligible request, expect this to return 1
        draft_domain, _ = DraftDomain.objects.get_or_create(name="igorville1.gov")
        DomainRequest.objects.create(
            creator=self.user, requested_domain=draft_domain, status=DomainRequest.DomainRequestStatus.INELIGIBLE
        )
        self.assertEquals(self.user.get_ineligible_requests_count(), 1)

    @less_console_noise_decorator
    def test_has_contact_info(self):
        """Test that has_contact_info properly returns"""
        # test with a user with contact info defined
        self.assertTrue(self.user.has_contact_info())
        # test with a user without contact info defined
        self.user.title = None
        self.user.email = None
        self.user.phone = None
        self.assertFalse(self.user.has_contact_info())

    @less_console_noise_decorator
    @override_flag("organization_requests", active=True)
    def test_has_portfolio_permission(self):
        """
        0. Returns False when user does not have a permission
        1. Returns False when a user does not have a portfolio
        2. Returns True when user has direct permission
        3. Returns True when user has permission through a role

        Note: This tests _get_portfolio_permissions as a side effect
        """

        portfolio, _ = Portfolio.objects.get_or_create(creator=self.user, organization_name="Hotel California")

        user_can_view_all_domains = self.user.has_any_domains_portfolio_permission(portfolio)
        user_can_view_all_requests = self.user.has_any_requests_portfolio_permission(portfolio)

        self.assertFalse(user_can_view_all_domains)
        self.assertFalse(user_can_view_all_requests)

        portfolio_permission, _ = UserPortfolioPermission.objects.get_or_create(
            portfolio=portfolio,
            user=self.user,
            additional_permissions=[
                UserPortfolioPermissionChoices.VIEW_PORTFOLIO,
                UserPortfolioPermissionChoices.VIEW_ALL_DOMAINS,
            ],
        )

        user_can_view_all_domains = self.user.has_any_domains_portfolio_permission(portfolio)
        user_can_view_all_requests = self.user.has_any_requests_portfolio_permission(portfolio)

        self.assertTrue(user_can_view_all_domains)
        self.assertFalse(user_can_view_all_requests)

        portfolio_permission.roles = [UserPortfolioRoleChoices.ORGANIZATION_ADMIN]
        portfolio_permission.save()
        portfolio_permission.refresh_from_db()

        user_can_view_all_domains = self.user.has_any_domains_portfolio_permission(portfolio)
        user_can_view_all_requests = self.user.has_any_requests_portfolio_permission(portfolio)

        self.assertTrue(user_can_view_all_domains)
        self.assertTrue(user_can_view_all_requests)

        UserDomainRole.objects.get_or_create(user=self.user, domain=self.domain, role=UserDomainRole.Roles.MANAGER)

        user_can_view_all_domains = self.user.has_any_domains_portfolio_permission(portfolio)
        user_can_view_all_requests = self.user.has_any_requests_portfolio_permission(portfolio)

        self.assertTrue(user_can_view_all_domains)
        self.assertTrue(user_can_view_all_requests)

        Portfolio.objects.all().delete()

    @less_console_noise_decorator
    def test_user_with_portfolio_but_no_roles(self):
        # Create an instance of User with a portfolio but no roles or additional permissions
        portfolio, _ = Portfolio.objects.get_or_create(creator=self.user, organization_name="Hotel California")
        portfolio_permission, _ = UserPortfolioPermission.objects.get_or_create(portfolio=portfolio, user=self.user)

        # Try to remove the role
        portfolio_permission.portfolio = portfolio
        portfolio_permission.roles = []

        # Test if the ValidationError is raised with the correct message
        with self.assertRaises(ValidationError) as cm:
            portfolio_permission.clean()

        self.assertEqual(
            cm.exception.message, "When portfolio is assigned, portfolio roles or additional permissions are required."
        )
        Portfolio.objects.all().delete()

    @less_console_noise_decorator
    def test_user_with_portfolio_roles_but_no_portfolio(self):
        portfolio, _ = Portfolio.objects.get_or_create(creator=self.user, organization_name="Hotel California")
        portfolio_permission, _ = UserPortfolioPermission.objects.get_or_create(
            portfolio=portfolio, user=self.user, roles=[UserPortfolioRoleChoices.ORGANIZATION_ADMIN]
        )

        # Try to remove the portfolio
        portfolio_permission.portfolio = None
        portfolio_permission.roles = [UserPortfolioRoleChoices.ORGANIZATION_ADMIN]

        # Test if the ValidationError is raised with the correct message
        with self.assertRaises(ValidationError) as cm:
            portfolio_permission.clean()

        self.assertEqual(
            cm.exception.message, "When portfolio roles or additional permissions are assigned, portfolio is required."
        )


class TestContact(TestCase):
    @less_console_noise_decorator
    def setUp(self):
        self.email = "mayor@igorville.gov"
        self.user, _ = User.objects.get_or_create(
            email=self.email, first_name="Jeff", last_name="Lebowski", phone="123456789"
        )
        self.contact, _ = Contact.objects.get_or_create(
            first_name="Jeff",
            last_name="Lebowski",
        )

        self.contact_as_so, _ = Contact.objects.get_or_create(email="newguy@igorville.gov")
        self.domain_request = DomainRequest.objects.create(creator=self.user, senior_official=self.contact_as_so)

    def tearDown(self):
        super().tearDown()
        DomainRequest.objects.all().delete()
        Contact.objects.all().delete()
        User.objects.all().delete()

    def test_has_more_than_one_join(self):
        """Test the Contact model method, has_more_than_one_join"""
        # test for a contact which is assigned as a senior official on a domain request
        self.assertFalse(self.contact_as_so.has_more_than_one_join("senior_official"))
        self.assertTrue(self.contact_as_so.has_more_than_one_join("submitted_domain_requests"))

    @less_console_noise_decorator
    def test_has_contact_info(self):
        """Test that has_contact_info properly returns"""
        self.contact.title = "Title"
        # test with a contact with contact info defined
        self.assertTrue(self.contact.has_contact_info())
        # test with a contact without contact info defined
        self.contact.title = None
        self.contact.email = None
        self.contact.phone = None
        self.assertFalse(self.contact.has_contact_info())


class TestDomainRequestCustomSave(TestCase):
    """Tests custom save behaviour on the DomainRequest object"""

    def tearDown(self):
        DomainRequest.objects.all().delete()
        super().tearDown()

    @less_console_noise_decorator
    def test_create_or_update_organization_type_new_instance(self):
        """Test create_or_update_organization_type when creating a new instance"""
        domain_request = completed_domain_request(
            status=DomainRequest.DomainRequestStatus.STARTED,
            name="started.gov",
            generic_org_type=DomainRequest.OrganizationChoices.CITY,
            is_election_board=True,
        )

        self.assertEqual(domain_request.organization_type, DomainRequest.OrgChoicesElectionOffice.CITY_ELECTION)

    @less_console_noise_decorator
    def test_create_or_update_organization_type_new_instance_federal_does_nothing(self):
        """Test if create_or_update_organization_type does nothing when creating a new instance for federal"""
        domain_request = completed_domain_request(
            status=DomainRequest.DomainRequestStatus.STARTED,
            name="started.gov",
            generic_org_type=DomainRequest.OrganizationChoices.FEDERAL,
            is_election_board=True,
        )
        self.assertEqual(domain_request.organization_type, DomainRequest.OrgChoicesElectionOffice.FEDERAL)
        self.assertEqual(domain_request.is_election_board, None)

    @less_console_noise_decorator
    def test_create_or_update_organization_type_existing_instance_updates_election_board(self):
        """Test create_or_update_organization_type for an existing instance."""
        domain_request = completed_domain_request(
            status=DomainRequest.DomainRequestStatus.STARTED,
            name="started.gov",
            generic_org_type=DomainRequest.OrganizationChoices.CITY,
            is_election_board=False,
        )
        domain_request.is_election_board = True
        domain_request.save()

        self.assertEqual(domain_request.is_election_board, True)
        self.assertEqual(domain_request.organization_type, DomainRequest.OrgChoicesElectionOffice.CITY_ELECTION)

        # Try reverting the election board value
        domain_request.is_election_board = False
        domain_request.save()

        self.assertEqual(domain_request.is_election_board, False)
        self.assertEqual(domain_request.organization_type, DomainRequest.OrgChoicesElectionOffice.CITY)

    @less_console_noise_decorator
    def test_existing_instance_updates_election_board_to_none(self):
        """Test create_or_update_organization_type for an existing instance, first to True and then to None.
        Start our with is_election_board as none to simulate a situation where the request was started, but
        only completed to the point of filling out the generic_org_type."""
        domain_request = completed_domain_request(
            status=DomainRequest.DomainRequestStatus.STARTED,
            name="started.gov",
            generic_org_type=DomainRequest.OrganizationChoices.CITY,
            is_election_board=None,
        )
        domain_request.is_election_board = True
        domain_request.save()

        self.assertEqual(domain_request.is_election_board, True)
        self.assertEqual(domain_request.organization_type, DomainRequest.OrgChoicesElectionOffice.CITY_ELECTION)

        # Try reverting the election board value.
        domain_request.is_election_board = None
        domain_request.save()

        self.assertEqual(domain_request.is_election_board, None)
        self.assertEqual(domain_request.organization_type, DomainRequest.OrgChoicesElectionOffice.CITY)

    @less_console_noise_decorator
    def test_create_or_update_organization_type_existing_instance_updates_generic_org_type(self):
        """Test create_or_update_organization_type when modifying generic_org_type on an existing instance."""
        domain_request = completed_domain_request(
            status=DomainRequest.DomainRequestStatus.STARTED,
            name="started.gov",
            generic_org_type=DomainRequest.OrganizationChoices.CITY,
            is_election_board=True,
        )

        domain_request.generic_org_type = DomainRequest.OrganizationChoices.INTERSTATE
        domain_request.save()

        # Election board should be None because interstate cannot have an election board.
        self.assertEqual(domain_request.is_election_board, None)
        self.assertEqual(domain_request.organization_type, DomainRequest.OrgChoicesElectionOffice.INTERSTATE)

        # Try changing the org Type to something that CAN have an election board.
        domain_request_tribal = completed_domain_request(
            status=DomainRequest.DomainRequestStatus.STARTED,
            name="startedTribal.gov",
            generic_org_type=DomainRequest.OrganizationChoices.TRIBAL,
            is_election_board=True,
        )
        self.assertEqual(
            domain_request_tribal.organization_type, DomainRequest.OrgChoicesElectionOffice.TRIBAL_ELECTION
        )

        # Change the org type
        domain_request_tribal.generic_org_type = DomainRequest.OrganizationChoices.STATE_OR_TERRITORY
        domain_request_tribal.save()

        self.assertEqual(domain_request_tribal.is_election_board, True)
        self.assertEqual(
            domain_request_tribal.organization_type, DomainRequest.OrgChoicesElectionOffice.STATE_OR_TERRITORY_ELECTION
        )

    @less_console_noise_decorator
    def test_create_or_update_organization_type_no_update(self):
        """Test create_or_update_organization_type when there are no values to update."""

        # Test for when both generic_org_type and organization_type is declared,
        # and are both non-election board
        domain_request = completed_domain_request(
            status=DomainRequest.DomainRequestStatus.STARTED,
            name="started.gov",
            generic_org_type=DomainRequest.OrganizationChoices.CITY,
            is_election_board=False,
        )
        domain_request.save()
        self.assertEqual(domain_request.organization_type, DomainRequest.OrgChoicesElectionOffice.CITY)
        self.assertEqual(domain_request.is_election_board, False)
        self.assertEqual(domain_request.generic_org_type, DomainRequest.OrganizationChoices.CITY)

        # Test for when both generic_org_type and organization_type is declared,
        # and are both election board
        domain_request_election = completed_domain_request(
            status=DomainRequest.DomainRequestStatus.STARTED,
            name="startedElection.gov",
            generic_org_type=DomainRequest.OrganizationChoices.CITY,
            is_election_board=True,
            organization_type=DomainRequest.OrgChoicesElectionOffice.CITY_ELECTION,
        )

        self.assertEqual(
            domain_request_election.organization_type, DomainRequest.OrgChoicesElectionOffice.CITY_ELECTION
        )
        self.assertEqual(domain_request_election.is_election_board, True)
        self.assertEqual(domain_request_election.generic_org_type, DomainRequest.OrganizationChoices.CITY)

        # Modify an unrelated existing value for both, and ensure that everything is still consistent
        domain_request.city = "Fudge"
        domain_request_election.city = "Caramel"
        domain_request.save()
        domain_request_election.save()

        self.assertEqual(domain_request.city, "Fudge")
        self.assertEqual(domain_request_election.city, "Caramel")

        # Test for non-election
        self.assertEqual(domain_request.organization_type, DomainRequest.OrgChoicesElectionOffice.CITY)
        self.assertEqual(domain_request.is_election_board, False)
        self.assertEqual(domain_request.generic_org_type, DomainRequest.OrganizationChoices.CITY)

        # Test for election
        self.assertEqual(
            domain_request_election.organization_type, DomainRequest.OrgChoicesElectionOffice.CITY_ELECTION
        )
        self.assertEqual(domain_request_election.is_election_board, True)
        self.assertEqual(domain_request_election.generic_org_type, DomainRequest.OrganizationChoices.CITY)


class TestDomainInformationCustomSave(TestCase):
    """Tests custom save behaviour on the DomainInformation object"""

    def tearDown(self):
        DomainInformation.objects.all().delete()
        DomainRequest.objects.all().delete()
        Domain.objects.all().delete()
        super().tearDown()

    @less_console_noise_decorator
    def test_create_or_update_organization_type_new_instance(self):
        """Test create_or_update_organization_type when creating a new instance"""
        domain_request = completed_domain_request(
            status=DomainRequest.DomainRequestStatus.STARTED,
            name="started.gov",
            generic_org_type=DomainRequest.OrganizationChoices.CITY,
            is_election_board=True,
        )

        domain_information = DomainInformation.create_from_da(domain_request)
        self.assertEqual(domain_information.organization_type, DomainRequest.OrgChoicesElectionOffice.CITY_ELECTION)

    @less_console_noise_decorator
    def test_create_or_update_organization_type_new_instance_federal_does_nothing(self):
        """Test if create_or_update_organization_type does nothing when creating a new instance for federal"""
        domain_request = completed_domain_request(
            status=DomainRequest.DomainRequestStatus.STARTED,
            name="started.gov",
            generic_org_type=DomainRequest.OrganizationChoices.FEDERAL,
            is_election_board=True,
        )

        domain_information = DomainInformation.create_from_da(domain_request)
        self.assertEqual(domain_information.organization_type, DomainRequest.OrgChoicesElectionOffice.FEDERAL)
        self.assertEqual(domain_information.is_election_board, None)

    @less_console_noise_decorator
    def test_create_or_update_organization_type_existing_instance_updates_election_board(self):
        """Test create_or_update_organization_type for an existing instance."""
        domain_request = completed_domain_request(
            status=DomainRequest.DomainRequestStatus.STARTED,
            name="started.gov",
            generic_org_type=DomainRequest.OrganizationChoices.CITY,
            is_election_board=False,
        )
        domain_information = DomainInformation.create_from_da(domain_request)
        domain_information.is_election_board = True
        domain_information.save()

        self.assertEqual(domain_information.is_election_board, True)
        self.assertEqual(domain_information.organization_type, DomainRequest.OrgChoicesElectionOffice.CITY_ELECTION)

        # Try reverting the election board value
        domain_information.is_election_board = False
        domain_information.save()
        domain_information.refresh_from_db()

        self.assertEqual(domain_information.is_election_board, False)
        self.assertEqual(domain_information.organization_type, DomainRequest.OrgChoicesElectionOffice.CITY)

    @less_console_noise_decorator
    def test_existing_instance_update_election_board_to_none(self):
        """Test create_or_update_organization_type for an existing instance, first to True and then to None.
        Start our with is_election_board as none to simulate a situation where the request was started, but
        only completed to the point of filling out the generic_org_type."""
        domain_request = completed_domain_request(
            status=DomainRequest.DomainRequestStatus.STARTED,
            name="started.gov",
            generic_org_type=DomainRequest.OrganizationChoices.CITY,
            is_election_board=None,
        )
        domain_information = DomainInformation.create_from_da(domain_request)
        domain_information.is_election_board = True
        domain_information.save()

        self.assertEqual(domain_information.is_election_board, True)
        self.assertEqual(domain_information.organization_type, DomainRequest.OrgChoicesElectionOffice.CITY_ELECTION)

        # Try reverting the election board value
        domain_information.is_election_board = None
        domain_information.save()
        domain_information.refresh_from_db()

        self.assertEqual(domain_information.is_election_board, None)
        self.assertEqual(domain_information.organization_type, DomainRequest.OrgChoicesElectionOffice.CITY)

    @less_console_noise_decorator
    def test_create_or_update_organization_type_existing_instance_updates_generic_org_type(self):
        """Test create_or_update_organization_type when modifying generic_org_type on an existing instance."""
        domain_request = completed_domain_request(
            status=DomainRequest.DomainRequestStatus.STARTED,
            name="started.gov",
            generic_org_type=DomainRequest.OrganizationChoices.CITY,
            is_election_board=True,
        )
        domain_information = DomainInformation.create_from_da(domain_request)

        domain_information.generic_org_type = DomainRequest.OrganizationChoices.INTERSTATE
        domain_information.save()

        # Election board should be None because interstate cannot have an election board.
        self.assertEqual(domain_information.is_election_board, None)
        self.assertEqual(domain_information.organization_type, DomainRequest.OrgChoicesElectionOffice.INTERSTATE)

        # Try changing the org Type to something that CAN have an election board.
        domain_request_tribal = completed_domain_request(
            status=DomainRequest.DomainRequestStatus.STARTED,
            name="startedTribal.gov",
            generic_org_type=DomainRequest.OrganizationChoices.TRIBAL,
            is_election_board=True,
        )
        domain_information_tribal = DomainInformation.create_from_da(domain_request_tribal)
        self.assertEqual(
            domain_information_tribal.organization_type, DomainRequest.OrgChoicesElectionOffice.TRIBAL_ELECTION
        )

        # Change the org type
        domain_information_tribal.generic_org_type = DomainRequest.OrganizationChoices.STATE_OR_TERRITORY
        domain_information_tribal.save()

        self.assertEqual(domain_information_tribal.is_election_board, True)
        self.assertEqual(
            domain_information_tribal.organization_type,
            DomainRequest.OrgChoicesElectionOffice.STATE_OR_TERRITORY_ELECTION,
        )

    @less_console_noise_decorator
    def test_create_or_update_organization_type_no_update(self):
        """Test create_or_update_organization_type when there are no values to update."""

        # Test for when both generic_org_type and organization_type is declared,
        # and are both non-election board
        domain_request = completed_domain_request(
            status=DomainRequest.DomainRequestStatus.STARTED,
            name="started.gov",
            generic_org_type=DomainRequest.OrganizationChoices.CITY,
            is_election_board=False,
        )
        domain_information = DomainInformation.create_from_da(domain_request)
        domain_information.save()
        self.assertEqual(domain_information.organization_type, DomainRequest.OrgChoicesElectionOffice.CITY)
        self.assertEqual(domain_information.is_election_board, False)
        self.assertEqual(domain_information.generic_org_type, DomainRequest.OrganizationChoices.CITY)

        # Test for when both generic_org_type and organization_type is declared,
        # and are both election board
        domain_request_election = completed_domain_request(
            status=DomainRequest.DomainRequestStatus.STARTED,
            name="startedElection.gov",
            generic_org_type=DomainRequest.OrganizationChoices.CITY,
            is_election_board=True,
            organization_type=DomainRequest.OrgChoicesElectionOffice.CITY_ELECTION,
        )
        domain_information_election = DomainInformation.create_from_da(domain_request_election)

        self.assertEqual(
            domain_information_election.organization_type, DomainRequest.OrgChoicesElectionOffice.CITY_ELECTION
        )
        self.assertEqual(domain_information_election.is_election_board, True)
        self.assertEqual(domain_information_election.generic_org_type, DomainRequest.OrganizationChoices.CITY)

        # Modify an unrelated existing value for both, and ensure that everything is still consistent
        domain_information.city = "Fudge"
        domain_information_election.city = "Caramel"
        domain_information.save()
        domain_information_election.save()

        self.assertEqual(domain_information.city, "Fudge")
        self.assertEqual(domain_information_election.city, "Caramel")

        # Test for non-election
        self.assertEqual(domain_information.organization_type, DomainRequest.OrgChoicesElectionOffice.CITY)
        self.assertEqual(domain_information.is_election_board, False)
        self.assertEqual(domain_information.generic_org_type, DomainRequest.OrganizationChoices.CITY)

        # Test for election
        self.assertEqual(
            domain_information_election.organization_type, DomainRequest.OrgChoicesElectionOffice.CITY_ELECTION
        )
        self.assertEqual(domain_information_election.is_election_board, True)
        self.assertEqual(domain_information_election.generic_org_type, DomainRequest.OrganizationChoices.CITY)


class TestDomainRequestIncomplete(TestCase):

    @classmethod
    def setUpClass(cls):
        super().setUpClass()
        cls.factory = RequestFactory()
        cls.user = create_test_user()

    @less_console_noise_decorator
    def setUp(self):
        super().setUp()
        so, _ = Contact.objects.get_or_create(
            first_name="Meowy",
            last_name="Meoward",
            title="Chief Cat",
            email="meoward@chiefcat.com",
            phone="(206) 206 2060",
        )
        draft_domain, _ = DraftDomain.objects.get_or_create(name="MeowardMeowardMeoward.gov")
        you, _ = Contact.objects.get_or_create(
            first_name="Testy you",
            last_name="Tester you",
            title="Admin Tester",
            email="testy-admin@town.com",
            phone="(555) 555 5556",
        )
        other, _ = Contact.objects.get_or_create(
            first_name="Testy2",
            last_name="Tester2",
            title="Another Tester",
            email="testy2@town.com",
            phone="(555) 555 5557",
        )
        alt, _ = Website.objects.get_or_create(website="MeowardMeowardMeoward1.gov")
        current, _ = Website.objects.get_or_create(website="MeowardMeowardMeoward.com")
        self.amtrak, _ = FederalAgency.objects.get_or_create(agency="AMTRAK")
        self.domain_request = DomainRequest.objects.create(
            generic_org_type=DomainRequest.OrganizationChoices.FEDERAL,
            federal_type="executive",
            federal_agency=FederalAgency.objects.get(agency="AMTRAK"),
            about_your_organization="Some description",
            is_election_board=True,
            tribe_name="Some tribe name",
            organization_name="Some organization",
            address_line1="address 1",
            state_territory="CA",
            zipcode="94044",
            senior_official=so,
            requested_domain=draft_domain,
            purpose="Some purpose",
            no_other_contacts_rationale=None,
            has_cisa_representative=True,
            cisa_representative_email="somerep@cisa.com",
            has_anything_else_text=True,
            anything_else="Anything else",
            is_policy_acknowledged=True,
            creator=self.user,
        )

        self.domain_request.other_contacts.add(other)
        self.domain_request.current_websites.add(current)
        self.domain_request.alternative_domains.add(alt)

    def tearDown(self):
        super().tearDown()
        DomainRequest.objects.all().delete()
        Contact.objects.all().delete()
        self.amtrak.delete()

    @classmethod
    def tearDownClass(cls):
        super().tearDownClass()
        cls.user.delete()

    @less_console_noise_decorator
    def test_is_federal_complete(self):
        self.assertTrue(self.domain_request._is_federal_complete())
        self.domain_request.federal_type = None
        self.domain_request.save()
        self.assertFalse(self.domain_request._is_federal_complete())

    @less_console_noise_decorator
    def test_is_interstate_complete(self):
        self.domain_request.generic_org_type = DomainRequest.OrganizationChoices.INTERSTATE
        self.domain_request.about_your_organization = "Something something about your organization"
        self.domain_request.save()
        self.assertTrue(self.domain_request._is_interstate_complete())
        self.domain_request.about_your_organization = None
        self.domain_request.save()
        self.assertFalse(self.domain_request._is_interstate_complete())

    @less_console_noise_decorator
    def test_is_state_or_territory_complete(self):
        self.domain_request.generic_org_type = DomainRequest.OrganizationChoices.STATE_OR_TERRITORY
        self.domain_request.is_election_board = True
        self.domain_request.save()
        self.assertTrue(self.domain_request._is_state_or_territory_complete())
        self.domain_request.is_election_board = None
        self.domain_request.save()
        self.assertFalse(self.domain_request._is_state_or_territory_complete())

    @less_console_noise_decorator
    def test_is_tribal_complete(self):
        self.domain_request.generic_org_type = DomainRequest.OrganizationChoices.TRIBAL
        self.domain_request.tribe_name = "Tribe Name"
        self.domain_request.is_election_board = False
        self.domain_request.save()
        self.assertTrue(self.domain_request._is_tribal_complete())
        self.domain_request.is_election_board = None
        self.domain_request.save()
        self.assertFalse(self.domain_request._is_tribal_complete())
        self.domain_request.tribe_name = None
        self.domain_request.save()
        self.assertFalse(self.domain_request._is_tribal_complete())

    @less_console_noise_decorator
    def test_is_county_complete(self):
        self.domain_request.generic_org_type = DomainRequest.OrganizationChoices.COUNTY
        self.domain_request.is_election_board = False
        self.domain_request.save()
        self.assertTrue(self.domain_request._is_county_complete())
        self.domain_request.is_election_board = None
        self.domain_request.save()
        self.assertFalse(self.domain_request._is_county_complete())

    @less_console_noise_decorator
    def test_is_city_complete(self):
        self.domain_request.generic_org_type = DomainRequest.OrganizationChoices.CITY
        self.domain_request.is_election_board = False
        self.domain_request.save()
        self.assertTrue(self.domain_request._is_city_complete())
        self.domain_request.is_election_board = None
        self.domain_request.save()
        self.assertFalse(self.domain_request._is_city_complete())

    @less_console_noise_decorator
    def test_is_special_district_complete(self):
        self.domain_request.generic_org_type = DomainRequest.OrganizationChoices.SPECIAL_DISTRICT
        self.domain_request.about_your_organization = "Something something about your organization"
        self.domain_request.is_election_board = False
        self.domain_request.save()
        self.assertTrue(self.domain_request._is_special_district_complete())
        self.domain_request.is_election_board = None
        self.domain_request.save()
        self.assertFalse(self.domain_request._is_special_district_complete())
        self.domain_request.about_your_organization = None
        self.domain_request.save()
        self.assertFalse(self.domain_request._is_special_district_complete())

    @less_console_noise_decorator
    def test_is_organization_name_and_address_complete(self):
        self.assertTrue(self.domain_request._is_organization_name_and_address_complete())
        self.domain_request.organization_name = None
        self.domain_request.address_line1 = None
        self.domain_request.save()
        self.assertTrue(self.domain_request._is_organization_name_and_address_complete())

    @less_console_noise_decorator
    def test_is_senior_official_complete(self):
        self.assertTrue(self.domain_request._is_senior_official_complete())
        self.domain_request.senior_official = None
        self.domain_request.save()
        self.assertFalse(self.domain_request._is_senior_official_complete())

    @less_console_noise_decorator
    def test_is_requested_domain_complete(self):
        self.assertTrue(self.domain_request._is_requested_domain_complete())
        self.domain_request.requested_domain = None
        self.domain_request.save()
        self.assertFalse(self.domain_request._is_requested_domain_complete())

    @less_console_noise_decorator
    def test_is_purpose_complete(self):
        self.assertTrue(self.domain_request._is_purpose_complete())
        self.domain_request.purpose = None
        self.domain_request.save()
        self.assertFalse(self.domain_request._is_purpose_complete())

    @less_console_noise_decorator
    def test_is_other_contacts_complete_missing_one_field(self):
        self.assertTrue(self.domain_request._is_other_contacts_complete())
        contact = self.domain_request.other_contacts.first()
        contact.first_name = None
        contact.save()
        self.assertFalse(self.domain_request._is_other_contacts_complete())

    @less_console_noise_decorator
    def test_is_other_contacts_complete_all_none(self):
        self.domain_request.other_contacts.clear()
        self.assertFalse(self.domain_request._is_other_contacts_complete())

    @less_console_noise_decorator
    def test_is_other_contacts_False_and_has_rationale(self):
        # Click radio button "No" for no other contacts and give rationale
        self.domain_request.other_contacts.clear()
        self.domain_request.other_contacts.exists = False
        self.domain_request.no_other_contacts_rationale = "Some rationale"
        self.assertTrue(self.domain_request._is_other_contacts_complete())

    @less_console_noise_decorator
    def test_is_other_contacts_False_and_NO_rationale(self):
        # Click radio button "No" for no other contacts and DONT give rationale
        self.domain_request.other_contacts.clear()
        self.domain_request.other_contacts.exists = False
        self.domain_request.no_other_contacts_rationale = None
        self.assertFalse(self.domain_request._is_other_contacts_complete())

    @less_console_noise_decorator
    def test_is_additional_details_complete(self):
        test_cases = [
            # CISA Rep - Yes
            # Firstname - Yes
            # Lastname - Yes
            # Email - Yes
            # Anything Else Radio - Yes
            # Anything Else Text - Yes
            {
                "has_cisa_representative": True,
                "cisa_representative_first_name": "cisa-first-name",
                "cisa_representative_last_name": "cisa-last-name",
                "cisa_representative_email": "some@cisarepemail.com",
                "has_anything_else_text": True,
                "anything_else": "Some text",
                "expected": True,
            },
            # CISA Rep - Yes
            # Firstname - Yes
            # Lastname - Yes
            # Email - Yes
            # Anything Else Radio - Yes
            # Anything Else Text - None
            {
                "has_cisa_representative": True,
                "cisa_representative_first_name": "cisa-first-name",
                "cisa_representative_last_name": "cisa-last-name",
                "cisa_representative_email": "some@cisarepemail.com",
                "has_anything_else_text": True,
                "anything_else": None,
                "expected": True,
            },
            # CISA Rep - Yes
            # Firstname - Yes
            # Lastname - Yes
            # Email - None >> e-mail is optional so it should not change anything setting this to None
            # Anything Else Radio - No
            # Anything Else Text - No
            {
                "has_cisa_representative": True,
                "cisa_representative_first_name": "cisa-first-name",
                "cisa_representative_last_name": "cisa-last-name",
                "cisa_representative_email": None,
                "has_anything_else_text": False,
                "anything_else": None,
                "expected": True,
            },
            # CISA Rep - Yes
            # Firstname - Yes
            # Lastname - Yes
            # Email - None
            # Anything Else Radio - None
            # Anything Else Text - None
            {
                "has_cisa_representative": True,
                "cisa_representative_first_name": "cisa-first-name",
                "cisa_representative_last_name": "cisa-last-name",
                "cisa_representative_email": None,
                "has_anything_else_text": None,
                "anything_else": None,
                "expected": False,
            },
            # CISA Rep - Yes
            # Firstname - None
            # Lastname - None
            # Email - None
            # Anything Else Radio - None
            # Anything Else Text - None
            {
                "has_cisa_representative": True,
                "cisa_representative_first_name": None,
                "cisa_representative_last_name": None,
                "cisa_representative_email": None,
                "has_anything_else_text": None,
                "anything_else": None,
                "expected": False,
            },
            # CISA Rep - Yes
            # Firstname - None
            # Lastname - None
            # Email - None
            # Anything Else Radio - No
            # Anything Else Text - No
            # sync_yes_no will override has_cisa_representative to be False if cisa_representative_first_name is None
            # therefore, our expected will be True
            {
                "has_cisa_representative": True,
                # Above will be overridden to False if cisa_representative_first_name is None
                "cisa_representative_first_name": None,
                "cisa_representative_last_name": None,
                "cisa_representative_email": None,
                "has_anything_else_text": False,
                "anything_else": None,
                "expected": True,
            },
            # CISA Rep - Yes
            # Firstname - None
            # Lastname - None
            # Email - None
            # Anything Else Radio - Yes
            # Anything Else Text - None
            # NOTE: We should never have an instance where only firstname or only lastname are populated
            # (they are both required)
            {
                "has_cisa_representative": True,
                # Above will be overridden to False if cisa_representative_first_name is None or
                # cisa_representative_last_name is None bc of sync_yes_no_form_fields
                "cisa_representative_first_name": None,
                "cisa_representative_last_name": None,
                "cisa_representative_email": None,
                "has_anything_else_text": True,
                "anything_else": None,
                "expected": True,
            },
            # CISA Rep - Yes
            # Firstname - None
            # Lastname - None
            # Email - None
            # Anything Else Radio - Yes
            # Anything Else Text - Yes
            {
                "has_cisa_representative": True,
                # Above will be overridden to False if cisa_representative_first_name is None or
                # cisa_representative_last_name is None bc of sync_yes_no_form_fields
                "cisa_representative_first_name": None,
                "cisa_representative_last_name": None,
                "cisa_representative_email": None,
                "has_anything_else_text": True,
                "anything_else": "Some text",
                "expected": True,
            },
            # CISA Rep - No
            # Anything Else Radio - Yes
            # Anything Else Text - Yes
            {
                "has_cisa_representative": False,
                "cisa_representative_first_name": None,
                "cisa_representative_last_name": None,
                "cisa_representative_email": None,
                "has_anything_else_text": True,
                "anything_else": "Some text",
                "expected": True,
            },
            # CISA Rep - No
            # Anything Else Radio - Yes
            # Anything Else Text - None
            {
                "has_cisa_representative": False,
                "cisa_representative_first_name": None,
                "cisa_representative_last_name": None,
                "cisa_representative_email": None,
                "has_anything_else_text": True,
                "anything_else": None,
                "expected": True,
            },
            # CISA Rep - No
            # Anything Else Radio - None
            # Anything Else Text - None
            {
                "has_cisa_representative": False,
                "cisa_representative_first_name": None,
                "cisa_representative_last_name": None,
                "cisa_representative_email": None,
                "has_anything_else_text": None,
                "anything_else": None,
                # Above is both None, so it does NOT get overwritten
                "expected": False,
            },
            # CISA Rep - No
            # Anything Else Radio - No
            # Anything Else Text - No
            {
                "has_cisa_representative": False,
                "cisa_representative_first_name": None,
                "cisa_representative_last_name": None,
                "cisa_representative_email": None,
                "has_anything_else_text": False,
                "anything_else": None,
                "expected": True,
            },
            # CISA Rep - None
            # Anything Else Radio - None
            {
                "has_cisa_representative": None,
                "cisa_representative_first_name": None,
                "cisa_representative_last_name": None,
                "cisa_representative_email": None,
                "has_anything_else_text": None,
                "anything_else": None,
                "expected": False,
            },
        ]
        for case in test_cases:
            with self.subTest(case=case):
                self.domain_request.has_cisa_representative = case["has_cisa_representative"]
                self.domain_request.cisa_representative_email = case["cisa_representative_email"]
                self.domain_request.has_anything_else_text = case["has_anything_else_text"]
                self.domain_request.anything_else = case["anything_else"]
                self.domain_request.save()
                self.domain_request.refresh_from_db()
                self.assertEqual(
                    self.domain_request._is_additional_details_complete(),
                    case["expected"],
                    msg=f"Failed for case: {case}",
                )

    @less_console_noise_decorator
    def test_is_policy_acknowledgement_complete(self):
        self.assertTrue(self.domain_request._is_policy_acknowledgement_complete())
        self.domain_request.is_policy_acknowledged = False
        self.assertTrue(self.domain_request._is_policy_acknowledgement_complete())
        self.domain_request.is_policy_acknowledged = None
        self.assertFalse(self.domain_request._is_policy_acknowledgement_complete())

    @less_console_noise_decorator
    def test_form_complete(self):
        request = self.factory.get("/")
        request.user = self.user

        self.assertTrue(self.domain_request._form_complete(request))
        self.domain_request.generic_org_type = None
        self.domain_request.save()
        self.assertFalse(self.domain_request._form_complete(request))


class TestPortfolio(TestCase):
    def setUp(self):
        self.user, _ = User.objects.get_or_create(
            username="intern@igorville.com", email="intern@igorville.com", first_name="Lava", last_name="World"
        )
        super().setUp()

    def tearDown(self):
        super().tearDown()
        Portfolio.objects.all().delete()
        User.objects.all().delete()

    def test_urbanization_field_resets_when_not_puetro_rico(self):
        """The urbanization field should only be populated when the state is puetro rico.
        Otherwise, this field should be empty."""
        # Start out as PR, then change the field
        portfolio = Portfolio.objects.create(
            creator=self.user,
            organization_name="Test Portfolio",
            state_territory=DomainRequest.StateTerritoryChoices.PUERTO_RICO,
            urbanization="test",
        )

        self.assertEqual(portfolio.urbanization, "test")
        self.assertEqual(portfolio.state_territory, DomainRequest.StateTerritoryChoices.PUERTO_RICO)

        portfolio.state_territory = DomainRequest.StateTerritoryChoices.ALABAMA
        portfolio.save()

        self.assertEqual(portfolio.urbanization, None)
        self.assertEqual(portfolio.state_territory, DomainRequest.StateTerritoryChoices.ALABAMA)

    def test_can_add_urbanization_field(self):
        """Ensures that you can populate the urbanization field when conditions are right"""
        # Create a portfolio that cannot have this field
        portfolio = Portfolio.objects.create(
            creator=self.user,
            organization_name="Test Portfolio",
            state_territory=DomainRequest.StateTerritoryChoices.ALABAMA,
            urbanization="test",
        )

        # Implicitly check if this gets cleared on create. It should.
        self.assertEqual(portfolio.urbanization, None)
        self.assertEqual(portfolio.state_territory, DomainRequest.StateTerritoryChoices.ALABAMA)

        portfolio.state_territory = DomainRequest.StateTerritoryChoices.PUERTO_RICO
        portfolio.urbanization = "test123"
        portfolio.save()

        self.assertEqual(portfolio.urbanization, "test123")
        self.assertEqual(portfolio.state_territory, DomainRequest.StateTerritoryChoices.PUERTO_RICO)


class TestAllowedEmail(TestCase):
    """Tests our allowed email whitelist"""

    @less_console_noise_decorator
    def setUp(self):
        self.email = "mayor@igorville.gov"
        self.email_2 = "cake@igorville.gov"
        self.plus_email = "mayor+1@igorville.gov"
        self.invalid_plus_email = "1+mayor@igorville.gov"

    def tearDown(self):
        super().tearDown()
        AllowedEmail.objects.all().delete()

    def test_email_in_whitelist(self):
        """Test for a normal email defined in the whitelist"""
        AllowedEmail.objects.create(email=self.email)
        is_allowed = AllowedEmail.is_allowed_email(self.email)
        self.assertTrue(is_allowed)

    def test_email_not_in_whitelist(self):
        """Test for a normal email NOT defined in the whitelist"""
        # Check a email not in the list
        is_allowed = AllowedEmail.is_allowed_email(self.email_2)
        self.assertFalse(AllowedEmail.objects.filter(email=self.email_2).exists())
        self.assertFalse(is_allowed)

    def test_plus_email_in_whitelist(self):
        """Test for a +1 email defined in the whitelist"""
        AllowedEmail.objects.create(email=self.plus_email)
        plus_email_allowed = AllowedEmail.is_allowed_email(self.plus_email)
        self.assertTrue(plus_email_allowed)

    def test_plus_email_not_in_whitelist(self):
        """Test for a +1 email not defined in the whitelist"""
        # This email should not be allowed.
        # Checks that we do more than just a regex check on the record.
        plus_email_allowed = AllowedEmail.is_allowed_email(self.plus_email)
        self.assertFalse(plus_email_allowed)

    def test_plus_email_not_in_whitelist_but_base_email_is(self):
        """
        Test for a +1 email NOT defined in the whitelist, but the normal one is defined.
        Example:
        normal (in whitelist) - joe@igorville.com
        +1 email (not in whitelist) - joe+1@igorville.com
        """
        AllowedEmail.objects.create(email=self.email)
        base_email_allowed = AllowedEmail.is_allowed_email(self.email)
        self.assertTrue(base_email_allowed)

        # The plus email should also be allowed
        plus_email_allowed = AllowedEmail.is_allowed_email(self.plus_email)
        self.assertTrue(plus_email_allowed)

        # This email shouldn't exist in the DB
        self.assertFalse(AllowedEmail.objects.filter(email=self.plus_email).exists())

    def test_plus_email_in_whitelist_but_base_email_is_not(self):
        """
        Test for a +1 email defined in the whitelist, but the normal is NOT defined.
        Example:
        normal (not in whitelist) - joe@igorville.com
        +1 email (in whitelist) - joe+1@igorville.com
        """
        AllowedEmail.objects.create(email=self.plus_email)
        plus_email_allowed = AllowedEmail.is_allowed_email(self.plus_email)
        self.assertTrue(plus_email_allowed)

        # The base email should also be allowed
        base_email_allowed = AllowedEmail.is_allowed_email(self.email)
        self.assertTrue(base_email_allowed)

        # This email shouldn't exist in the DB
        self.assertFalse(AllowedEmail.objects.filter(email=self.email).exists())

    def test_invalid_regex_for_plus_email(self):
        """
        Test for an invalid email that contains a '+'.
        This base email should still pass, but the regex rule should not.

        Our regex should only pass for emails that end with a '+'
        Example:
        Invalid email - 1+joe@igorville.com
        Valid email: - joe+1@igorville.com
        """
        AllowedEmail.objects.create(email=self.invalid_plus_email)
        invalid_plus_email = AllowedEmail.is_allowed_email(self.invalid_plus_email)
        # We still expect that this will pass, it exists in the db
        self.assertTrue(invalid_plus_email)

        # The base email SHOULD NOT pass, as it doesn't match our regex
        base_email = AllowedEmail.is_allowed_email(self.email)
        self.assertFalse(base_email)

        # For good measure, also check the other plus email
        regular_plus_email = AllowedEmail.is_allowed_email(self.plus_email)
        self.assertFalse(regular_plus_email)<|MERGE_RESOLUTION|>--- conflicted
+++ resolved
@@ -37,7 +37,6 @@
 from api.tests.common import less_console_noise_decorator
 
 
-<<<<<<< HEAD
 logger = logging.getLogger(__name__)
 
 
@@ -1053,8 +1052,6 @@
         self.assertTrue(UserDomainRole.objects.get(user=user, domain=domain))
 
 
-=======
->>>>>>> f299dc82
 class TestDomainInformation(TestCase):
     """Test the DomainInformation model, when approved or otherwise"""
 
