--- conflicted
+++ resolved
@@ -7,17 +7,13 @@
 from registrar.models.public_contact import PublicContact
 from registrar.models.user import User
 from django.contrib.auth import get_user_model
-<<<<<<< HEAD
 from registrar.tests.common import MockEppLib
-from registrar.utility.csv_export import export_domains_to_writer
-=======
 from registrar.utility.csv_export import (
     write_header,
     write_body,
     get_default_start_date,
     get_default_end_date,
 )
->>>>>>> 0cada58c
 from django.core.management import call_command
 from unittest.mock import MagicMock, call, mock_open, patch
 from api.views import get_current_federal, get_current_full
@@ -244,8 +240,6 @@
         self.domain_2, _ = Domain.objects.get_or_create(name="adomain2.gov", state=Domain.State.DNS_NEEDED)
         self.domain_3, _ = Domain.objects.get_or_create(name="ddomain3.gov", state=Domain.State.ON_HOLD)
         self.domain_4, _ = Domain.objects.get_or_create(name="bdomain4.gov", state=Domain.State.UNKNOWN)
-<<<<<<< HEAD
-=======
         self.domain_4, _ = Domain.objects.get_or_create(name="bdomain4.gov", state=Domain.State.UNKNOWN)
         self.domain_5, _ = Domain.objects.get_or_create(
             name="bdomain5.gov", state=Domain.State.DELETED, deleted=timezone.make_aware(datetime(2023, 11, 1))
@@ -273,7 +267,6 @@
             state=Domain.State.READY,
             first_ready=timezone.make_aware(datetime.combine(date.today() + timedelta(days=1), datetime.min.time())),
         )
->>>>>>> 0cada58c
 
         self.domain_information_1, _ = DomainInformation.objects.get_or_create(
             creator=self.user,
@@ -406,7 +399,6 @@
 
         self.assertEqual(csv_content, expected_content)
 
-<<<<<<< HEAD
     def test_export_domains_to_writer_security_emails(self):
         """Test that export_domains_to_writer returns the
         expected security email"""
@@ -480,10 +472,7 @@
 
         self.assertEqual(csv_content, expected_content)
 
-    def test_export_domains_to_writer_additional(self):
-=======
     def test_write_body_additional(self):
->>>>>>> 0cada58c
         """An additional test for filters and multi-column sort"""
         # Create a CSV file in memory
         csv_file = StringIO()
