--- conflicted
+++ resolved
@@ -110,13 +110,9 @@
         "/openid/callback",
         "/openid/callback/login/",
         "/openid/callback/logout/",
-<<<<<<< HEAD
         "/api/v1/available/",
-=======
-        "/api/v1/available/whitehouse.gov",
         "/api/v1/get-report/current-federal",
         "/api/v1/get-report/current-full",
->>>>>>> a2795eb7
     ]
 
     def assertURLIsProtectedByAuth(self, url):
