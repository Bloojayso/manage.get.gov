--- conflicted
+++ resolved
@@ -836,14 +836,11 @@
         ex_date=datetime.date(2023, 2, 15),
     )
 
-<<<<<<< HEAD
-=======
     mockMaximumRenewedDomainExpDate = fakedEppObject(
         "fakemaximum.gov",
         ex_date=datetime.date(2024, 12, 31),
     )
 
->>>>>>> 18e27aba
     mockRecentRenewedDomainExpDate = fakedEppObject(
         "waterbutpurple.gov",
         ex_date=datetime.date(2024, 11, 15),
@@ -957,14 +954,11 @@
                 res_data=[self.mockDnsNeededRenewedDomainExpDate],
                 code=ErrorCode.COMMAND_COMPLETED_SUCCESSFULLY,
             )
-<<<<<<< HEAD
-=======
         elif getattr(_request, "name", None) == "fakemaximum.gov":
             return MagicMock(
                 res_data=[self.mockMaximumRenewedDomainExpDate],
                 code=ErrorCode.COMMAND_COMPLETED_SUCCESSFULLY,
             )
->>>>>>> 18e27aba
         else:
             return MagicMock(
                 res_data=[self.mockRenewedDomainExpDate],
