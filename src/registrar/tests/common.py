--- conflicted
+++ resolved
@@ -559,7 +559,6 @@
         email="testy2@town.com",
         phone="(555) 555 5557",
     )
-<<<<<<< HEAD
     if not investigator:
         investigator, _ = User.objects.get_or_create(
             username="incrediblyfakeinvestigator",
@@ -567,10 +566,7 @@
             last_name="Bob",
             is_staff=True,
         )
-    domain_application_kwargs = dict(
-=======
     domain_request_kwargs = dict(
->>>>>>> 39d93779
         organization_type="federal",
         federal_type="executive",
         purpose="Purpose of the site",
@@ -603,9 +599,8 @@
 
     return domain_request
 
-
-def set_applications_investigators(application_list: list[DomainApplication], investigator_user: User):
-    """Helper method that sets the investigator field of all provided applications"""
+def set_domain_request_investigators(application_list: list[DomainRequest], investigator_user: User):
+    """Helper method that sets the investigator field of all provided domain_requests"""
     for application in application_list:
         application.investigator = investigator_user
         application.save()
