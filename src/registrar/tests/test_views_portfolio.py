from django.urls import reverse
from api.tests.common import less_console_noise_decorator
from registrar.config import settings
from registrar.models import Portfolio, SeniorOfficial
from unittest.mock import MagicMock
from django_webtest import WebTest  # type: ignore
from registrar.models import (
    DomainRequest,
    Domain,
    DomainInformation,
    UserDomainRole,
    User,
    Suborganization,
    AllowedEmail,
)
from registrar.models.portfolio_invitation import PortfolioInvitation
from registrar.models.user_group import UserGroup
from registrar.models.user_portfolio_permission import UserPortfolioPermission
from registrar.models.utility.portfolio_helper import UserPortfolioPermissionChoices, UserPortfolioRoleChoices
<<<<<<< HEAD
from .common import MockSESClient, completed_domain_request, create_test_user, create_user
=======
from registrar.tests.test_views import TestWithUser
from .common import MockSESClient, completed_domain_request, create_test_user
>>>>>>> c787d827
from waffle.testutils import override_flag
from django.contrib.sessions.middleware import SessionMiddleware
import boto3_mocking  # type: ignore
from django.test import Client
import logging

logger = logging.getLogger(__name__)


class TestPortfolio(WebTest):
    def setUp(self):
        super().setUp()
        self.client = Client()
        self.user = create_test_user()
        self.domain, _ = Domain.objects.get_or_create(name="igorville.gov")
        self.portfolio, _ = Portfolio.objects.get_or_create(creator=self.user, organization_name="Hotel California")
        self.role, _ = UserDomainRole.objects.get_or_create(
            user=self.user, domain=self.domain, role=UserDomainRole.Roles.MANAGER
        )

    def tearDown(self):
        UserPortfolioPermission.objects.all().delete()
        Portfolio.objects.all().delete()
        UserDomainRole.objects.all().delete()
        DomainRequest.objects.all().delete()
        DomainInformation.objects.all().delete()
        Domain.objects.all().delete()
        User.objects.all().delete()
        super().tearDown()

    @less_console_noise_decorator
    @override_flag("organization_feature", active=True)
    def test_portfolio_senior_official(self):
        """Tests that the senior official page on portfolio contains the content we expect"""
        self.app.set_user(self.user.username)

        so = SeniorOfficial.objects.create(
            first_name="Saturn", last_name="Enceladus", title="Planet/Moon", email="spacedivision@igorville.com"
        )

        self.portfolio.senior_official = so
        self.portfolio.save()
        self.portfolio.refresh_from_db()

        portfolio_permission, _ = UserPortfolioPermission.objects.get_or_create(
            user=self.user,
            portfolio=self.portfolio,
            additional_permissions=[UserPortfolioPermissionChoices.VIEW_PORTFOLIO],
        )

        so_portfolio_page = self.app.get(reverse("senior-official"))
        # Assert that we're on the right page
        self.assertContains(so_portfolio_page, "Senior official")
        self.assertContains(so_portfolio_page, "Saturn Enceladus")
        self.assertContains(so_portfolio_page, "Planet/Moon")
        self.assertContains(so_portfolio_page, "spacedivision@igorville.com")
        self.assertNotContains(so_portfolio_page, "Save")

        self.portfolio.delete()
        so.delete()

    @less_console_noise_decorator
    def test_middleware_does_not_redirect_if_no_permission(self):
        """Test that user with no portfolio permission is not redirected when attempting to access home"""
        self.app.set_user(self.user.username)
        UserPortfolioPermission.objects.get_or_create(
            user=self.user, portfolio=self.portfolio, additional_permissions=[]
        )
        self.user.portfolio = self.portfolio
        self.user.save()
        self.user.refresh_from_db()
        with override_flag("organization_feature", active=True):
            # This will redirect the user to the portfolio page.
            # Follow implicity checks if our redirect is working.
            portfolio_page = self.app.get(reverse("home"))
            # Assert that we're on the right page
            self.assertNotContains(portfolio_page, self.portfolio.organization_name)

    @less_console_noise_decorator
    def test_middleware_does_not_redirect_if_no_portfolio(self):
        """Test that user with no assigned portfolio is not redirected when attempting to access home"""
        self.app.set_user(self.user.username)
        with override_flag("organization_feature", active=True):
            # This will redirect the user to the portfolio page.
            # Follow implicity checks if our redirect is working.
            portfolio_page = self.app.get(reverse("home"))
            # Assert that we're on the right page
            self.assertNotContains(portfolio_page, self.portfolio.organization_name)

    @less_console_noise_decorator
    def test_middleware_redirects_to_portfolio_no_domains_page(self):
        """Test that user with a portfolio and VIEW_PORTFOLIO is redirected to the no domains page"""
        self.app.set_user(self.user.username)
        UserPortfolioPermission.objects.get_or_create(
            user=self.user,
            portfolio=self.portfolio,
            additional_permissions=[UserPortfolioPermissionChoices.VIEW_PORTFOLIO],
        )
        with override_flag("organization_feature", active=True):
            # This will redirect the user to the portfolio page.
            # Follow implicity checks if our redirect is working.
            portfolio_page = self.app.get(reverse("home")).follow()
            # Assert that we're on the right page
            self.assertContains(portfolio_page, self.portfolio.organization_name)
            self.assertContains(portfolio_page, '<h1 id="domains-header">Domains</h1>')
            self.assertContains(portfolio_page, "You aren’t managing any domains")

    @less_console_noise_decorator
    def test_middleware_redirects_to_portfolio_domains_page(self):
        """Test that user with a portfolio, VIEW_PORTFOLIO, VIEW_ALL_DOMAINS
        is redirected to portfolio domains page"""
        self.app.set_user(self.user.username)
        UserPortfolioPermission.objects.get_or_create(
            user=self.user,
            portfolio=self.portfolio,
            additional_permissions=[
                UserPortfolioPermissionChoices.VIEW_PORTFOLIO,
                UserPortfolioPermissionChoices.VIEW_ALL_DOMAINS,
            ],
        )
        with override_flag("organization_feature", active=True):
            # This will redirect the user to the portfolio page.
            # Follow implicity checks if our redirect is working.
            portfolio_page = self.app.get(reverse("home")).follow()
            # Assert that we're on the right page
            self.assertContains(portfolio_page, self.portfolio.organization_name)
            self.assertNotContains(portfolio_page, "<h1>Organization</h1>")
            self.assertContains(portfolio_page, '<h1 id="domains-header">Domains</h1>')

    @less_console_noise_decorator
    def test_portfolio_domains_page_403_when_user_not_have_permission(self):
        """Test that user without proper permission is denied access to portfolio domain view"""
        self.app.set_user(self.user.username)
        UserPortfolioPermission.objects.get_or_create(
            user=self.user, portfolio=self.portfolio, additional_permissions=[]
        )
        with override_flag("organization_feature", active=True):
            # This will redirect the user to the portfolio page.
            # Follow implicity checks if our redirect is working.
            response = self.app.get(reverse("domains"), status=403)
            # Assert the response is a 403 Forbidden
            self.assertEqual(response.status_code, 403)

    @less_console_noise_decorator
    def test_portfolio_domain_requests_page_403_when_user_not_have_permission(self):
        """Test that user without proper permission is denied access to portfolio domain view"""
        self.app.set_user(self.user.username)
        UserPortfolioPermission.objects.get_or_create(
            user=self.user, portfolio=self.portfolio, additional_permissions=[]
        )
        with override_flag("organization_feature", active=True):
            # This will redirect the user to the portfolio page.
            # Follow implicity checks if our redirect is working.
            response = self.app.get(reverse("domain-requests"), status=403)
            # Assert the response is a 403 Forbidden
            self.assertEqual(response.status_code, 403)

    @less_console_noise_decorator
    def test_portfolio_organization_page_403_when_user_not_have_permission(self):
        """Test that user without proper permission is not allowed access to portfolio organization page"""
        self.app.set_user(self.user.username)
        portfolio_permission, _ = UserPortfolioPermission.objects.get_or_create(
            user=self.user, portfolio=self.portfolio, additional_permissions=[]
        )
        with override_flag("organization_feature", active=True):
            # This will redirect the user to the portfolio page.
            # Follow implicity checks if our redirect is working.
            response = self.app.get(reverse("organization"), status=403)
            # Assert the response is a 403 Forbidden
            self.assertEqual(response.status_code, 403)

    @less_console_noise_decorator
    def test_portfolio_organization_page_read_only(self):
        """Test that user with a portfolio can access the portfolio organization page, read only"""
        self.app.set_user(self.user.username)
        portfolio_permission, _ = UserPortfolioPermission.objects.get_or_create(
            user=self.user,
            portfolio=self.portfolio,
            additional_permissions=[UserPortfolioPermissionChoices.VIEW_PORTFOLIO],
        )
        self.portfolio.city = "Los Angeles"
        self.portfolio.save()
        with override_flag("organization_feature", active=True):
            response = self.app.get(reverse("organization"))
            # Assert the response is a 200
            self.assertEqual(response.status_code, 200)
            # The label for Federal agency will always be a h4
            self.assertContains(response, '<h4 class="read-only-label">Organization name</h4>')
            # The read only label for city will be a h4
            self.assertContains(response, '<h4 class="read-only-label">City</h4>')
            self.assertNotContains(response, 'for="id_city"')
            self.assertContains(response, '<p class="read-only-value">Los Angeles</p>')

    @less_console_noise_decorator
    def test_portfolio_organization_page_edit_access(self):
        """Test that user with a portfolio can access the portfolio organization page, read only"""
        self.app.set_user(self.user.username)
        portfolio_permission, _ = UserPortfolioPermission.objects.get_or_create(
            user=self.user,
            portfolio=self.portfolio,
            additional_permissions=[
                UserPortfolioPermissionChoices.VIEW_PORTFOLIO,
                UserPortfolioPermissionChoices.EDIT_PORTFOLIO,
            ],
        )
        self.portfolio.city = "Los Angeles"
        self.portfolio.save()
        with override_flag("organization_feature", active=True):
            response = self.app.get(reverse("organization"))
            # Assert the response is a 200
            self.assertEqual(response.status_code, 200)
            # The label for Federal agency will always be a h4
            self.assertContains(response, '<h4 class="read-only-label">Organization name</h4>')
            # The read only label for city will be a h4
            self.assertNotContains(response, '<h4 class="read-only-label">City</h4>')
            self.assertNotContains(response, '<p class="read-only-value">Los Angeles</p>')
            self.assertContains(response, 'for="id_city"')

    @less_console_noise_decorator
    @override_flag("organization_requests", active=True)
    def test_accessible_pages_when_user_does_not_have_permission(self):
        """Tests which pages are accessible when user does not have portfolio permissions"""
        self.app.set_user(self.user.username)
        portfolio_additional_permissions = [
            UserPortfolioPermissionChoices.VIEW_PORTFOLIO,
            UserPortfolioPermissionChoices.VIEW_ALL_DOMAINS,
            UserPortfolioPermissionChoices.VIEW_ALL_REQUESTS,
        ]
        portfolio_permission, _ = UserPortfolioPermission.objects.get_or_create(
            user=self.user, portfolio=self.portfolio, additional_permissions=portfolio_additional_permissions
        )
        with override_flag("organization_feature", active=True):
            # This will redirect the user to the portfolio page.
            # Follow implicity checks if our redirect is working.
            portfolio_page = self.app.get(reverse("home")).follow()
            # Assert that we're on the right page
            self.assertContains(portfolio_page, self.portfolio.organization_name)
            self.assertNotContains(portfolio_page, "<h1>Organization</h1>")
            self.assertContains(portfolio_page, '<h1 id="domains-header">Domains</h1>')
            self.assertContains(portfolio_page, reverse("domains"))
            self.assertContains(portfolio_page, reverse("domain-requests"))

            # removing non-basic portfolio perms, which should remove domains
            # and domain requests from nav
            portfolio_permission.additional_permissions = [UserPortfolioPermissionChoices.VIEW_PORTFOLIO]
            portfolio_permission.save()
            portfolio_permission.refresh_from_db()

            # Members should be redirected to the readonly domains page
            portfolio_page = self.app.get(reverse("home")).follow()

            self.assertContains(portfolio_page, self.portfolio.organization_name)
            self.assertNotContains(portfolio_page, "<h1>Organization</h1>")
            self.assertContains(portfolio_page, '<h1 id="domains-header">Domains</h1>')
            self.assertContains(portfolio_page, "You aren’t managing any domains")
            self.assertNotContains(portfolio_page, reverse("domains"))
            self.assertNotContains(portfolio_page, reverse("domain-requests"))

            # The organization page should still be accessible
            org_page = self.app.get(reverse("organization"))
            self.assertContains(org_page, self.portfolio.organization_name)
            self.assertContains(org_page, "<h1>Organization</h1>")

            # Both domain pages should not be accessible
            domain_page = self.app.get(reverse("domains"), expect_errors=True)
            self.assertEquals(domain_page.status_code, 403)
            domain_request_page = self.app.get(reverse("domain-requests"), expect_errors=True)
            self.assertEquals(domain_request_page.status_code, 403)

    @less_console_noise_decorator
    @override_flag("organization_requests", active=True)
    def test_accessible_pages_when_user_does_not_have_role(self):
        """Test that admin / memmber roles are associated with the right access"""
        self.app.set_user(self.user.username)
        roles = [UserPortfolioRoleChoices.ORGANIZATION_ADMIN]
        portfolio_permission, _ = UserPortfolioPermission.objects.get_or_create(
            user=self.user, portfolio=self.portfolio, roles=roles
        )
        with override_flag("organization_feature", active=True):
            # This will redirect the user to the portfolio page.
            # Follow implicity checks if our redirect is working.
            portfolio_page = self.app.get(reverse("home")).follow()
            # Assert that we're on the right page
            self.assertContains(portfolio_page, self.portfolio.organization_name)
            self.assertNotContains(portfolio_page, "<h1>Organization</h1>")
            self.assertContains(portfolio_page, '<h1 id="domains-header">Domains</h1>')
            self.assertContains(portfolio_page, reverse("domains"))
            self.assertContains(portfolio_page, reverse("domain-requests"))

            # removing non-basic portfolio role, which should remove domains
            # and domain requests from nav
            portfolio_permission.roles = [UserPortfolioRoleChoices.ORGANIZATION_MEMBER]
            portfolio_permission.save()
            portfolio_permission.refresh_from_db()

            # Members should be redirected to the readonly domains page
            portfolio_page = self.app.get(reverse("home")).follow()

            self.assertContains(portfolio_page, self.portfolio.organization_name)
            self.assertNotContains(portfolio_page, "<h1>Organization</h1>")
            self.assertContains(portfolio_page, '<h1 id="domains-header">Domains</h1>')
            self.assertContains(portfolio_page, "You aren’t managing any domains")
            self.assertNotContains(portfolio_page, reverse("domains"))
            self.assertNotContains(portfolio_page, reverse("domain-requests"))

            # The organization page should still be accessible
            org_page = self.app.get(reverse("organization"))
            self.assertContains(org_page, self.portfolio.organization_name)
            self.assertContains(org_page, "<h1>Organization</h1>")

            # Both domain pages should not be accessible
            domain_page = self.app.get(reverse("domains"), expect_errors=True)
            self.assertEquals(domain_page.status_code, 403)
            domain_request_page = self.app.get(reverse("domain-requests"), expect_errors=True)
            self.assertEquals(domain_request_page.status_code, 403)

    @less_console_noise_decorator
    def test_portfolio_org_name(self):
        """Can load portfolio's org name page."""
        with override_flag("organization_feature", active=True):
            self.app.set_user(self.user.username)
            portfolio_additional_permissions = [
                UserPortfolioPermissionChoices.VIEW_PORTFOLIO,
                UserPortfolioPermissionChoices.EDIT_PORTFOLIO,
            ]
            portfolio_permission, _ = UserPortfolioPermission.objects.get_or_create(
                user=self.user, portfolio=self.portfolio, additional_permissions=portfolio_additional_permissions
            )
            page = self.app.get(reverse("organization"))
            self.assertContains(page, "The name of your organization will be publicly listed as the domain registrant.")

    @less_console_noise_decorator
    def test_domain_org_name_address_content(self):
        """Org name and address information appears on the page."""
        with override_flag("organization_feature", active=True):
            self.app.set_user(self.user.username)
            portfolio_additional_permissions = [
                UserPortfolioPermissionChoices.VIEW_PORTFOLIO,
                UserPortfolioPermissionChoices.EDIT_PORTFOLIO,
            ]
            portfolio_permission, _ = UserPortfolioPermission.objects.get_or_create(
                user=self.user, portfolio=self.portfolio, additional_permissions=portfolio_additional_permissions
            )

            self.portfolio.organization_name = "Hotel California"
            self.portfolio.save()
            page = self.app.get(reverse("organization"))
            # Once in the sidenav, once in the main nav
            self.assertContains(page, "Hotel California", count=2)
            self.assertContains(page, "Non-Federal Agency")

    @less_console_noise_decorator
    def test_domain_org_name_address_form(self):
        """Submitting changes works on the org name address page."""
        with override_flag("organization_feature", active=True):
            self.app.set_user(self.user.username)
            portfolio_additional_permissions = [
                UserPortfolioPermissionChoices.VIEW_PORTFOLIO,
                UserPortfolioPermissionChoices.EDIT_PORTFOLIO,
            ]
            portfolio_permission, _ = UserPortfolioPermission.objects.get_or_create(
                user=self.user, portfolio=self.portfolio, additional_permissions=portfolio_additional_permissions
            )

            self.portfolio.address_line1 = "1600 Penn Ave"
            self.portfolio.save()
            portfolio_org_name_page = self.app.get(reverse("organization"))
            session_id = self.app.cookies[settings.SESSION_COOKIE_NAME]

            portfolio_org_name_page.form["address_line1"] = "6 Downing st"
            portfolio_org_name_page.form["city"] = "London"

            self.app.set_cookie(settings.SESSION_COOKIE_NAME, session_id)
            success_result_page = portfolio_org_name_page.form.submit()
            self.assertEqual(success_result_page.status_code, 200)

            self.assertContains(success_result_page, "6 Downing st")
            self.assertContains(success_result_page, "London")

    @less_console_noise_decorator
    def test_portfolio_in_session_when_organization_feature_active(self):
        """When organization_feature flag is true and user has a portfolio,
        the portfolio should be set in session."""
        self.client.force_login(self.user)
        roles = [UserPortfolioRoleChoices.ORGANIZATION_ADMIN]
        UserPortfolioPermission.objects.get_or_create(user=self.user, portfolio=self.portfolio, roles=roles)
        with override_flag("organization_feature", active=True):
            response = self.client.get(reverse("home"))
            # Ensure that middleware processes the session
            session_middleware = SessionMiddleware(lambda request: None)
            session_middleware.process_request(response.wsgi_request)
            response.wsgi_request.session.save()
            # Access the session via the request
            session = response.wsgi_request.session
            # Check if the 'portfolio' session variable exists
            self.assertIn("portfolio", session, "Portfolio session variable should exist.")
            # Check the value of the 'portfolio' session variable
            self.assertEqual(session["portfolio"], self.portfolio, "Portfolio session variable has the wrong value.")

    @less_console_noise_decorator
    def test_portfolio_in_session_is_none_when_organization_feature_inactive(self):
        """When organization_feature flag is false and user has a portfolio,
        the portfolio should be set to None in session.
        This test also satisfies the condition when multiple_portfolios flag
        is false and user has a portfolio, so won't add a redundant test for that."""
        self.client.force_login(self.user)
        roles = [UserPortfolioRoleChoices.ORGANIZATION_ADMIN]
        UserPortfolioPermission.objects.get_or_create(user=self.user, portfolio=self.portfolio, roles=roles)
        response = self.client.get(reverse("home"))
        # Ensure that middleware processes the session
        session_middleware = SessionMiddleware(lambda request: None)
        session_middleware.process_request(response.wsgi_request)
        response.wsgi_request.session.save()
        # Access the session via the request
        session = response.wsgi_request.session
        # Check if the 'portfolio' session variable exists
        self.assertIn("portfolio", session, "Portfolio session variable should exist.")
        # Check the value of the 'portfolio' session variable
        self.assertIsNone(session["portfolio"])

    @less_console_noise_decorator
    def test_portfolio_in_session_is_none_when_organization_feature_active_and_no_portfolio(self):
        """When organization_feature flag is true and user does not have a portfolio,
        the portfolio should be set to None in session."""
        self.client.force_login(self.user)
        with override_flag("organization_feature", active=True):
            response = self.client.get(reverse("home"))
            # Ensure that middleware processes the session
            session_middleware = SessionMiddleware(lambda request: None)
            session_middleware.process_request(response.wsgi_request)
            response.wsgi_request.session.save()
            # Access the session via the request
            session = response.wsgi_request.session
            # Check if the 'portfolio' session variable exists
            self.assertIn("portfolio", session, "Portfolio session variable should exist.")
            # Check the value of the 'portfolio' session variable
            self.assertIsNone(session["portfolio"])

    @less_console_noise_decorator
    def test_portfolio_in_session_when_multiple_portfolios_active(self):
        """When multiple_portfolios flag is true and user has a portfolio,
        the portfolio should be set in session."""
        self.client.force_login(self.user)
        roles = [UserPortfolioRoleChoices.ORGANIZATION_ADMIN]
        UserPortfolioPermission.objects.get_or_create(user=self.user, portfolio=self.portfolio, roles=roles)
        with override_flag("organization_feature", active=True), override_flag("multiple_portfolios", active=True):
            response = self.client.get(reverse("home"))
            # Ensure that middleware processes the session
            session_middleware = SessionMiddleware(lambda request: None)
            session_middleware.process_request(response.wsgi_request)
            response.wsgi_request.session.save()
            # Access the session via the request
            session = response.wsgi_request.session
            # Check if the 'portfolio' session variable exists
            self.assertIn("portfolio", session, "Portfolio session variable should exist.")
            # Check the value of the 'portfolio' session variable
            self.assertEqual(session["portfolio"], self.portfolio, "Portfolio session variable has the wrong value.")

    @less_console_noise_decorator
    def test_portfolio_in_session_is_none_when_multiple_portfolios_active_and_no_portfolio(self):
        """When multiple_portfolios flag is true and user does not have a portfolio,
        the portfolio should be set to None in session."""
        self.client.force_login(self.user)
        with override_flag("multiple_portfolios", active=True):
            response = self.client.get(reverse("home"))
            # Ensure that middleware processes the session
            session_middleware = SessionMiddleware(lambda request: None)
            session_middleware.process_request(response.wsgi_request)
            response.wsgi_request.session.save()
            # Access the session via the request
            session = response.wsgi_request.session
            # Check if the 'portfolio' session variable exists
            self.assertIn("portfolio", session, "Portfolio session variable should exist.")
            # Check the value of the 'portfolio' session variable
            self.assertIsNone(session["portfolio"])

    @less_console_noise_decorator
    @override_flag("organization_feature", active=True)
    def test_org_member_can_only_see_domains_with_appropriate_permissions(self):
        """A user with the role organization_member should not have access to the domains page
        if they do not have the right permissions.
        """

        permission, _ = UserPortfolioPermission.objects.get_or_create(
            user=self.user, portfolio=self.portfolio, roles=[UserPortfolioRoleChoices.ORGANIZATION_MEMBER]
        )

        # A default organization member should not be able to see any domains
        self.client.force_login(self.user)
        response = self.client.get(reverse("home"), follow=True)

        self.assertFalse(self.user.has_any_domains_portfolio_permission(response.wsgi_request.session.get("portfolio")))
        self.assertEqual(response.status_code, 200)
        self.assertContains(response, "You aren")

        # Test the domains page - this user should not have access
        response = self.client.get(reverse("domains"))
        self.assertEqual(response.status_code, 403)

        # Ensure that this user can see domains with the right permissions
        permission.additional_permissions = [UserPortfolioPermissionChoices.VIEW_ALL_DOMAINS]
        permission.save()
        permission.refresh_from_db()

        # Test the domains page - this user should have access
        response = self.client.get(reverse("domains"))
        self.assertTrue(self.user.has_any_domains_portfolio_permission(response.wsgi_request.session.get("portfolio")))
        self.assertEqual(response.status_code, 200)
        self.assertContains(response, "Domain name")

        # Test the managed domains permission
        permission.additional_permissions = [UserPortfolioPermissionChoices.VIEW_MANAGED_DOMAINS]
        permission.save()
        permission.refresh_from_db()

        # Test the domains page - this user should have access
        response = self.client.get(reverse("domains"))
        self.assertTrue(self.user.has_any_domains_portfolio_permission(response.wsgi_request.session.get("portfolio")))
        self.assertEqual(response.status_code, 200)
        self.assertContains(response, "Domain name")
        permission.delete()

    def check_widescreen_is_loaded(self, page_to_check):
        """Tests if class modifiers for widescreen mode are appropriately loaded into the DOM
        for the given page"""

        self.client.force_login(self.user)

        # Ensure that this user can see domains with the right permissions
        permission, _ = UserPortfolioPermission.objects.get_or_create(
            user=self.user, portfolio=self.portfolio, roles=[UserPortfolioRoleChoices.ORGANIZATION_MEMBER]
        )
        permission.additional_permissions = [UserPortfolioPermissionChoices.VIEW_ALL_DOMAINS]
        permission.save()
        permission.refresh_from_db()

        response = self.client.get(reverse(page_to_check))
        # Make sure that the page is loaded correctly
        self.assertEqual(response.status_code, 200)

        # Test for widescreen modifier
        self.assertContains(response, "--widescreen")

    @less_console_noise_decorator
    @override_flag("organization_feature", active=True)
    def test_widescreen_css_org_model(self):
        """Tests if class modifiers for widescreen mode are appropriately
        loaded into the DOM for org model pages"""
        self.check_widescreen_is_loaded("domains")

    @less_console_noise_decorator
    @override_flag("organization_feature", active=False)
    def test_widescreen_css_non_org_model(self):
        """Tests if class modifiers for widescreen mode are appropriately
        loaded into the DOM for non-org model pages"""
        self.check_widescreen_is_loaded("home")

    @less_console_noise_decorator
    @override_flag("organization_feature", active=True)
    @override_flag("organization_requests", active=False)
    def test_organization_requests_waffle_flag_off_hides_nav_link_and_restricts_permission(self):
        """Setting the organization_requests waffle off hides the nav link and restricts access to the requests page"""
        self.app.set_user(self.user.username)

        UserPortfolioPermission.objects.get_or_create(
            user=self.user,
            portfolio=self.portfolio,
            additional_permissions=[
                UserPortfolioPermissionChoices.VIEW_PORTFOLIO,
                UserPortfolioPermissionChoices.EDIT_REQUESTS,
                UserPortfolioPermissionChoices.VIEW_ALL_REQUESTS,
                UserPortfolioPermissionChoices.EDIT_REQUESTS,
            ],
        )

        home = self.app.get(reverse("home")).follow()

        self.assertContains(home, "Hotel California")
        self.assertNotContains(home, "Domain requests")

        domain_requests = self.app.get(reverse("domain-requests"), expect_errors=True)
        self.assertEqual(domain_requests.status_code, 403)

    @less_console_noise_decorator
    @override_flag("organization_feature", active=True)
    @override_flag("organization_requests", active=True)
    def test_organization_requests_waffle_flag_on_shows_nav_link_and_allows_permission(self):
        """Setting the organization_requests waffle on shows the nav link and allows access to the requests page"""
        self.app.set_user(self.user.username)

        UserPortfolioPermission.objects.get_or_create(
            user=self.user,
            portfolio=self.portfolio,
            additional_permissions=[
                UserPortfolioPermissionChoices.VIEW_PORTFOLIO,
                UserPortfolioPermissionChoices.EDIT_REQUESTS,
                UserPortfolioPermissionChoices.VIEW_ALL_REQUESTS,
                UserPortfolioPermissionChoices.EDIT_REQUESTS,
            ],
        )

        home = self.app.get(reverse("home")).follow()

        self.assertContains(home, "Hotel California")
        self.assertContains(home, "Domain requests")

        domain_requests = self.app.get(reverse("domain-requests"))
        self.assertEqual(domain_requests.status_code, 200)

    @less_console_noise_decorator
    @override_flag("organization_feature", active=True)
    @override_flag("organization_members", active=False)
    def test_organization_members_waffle_flag_off_hides_nav_link(self):
        """Setting the organization_members waffle off hides the nav link"""
        self.app.set_user(self.user.username)

        UserPortfolioPermission.objects.get_or_create(
            user=self.user,
            portfolio=self.portfolio,
            additional_permissions=[
                UserPortfolioPermissionChoices.VIEW_PORTFOLIO,
                UserPortfolioPermissionChoices.EDIT_REQUESTS,
                UserPortfolioPermissionChoices.VIEW_ALL_REQUESTS,
                UserPortfolioPermissionChoices.EDIT_REQUESTS,
            ],
        )

        home = self.app.get(reverse("home")).follow()

        self.assertContains(home, "Hotel California")
        self.assertNotContains(home, "Members")

    @less_console_noise_decorator
    @override_flag("organization_feature", active=True)
    @override_flag("organization_members", active=True)
    def test_organization_members_waffle_flag_on_shows_nav_link(self):
        """Setting the organization_members waffle on shows the nav link"""
        self.app.set_user(self.user.username)

        UserPortfolioPermission.objects.get_or_create(
            user=self.user,
            portfolio=self.portfolio,
            additional_permissions=[
                UserPortfolioPermissionChoices.VIEW_PORTFOLIO,
                UserPortfolioPermissionChoices.VIEW_MEMBERS,
            ],
        )

        home = self.app.get(reverse("home")).follow()

        self.assertContains(home, "Hotel California")
        self.assertContains(home, "Members")

    @less_console_noise_decorator
    @override_flag("organization_feature", active=True)
    @override_flag("organization_members", active=True)
    def test_cannot_view_members_table(self):
        """Test that user without proper permission is denied access to members view"""

        # Users can only view the members table if they have
        # Portfolio Permission "view_members" selected.
        # NOTE: Admins, by default, do NOT have permission
        # to view/edit members.  This must be enabled explicitly
        # in the "additional permissions" section for a portfolio
        # permission.
        #
        # Scenarios to test include;
        # (1) - User is not admin and can view portfolio, but not the members table
        # (1) - User is admin and can view portfolio, but not the members table

        # --- non-admin
        self.app.set_user(self.user.username)

        UserPortfolioPermission.objects.get_or_create(
            user=self.user,
            portfolio=self.portfolio,
            roles=[UserPortfolioRoleChoices.ORGANIZATION_MEMBER],
            additional_permissions=[
                UserPortfolioPermissionChoices.VIEW_PORTFOLIO,
            ],
        )
        # Verify that the user cannot access the members page
        # This will redirect the user to the members page.
        self.client.force_login(self.user)
        response = self.client.get(reverse("members"), follow=True)
        # Assert the response is a 403 Forbidden
        self.assertEqual(response.status_code, 403)

        # --- admin
        UserPortfolioPermission.objects.filter(user=self.user, portfolio=self.portfolio).update(
            roles=[UserPortfolioRoleChoices.ORGANIZATION_ADMIN],
        )

        # Verify that the user cannot access the members page
        # This will redirect the user to the members page.
        response = self.client.get(reverse("members"), follow=True)
        # Assert the response is a 403 Forbidden
        self.assertEqual(response.status_code, 403)

    @less_console_noise_decorator
    @override_flag("organization_feature", active=True)
    @override_flag("organization_members", active=True)
    def test_can_view_members_table(self):
        """Test that user with proper permission is able to access members view"""

        self.app.set_user(self.user.username)

        UserPortfolioPermission.objects.get_or_create(
            user=self.user,
            portfolio=self.portfolio,
            roles=[UserPortfolioRoleChoices.ORGANIZATION_ADMIN],
            additional_permissions=[
                UserPortfolioPermissionChoices.VIEW_PORTFOLIO,
                UserPortfolioPermissionChoices.VIEW_MEMBERS,
            ],
        )

        # Verify that the user can access the members page
        # This will redirect the user to the members page.
        self.client.force_login(self.user)
        response = self.client.get(reverse("members"), follow=True)
        # Make sure the page loaded
        self.assertEqual(response.status_code, 200)

        # ---- Useful debugging stub to see what "assertContains" is finding
        # pattern = r'Members'
        # matches = re.findall(pattern, response.content.decode('utf-8'))
        # for match in matches:
        #     TerminalHelper.colorful_logger(logger.info, TerminalColors.OKCYAN, f"{match}")

        # Make sure the page loaded
        self.assertContains(response, "Members")

    @less_console_noise_decorator
    @override_flag("organization_feature", active=True)
    @override_flag("organization_members", active=True)
    def test_can_manage_members(self):
        """Test that user with proper permission is able to manage members"""
        user = self.user
        self.app.set_user(user.username)

        # give user permissions to view AND manage members
        UserPortfolioPermission.objects.get_or_create(
            user=self.user,
            portfolio=self.portfolio,
            roles=[UserPortfolioRoleChoices.ORGANIZATION_ADMIN],
            additional_permissions=[
                UserPortfolioPermissionChoices.VIEW_PORTFOLIO,
                UserPortfolioPermissionChoices.VIEW_MEMBERS,
                UserPortfolioPermissionChoices.EDIT_MEMBERS,
            ],
        )

        # Give user permissions to modify user objects in the DB
        group, _ = UserGroup.objects.get_or_create(name="full_access_group")
        # Add the user to the group
        user.groups.set([group])

        # Verify that the user can access the members page
        # This will redirect the user to the members page.
        self.client.force_login(self.user)
        response = self.client.get(reverse("members"), follow=True)
        # Make sure the page loaded
        self.assertEqual(response.status_code, 200)

        # Verify that manage settings are sent in the dynamic HTML
        self.client.force_login(self.user)
        response = self.client.get(reverse("get_portfolio_members_json") + f"?portfolio={self.portfolio.pk}")
        self.assertContains(response, '"action_label": "Manage"')
        self.assertContains(response, '"svg_icon": "settings"')

    @less_console_noise_decorator
    @override_flag("organization_feature", active=True)
    @override_flag("organization_members", active=True)
    def test_view_only_members(self):
        """Test that user with view only permission settings can only
        view members (not manage them)"""
        user = self.user
        self.app.set_user(user.username)

        # give user permissions to view AND manage members
        UserPortfolioPermission.objects.get_or_create(
            user=self.user,
            portfolio=self.portfolio,
            additional_permissions=[
                UserPortfolioPermissionChoices.VIEW_PORTFOLIO,
                UserPortfolioPermissionChoices.VIEW_MEMBERS,
            ],
        )
        # Give user permissions to modify user objects in the DB
        group, _ = UserGroup.objects.get_or_create(name="full_access_group")
        # Add the user to the group
        user.groups.set([group])

        # Verify that the user can access the members page
        # This will redirect the user to the members page.
        self.client.force_login(self.user)
        response = self.client.get(reverse("members"), follow=True)
        # Make sure the page loaded
        self.assertEqual(response.status_code, 200)

        # Verify that view-only settings are sent in the dynamic HTML
        response = self.client.get(reverse("get_portfolio_members_json") + f"?portfolio={self.portfolio.pk}")
        self.assertContains(response, '"action_label": "View"')
        self.assertContains(response, '"svg_icon": "visibility"')

    @override_flag("organization_feature", active=True)
    @override_flag("organization_members", active=True)
    def test_members_admin_detection(self):
        """Test that user with proper permission is able to manage members"""
        user = self.user
        self.app.set_user(user.username)

        # give user permissions to view AND manage members
        UserPortfolioPermission.objects.get_or_create(
            user=self.user,
            portfolio=self.portfolio,
            roles=[UserPortfolioRoleChoices.ORGANIZATION_ADMIN],
            additional_permissions=[
                UserPortfolioPermissionChoices.VIEW_PORTFOLIO,
                UserPortfolioPermissionChoices.VIEW_MEMBERS,
                UserPortfolioPermissionChoices.EDIT_MEMBERS,
            ],
        )

        # Give user permissions to modify user objects in the DB
        group, _ = UserGroup.objects.get_or_create(name="full_access_group")
        # Add the user to the group
        user.groups.set([group])

        # Verify that the user can access the members page
        # This will redirect the user to the members page.
        self.client.force_login(self.user)
        response = self.client.get(reverse("members"), follow=True)
        # Make sure the page loaded
        self.assertEqual(response.status_code, 200)
        # Verify that admin info is sent in the dynamic HTML
        response = self.client.get(reverse("get_portfolio_members_json") + f"?portfolio={self.portfolio.pk}")
        # TerminalHelper.colorful_logger(logger.info, TerminalColors.OKCYAN, f"{response.content}")
        self.assertContains(response, '"is_admin": true')

    @less_console_noise_decorator
    @override_flag("organization_feature", active=True)
    def test_cannot_view_member_page_when_flag_is_off(self):
        """Test that user cannot access the member page when waffle flag is off"""

        # Verify that the user cannot access the member page
        self.client.force_login(self.user)
        response = self.client.get(reverse("member", kwargs={"pk": 1}), follow=True)
        # Make sure the page is denied
        self.assertEqual(response.status_code, 403)

    @less_console_noise_decorator
    @override_flag("organization_feature", active=True)
    @override_flag("organization_members", active=True)
    def test_cannot_view_member_page_when_user_has_no_permission(self):
        """Test that user cannot access the member page without proper permission"""

        # give user base permissions
        UserPortfolioPermission.objects.get_or_create(
            user=self.user,
            portfolio=self.portfolio,
            roles=[UserPortfolioRoleChoices.ORGANIZATION_MEMBER],
        )

        # Verify that the user cannot access the member page
        self.client.force_login(self.user)
        response = self.client.get(reverse("member", kwargs={"pk": 1}), follow=True)
        # Make sure the page is denied
        self.assertEqual(response.status_code, 403)

    @less_console_noise_decorator
    @override_flag("organization_feature", active=True)
    @override_flag("organization_members", active=True)
    def test_can_view_member_page_when_user_has_view_members(self):
        """Test that user can access the member page with view_members permission"""

        # Arrange
        # give user permissions to view members
        permission_obj, _ = UserPortfolioPermission.objects.get_or_create(
            user=self.user,
            portfolio=self.portfolio,
            roles=[UserPortfolioRoleChoices.ORGANIZATION_MEMBER],
            additional_permissions=[
                UserPortfolioPermissionChoices.VIEW_MEMBERS,
            ],
        )

        # Verify the page can be accessed
        self.client.force_login(self.user)
        response = self.client.get(reverse("member", kwargs={"pk": permission_obj.pk}), follow=True)
        self.assertEqual(response.status_code, 200)

        # Assert text within the page is correct
        self.assertContains(response, "First Last")
        self.assertContains(response, self.user.email)
        self.assertContains(response, "Basic access")
        self.assertContains(response, "No access")
        self.assertContains(response, "View all members")
        self.assertContains(response, "This member does not manage any domains.")

        # Assert buttons and links within the page are correct
        self.assertNotContains(response, "usa-button--more-actions")  # test that 3 dot is not present
        self.assertNotContains(response, "sprite.svg#edit")  # test that Edit link is not present
        self.assertNotContains(response, "sprite.svg#settings")  # test that Manage link is not present
        self.assertContains(response, "sprite.svg#visibility")  # test that View link is present

    @less_console_noise_decorator
    @override_flag("organization_feature", active=True)
    @override_flag("organization_members", active=True)
    def test_can_view_member_page_when_user_has_edit_members(self):
        """Test that user can access the member page with edit_members permission"""

        # Arrange
        # give user permissions to view AND manage members
        permission_obj, _ = UserPortfolioPermission.objects.get_or_create(
            user=self.user,
            portfolio=self.portfolio,
            roles=[UserPortfolioRoleChoices.ORGANIZATION_ADMIN],
            additional_permissions=[
                UserPortfolioPermissionChoices.EDIT_MEMBERS,
            ],
        )

        # Verify the page can be accessed
        self.client.force_login(self.user)
        response = self.client.get(reverse("member", kwargs={"pk": permission_obj.pk}), follow=True)
        self.assertEqual(response.status_code, 200)

        # Assert text within the page is correct
        self.assertContains(response, "First Last")
        self.assertContains(response, self.user.email)
        self.assertContains(response, "Admin access")
        self.assertContains(response, "View all requests plus create requests")
        self.assertContains(response, "View all members plus manage members")
        self.assertContains(
            response, 'This member does not manage any domains. To assign this member a domain, click "Manage"'
        )

        # Assert buttons and links within the page are correct
        self.assertContains(response, "usa-button--more-actions")  # test that 3 dot is present
        self.assertContains(response, "sprite.svg#edit")  # test that Edit link is present
        self.assertContains(response, "sprite.svg#settings")  # test that Manage link is present
        self.assertNotContains(response, "sprite.svg#visibility")  # test that View link is not present

    @less_console_noise_decorator
    @override_flag("organization_feature", active=True)
    def test_cannot_view_invitedmember_page_when_flag_is_off(self):
        """Test that user cannot access the invitedmember page when waffle flag is off"""

        # Verify that the user cannot access the member page
        self.client.force_login(self.user)
        response = self.client.get(reverse("invitedmember", kwargs={"pk": 1}), follow=True)
        # Make sure the page is denied
        self.assertEqual(response.status_code, 403)

    @less_console_noise_decorator
    @override_flag("organization_feature", active=True)
    @override_flag("organization_members", active=True)
    def test_cannot_view_invitedmember_page_when_user_has_no_permission(self):
        """Test that user cannot access the invitedmember page without proper permission"""

        # give user base permissions
        UserPortfolioPermission.objects.get_or_create(
            user=self.user,
            portfolio=self.portfolio,
            roles=[UserPortfolioRoleChoices.ORGANIZATION_MEMBER],
        )

        # Verify that the user cannot access the member page
        self.client.force_login(self.user)
        response = self.client.get(reverse("invitedmember", kwargs={"pk": 1}), follow=True)
        # Make sure the page is denied
        self.assertEqual(response.status_code, 403)

    @less_console_noise_decorator
    @override_flag("organization_feature", active=True)
    @override_flag("organization_members", active=True)
    def test_can_view_invitedmember_page_when_user_has_view_members(self):
        """Test that user can access the invitedmember page with view_members permission"""

        # Arrange
        # give user permissions to view members
        UserPortfolioPermission.objects.get_or_create(
            user=self.user,
            portfolio=self.portfolio,
            roles=[UserPortfolioRoleChoices.ORGANIZATION_MEMBER],
            additional_permissions=[
                UserPortfolioPermissionChoices.VIEW_MEMBERS,
            ],
        )
        portfolio_invitation, _ = PortfolioInvitation.objects.get_or_create(
            email="info@example.com",
            portfolio=self.portfolio,
            roles=[UserPortfolioRoleChoices.ORGANIZATION_MEMBER],
            additional_permissions=[
                UserPortfolioPermissionChoices.VIEW_MEMBERS,
            ],
        )

        # Verify the page can be accessed
        self.client.force_login(self.user)
        response = self.client.get(reverse("invitedmember", kwargs={"pk": portfolio_invitation.pk}), follow=True)
        self.assertEqual(response.status_code, 200)

        # Assert text within the page is correct
        self.assertContains(response, "Invited")
        self.assertContains(response, portfolio_invitation.email)
        self.assertContains(response, "Basic access")
        self.assertContains(response, "No access")
        self.assertContains(response, "View all members")
        self.assertContains(response, "This member does not manage any domains.")

        # Assert buttons and links within the page are correct
        self.assertNotContains(response, "usa-button--more-actions")  # test that 3 dot is not present
        self.assertNotContains(response, "sprite.svg#edit")  # test that Edit link is not present
        self.assertNotContains(response, "sprite.svg#settings")  # test that Manage link is not present
        self.assertContains(response, "sprite.svg#visibility")  # test that View link is present

    @less_console_noise_decorator
    @override_flag("organization_feature", active=True)
    @override_flag("organization_members", active=True)
    def test_can_view_invitedmember_page_when_user_has_edit_members(self):
        """Test that user can access the invitedmember page with edit_members permission"""

        # Arrange
        # give user permissions to view AND manage members
        permission_obj, _ = UserPortfolioPermission.objects.get_or_create(
            user=self.user,
            portfolio=self.portfolio,
            roles=[UserPortfolioRoleChoices.ORGANIZATION_ADMIN],
            additional_permissions=[
                UserPortfolioPermissionChoices.EDIT_MEMBERS,
            ],
        )
        portfolio_invitation, _ = PortfolioInvitation.objects.get_or_create(
            email="info@example.com",
            portfolio=self.portfolio,
            roles=[UserPortfolioRoleChoices.ORGANIZATION_ADMIN],
            additional_permissions=[
                UserPortfolioPermissionChoices.EDIT_MEMBERS,
            ],
        )

        # Verify the page can be accessed
        self.client.force_login(self.user)
        response = self.client.get(reverse("invitedmember", kwargs={"pk": portfolio_invitation.pk}), follow=True)
        self.assertEqual(response.status_code, 200)

        # Assert text within the page is correct
        self.assertContains(response, "Invited")
        self.assertContains(response, portfolio_invitation.email)
        self.assertContains(response, "Admin access")
        self.assertContains(response, "View all requests plus create requests")
        self.assertContains(response, "View all members plus manage members")
        self.assertContains(
            response, 'This member does not manage any domains. To assign this member a domain, click "Manage"'
        )

        # Assert buttons and links within the page are correct
        self.assertContains(response, "usa-button--more-actions")  # test that 3 dot is present
        self.assertContains(response, "sprite.svg#edit")  # test that Edit link is present
        self.assertContains(response, "sprite.svg#settings")  # test that Manage link is present
        self.assertNotContains(response, "sprite.svg#visibility")  # test that View link is not present

    @less_console_noise_decorator
    @override_flag("organization_feature", active=True)
    def test_portfolio_domain_requests_page_when_user_has_no_permissions(self):
        """Test the no requests page"""
        UserPortfolioPermission.objects.get_or_create(
            user=self.user, portfolio=self.portfolio, roles=[UserPortfolioRoleChoices.ORGANIZATION_MEMBER]
        )
        self.client.force_login(self.user)
        # create and submit a domain request
        domain_request = completed_domain_request(user=self.user)
        mock_client = MockSESClient()
        with boto3_mocking.clients.handler_for("sesv2", mock_client):
            domain_request.submit()
            domain_request.save()

        requests_page = self.client.get(reverse("no-portfolio-requests"), follow=True)

        self.assertContains(requests_page, "You don’t have access to domain requests.")

    @less_console_noise_decorator
    @override_flag("organization_feature", active=True)
    @override_flag("organization_requests", active=True)
    def test_main_nav_when_user_has_no_permissions(self):
        """Test the nav contains a link to the no requests page"""
        UserPortfolioPermission.objects.get_or_create(
            user=self.user, portfolio=self.portfolio, roles=[UserPortfolioRoleChoices.ORGANIZATION_MEMBER]
        )
        self.client.force_login(self.user)
        # create and submit a domain request
        domain_request = completed_domain_request(user=self.user)
        mock_client = MockSESClient()
        with boto3_mocking.clients.handler_for("sesv2", mock_client):
            domain_request.submit()
            domain_request.save()

        portfolio_landing_page = self.client.get(reverse("home"), follow=True)

        # link to no requests
        self.assertContains(portfolio_landing_page, "no-organization-requests/")
        # dropdown
        self.assertNotContains(portfolio_landing_page, "basic-nav-section-two")
        # link to requests
        self.assertNotContains(portfolio_landing_page, 'href="/requests/')
        # link to create
        self.assertNotContains(portfolio_landing_page, 'href="/request/')

    @less_console_noise_decorator
    @override_flag("organization_feature", active=True)
    @override_flag("organization_requests", active=True)
    def test_main_nav_when_user_has_all_permissions(self):
        """Test the nav contains a dropdown with a link to create and another link to view requests
        Also test for the existence of the Create a new request btn on the requests page"""
        UserPortfolioPermission.objects.get_or_create(
            user=self.user, portfolio=self.portfolio, roles=[UserPortfolioRoleChoices.ORGANIZATION_ADMIN]
        )
        self.client.force_login(self.user)
        # create and submit a domain request
        domain_request = completed_domain_request(user=self.user)
        mock_client = MockSESClient()
        with boto3_mocking.clients.handler_for("sesv2", mock_client):
            domain_request.submit()
            domain_request.save()

        portfolio_landing_page = self.client.get(reverse("home"), follow=True)

        # link to no requests
        self.assertNotContains(portfolio_landing_page, "no-organization-requests/")
        # dropdown
        self.assertContains(portfolio_landing_page, "basic-nav-section-two")
        # link to requests
        self.assertContains(portfolio_landing_page, 'href="/requests/')
        # link to create
        self.assertContains(portfolio_landing_page, 'href="/request/')

        requests_page = self.client.get(reverse("domain-requests"))

        # create new request btn
        self.assertContains(requests_page, "Start a new domain request")

    @less_console_noise_decorator
    @override_flag("organization_feature", active=True)
    @override_flag("organization_requests", active=True)
    def test_main_nav_when_user_has_view_but_not_edit_permissions(self):
        """Test the nav contains a simple link to view requests
        Also test for the existence of the Create a new request btn on the requests page"""
        UserPortfolioPermission.objects.get_or_create(
            user=self.user,
            portfolio=self.portfolio,
            additional_permissions=[
                UserPortfolioPermissionChoices.VIEW_PORTFOLIO,
                UserPortfolioPermissionChoices.VIEW_ALL_REQUESTS,
            ],
        )
        self.client.force_login(self.user)
        # create and submit a domain request
        domain_request = completed_domain_request(user=self.user)
        mock_client = MockSESClient()
        with boto3_mocking.clients.handler_for("sesv2", mock_client):
            domain_request.submit()
            domain_request.save()

        portfolio_landing_page = self.client.get(reverse("home"), follow=True)

        # link to no requests
        self.assertNotContains(portfolio_landing_page, "no-organization-requests/")
        # dropdown
        self.assertNotContains(portfolio_landing_page, "basic-nav-section-two")
        # link to requests
        self.assertContains(portfolio_landing_page, 'href="/requests/')
        # link to create
        self.assertNotContains(portfolio_landing_page, 'href="/request/')

        requests_page = self.client.get(reverse("domain-requests"))

        # create new request btn
        self.assertNotContains(requests_page, "Start a new domain request")

    @less_console_noise_decorator
    @override_flag("organization_feature", active=True)
    @override_flag("organization_requests", active=True)
    def test_organization_requests_additional_column(self):
        """The requests table has a column for created at"""
        self.app.set_user(self.user.username)

        UserPortfolioPermission.objects.get_or_create(
            user=self.user,
            portfolio=self.portfolio,
            additional_permissions=[
                UserPortfolioPermissionChoices.VIEW_PORTFOLIO,
                UserPortfolioPermissionChoices.EDIT_REQUESTS,
                UserPortfolioPermissionChoices.VIEW_ALL_REQUESTS,
                UserPortfolioPermissionChoices.EDIT_REQUESTS,
            ],
        )

        home = self.app.get(reverse("home")).follow()

        self.assertContains(home, "Hotel California")
        self.assertContains(home, "Domain requests")

        domain_requests = self.app.get(reverse("domain-requests"))
        self.assertEqual(domain_requests.status_code, 200)

        self.assertContains(domain_requests, "Created by")

    @less_console_noise_decorator
    def test_no_org_requests_no_additional_column(self):
        """The requests table does not have a column for created at"""
        self.app.set_user(self.user.username)

        home = self.app.get(reverse("home"))

        self.assertContains(home, "Domain requests")
        self.assertNotContains(home, "Created by")

    @less_console_noise_decorator
    def test_portfolio_cache_updates_when_modified(self):
        """Test that the portfolio in session updates when the portfolio is modified"""
        self.client.force_login(self.user)
        roles = [UserPortfolioRoleChoices.ORGANIZATION_ADMIN]
        UserPortfolioPermission.objects.get_or_create(user=self.user, portfolio=self.portfolio, roles=roles)

        with override_flag("organization_feature", active=True):
            # Initial request to set the portfolio in session
            response = self.client.get(reverse("home"), follow=True)

            portfolio = self.client.session.get("portfolio")
            self.assertEqual(portfolio.organization_name, "Hotel California")
            self.assertContains(response, "Hotel California")

            # Modify the portfolio
            self.portfolio.organization_name = "Updated Hotel California"
            self.portfolio.save()

            # Make another request
            response = self.client.get(reverse("home"), follow=True)

            # Check if the updated portfolio name is in the response
            self.assertContains(response, "Updated Hotel California")

            # Verify that the session contains the updated portfolio
            portfolio = self.client.session.get("portfolio")
            self.assertEqual(portfolio.organization_name, "Updated Hotel California")

    @less_console_noise_decorator
    def test_portfolio_cache_updates_when_flag_disabled_while_logged_in(self):
        """Test that the portfolio in session is set to None when the organization_feature flag is disabled"""
        self.client.force_login(self.user)
        roles = [UserPortfolioRoleChoices.ORGANIZATION_ADMIN]
        UserPortfolioPermission.objects.get_or_create(user=self.user, portfolio=self.portfolio, roles=roles)

        with override_flag("organization_feature", active=True):
            # Initial request to set the portfolio in session
            response = self.client.get(reverse("home"), follow=True)
            portfolio = self.client.session.get("portfolio")
            self.assertEqual(portfolio.organization_name, "Hotel California")
            self.assertContains(response, "Hotel California")

        # Disable the organization_feature flag
        with override_flag("organization_feature", active=False):
            # Make another request
            response = self.client.get(reverse("home"))
            self.assertIsNone(self.client.session.get("portfolio"))
            self.assertNotContains(response, "Hotel California")

    @less_console_noise_decorator
    @override_flag("organization_feature", active=True)
    @override_flag("organization_requests", active=True)
    def test_org_user_can_delete_own_domain_request_with_permission(self):
        """Test that an org user with edit permission can delete their own DomainRequest with a deletable status."""

        # Assign the user to a portfolio with edit permission
        UserPortfolioPermission.objects.get_or_create(
            user=self.user,
            portfolio=self.portfolio,
            roles=[UserPortfolioRoleChoices.ORGANIZATION_MEMBER],
            additional_permissions=[UserPortfolioPermissionChoices.EDIT_REQUESTS],
        )

        # Create a domain request with status WITHDRAWN
        domain_request = completed_domain_request(
            name="test-domain.gov",
            status=DomainRequest.DomainRequestStatus.WITHDRAWN,
            portfolio=self.portfolio,
        )
        domain_request.creator = self.user
        domain_request.save()

        self.client.force_login(self.user)
        # Perform delete
        response = self.client.post(reverse("domain-request-delete", kwargs={"pk": domain_request.pk}), follow=True)

        # Check that the response is 200
        self.assertEqual(response.status_code, 200)

        # Check that the domain request no longer exists
        self.assertFalse(DomainRequest.objects.filter(pk=domain_request.pk).exists())
        domain_request.delete()

    @less_console_noise_decorator
    @override_flag("organization_feature", active=True)
    @override_flag("organization_requests", active=True)
    def test_delete_domain_request_as_org_user_without_permission_with_deletable_status(self):
        """Test that an org user without edit permission cant delete their DomainRequest even if status is deletable."""

        # Assign the user to a portfolio without edit permission
        UserPortfolioPermission.objects.get_or_create(
            user=self.user,
            portfolio=self.portfolio,
            roles=[UserPortfolioRoleChoices.ORGANIZATION_MEMBER],
            additional_permissions=[],
        )

        # Create a domain request with status STARTED
        domain_request = completed_domain_request(
            name="test-domain.gov",
            status=DomainRequest.DomainRequestStatus.STARTED,
            portfolio=self.portfolio,
        )
        domain_request.creator = self.user
        domain_request.save()

        self.client.force_login(self.user)
        # Attempt to delete
        response = self.client.post(reverse("domain-request-delete", kwargs={"pk": domain_request.pk}), follow=True)

        # Check response is 403 Forbidden
        self.assertEqual(response.status_code, 403)

        # Check that the domain request still exists
        self.assertTrue(DomainRequest.objects.filter(pk=domain_request.pk).exists())
        domain_request.delete()

    @less_console_noise_decorator
    @override_flag("organization_feature", active=True)
    @override_flag("organization_requests", active=True)
    def test_org_user_cannot_delete_others_domain_requests(self):
        """Test that an org user with edit permission cannot delete DomainRequests they did not create."""

        # Assign the user to a portfolio with edit permission
        UserPortfolioPermission.objects.get_or_create(
            user=self.user,
            portfolio=self.portfolio,
            roles=[UserPortfolioRoleChoices.ORGANIZATION_MEMBER],
            additional_permissions=[UserPortfolioPermissionChoices.EDIT_REQUESTS],
        )

        # Create another user and a domain request
        other_user = User.objects.create(username="other_user")
        domain_request = completed_domain_request(
            name="test-domain.gov",
            status=DomainRequest.DomainRequestStatus.STARTED,
            portfolio=self.portfolio,
        )
        domain_request.creator = other_user
        domain_request.save()

        self.client.force_login(self.user)
        # Perform delete as self.user
        response = self.client.post(reverse("domain-request-delete", kwargs={"pk": domain_request.pk}), follow=True)

        # Check response is 403 Forbidden
        self.assertEqual(response.status_code, 403)

        # Check that the domain request still exists
        self.assertTrue(DomainRequest.objects.filter(pk=domain_request.pk).exists())
        domain_request.delete()


<<<<<<< HEAD
class TestRequestingEntity(WebTest):
    """The requesting entity page is a domain request form that only exists
    within the context of a portfolio."""

    def setUp(self):
        super().setUp()
        self.client = Client()
        self.user = create_user()
        self.portfolio, _ = Portfolio.objects.get_or_create(creator=self.user, organization_name="Hotel California")
        self.portfolio_2, _ = Portfolio.objects.get_or_create(creator=self.user, organization_name="Hotel Alaska")
        self.suborganization, _ = Suborganization.objects.get_or_create(
            name="Rocky road",
            portfolio=self.portfolio,
        )
        self.suborganization_2, _ = Suborganization.objects.get_or_create(
            name="Vanilla",
            portfolio=self.portfolio,
        )
        self.unrelated_suborganization, _ = Suborganization.objects.get_or_create(
            name="Cold",
            portfolio=self.portfolio_2,
        )
        self.portfolio_role = UserPortfolioPermission.objects.create(
            portfolio=self.portfolio, user=self.user, roles=[UserPortfolioRoleChoices.ORGANIZATION_ADMIN]
        )
        # Login the current user
        self.app.set_user(self.user.username)

        self.mock_client_class = MagicMock()
        self.mock_client = self.mock_client_class.return_value

    def tearDown(self):
        UserDomainRole.objects.all().delete()
        DomainRequest.objects.all().delete()
        DomainInformation.objects.all().delete()
        Domain.objects.all().delete()
        UserPortfolioPermission.objects.all().delete()
        Suborganization.objects.all().delete()
        Portfolio.objects.all().delete()
        User.objects.all().delete()
        super().tearDown()

    @override_flag("organization_feature", active=True)
    @override_flag("organization_requests", active=True)
    @less_console_noise_decorator
    def test_requesting_entity_page_new_request(self):
        """Tests that the requesting entity page loads correctly when a new request is started"""

        response = self.app.get(reverse("domain-request:"))

        # Navigate past the intro page
        session_id = self.app.cookies[settings.SESSION_COOKIE_NAME]
        self.app.set_cookie(settings.SESSION_COOKIE_NAME, session_id)
        intro_form = response.forms[0]
        response = intro_form.submit().follow()

        # Test the requesting entiy page
        self.assertContains(response, "Who will use the domain you’re requesting?")
        self.assertContains(response, "Add suborganization information")
        # We expect to see the portfolio name in two places:
        # the header, and as one of the radio button options.
        self.assertContains(response, self.portfolio.organization_name, count=2)

        # We expect the dropdown list to contain the suborganizations that currently exist on this portfolio
        self.assertContains(response, self.suborganization.name, count=1)
        self.assertContains(response, self.suborganization_2.name, count=1)

        # However, we should only see suborgs that are on the actual portfolio
        self.assertNotContains(response, self.unrelated_suborganization.name)

    @override_flag("organization_feature", active=True)
    @override_flag("organization_requests", active=True)
    @less_console_noise_decorator
    def test_requesting_entity_page_existing_suborg_submission(self):
        """Tests that you can submit a form on this page and set a suborg"""
        response = self.app.get(reverse("domain-request:"))

        # Navigate past the intro page
        session_id = self.app.cookies[settings.SESSION_COOKIE_NAME]
        self.app.set_cookie(settings.SESSION_COOKIE_NAME, session_id)
        form = response.forms[0]
        response = form.submit().follow()

        # Check that we're on the right page
        self.assertContains(response, "Who will use the domain you’re requesting?")
        form = response.forms[0]

        # Test selecting an existing suborg
        form["portfolio_requesting_entity-is_suborganization"] = True
        form["portfolio_requesting_entity-sub_organization"] = f"{self.suborganization.id}"
        form["portfolio_requesting_entity-is_custom_suborganization"] = False

        session_id = self.app.cookies[settings.SESSION_COOKIE_NAME]
        self.app.set_cookie(settings.SESSION_COOKIE_NAME, session_id)
        response = form.submit().follow()

        # Ensure that the post occurred successfully by checking that we're on the following page.
        self.assertContains(response, "Current websites")
        created_domain_request_exists = DomainRequest.objects.filter(
            organization_name__isnull=True, sub_organization=self.suborganization
        ).exists()
        self.assertTrue(created_domain_request_exists)

    @override_flag("organization_feature", active=True)
    @override_flag("organization_requests", active=True)
    @less_console_noise_decorator
    def test_requesting_entity_page_new_suborg_submission(self):
        """Tests that you can submit a form on this page and set a new suborg"""
        response = self.app.get(reverse("domain-request:"))

        # Navigate past the intro page
        session_id = self.app.cookies[settings.SESSION_COOKIE_NAME]
        self.app.set_cookie(settings.SESSION_COOKIE_NAME, session_id)
        form = response.forms[0]
        response = form.submit().follow()

        # Check that we're on the right page
        self.assertContains(response, "Who will use the domain you’re requesting?")
        form = response.forms[0]

        # Test selecting an existing suborg
        form["portfolio_requesting_entity-is_suborganization"] = True
        form["portfolio_requesting_entity-is_custom_suborganization"] = True
        form["portfolio_requesting_entity-sub_organization"] = ""

        form["portfolio_requesting_entity-requested_suborganization"] = "moon"
        form["portfolio_requesting_entity-suborganization_city"] = "kepler"
        form["portfolio_requesting_entity-suborganization_state_territory"] = "AL"

        session_id = self.app.cookies[settings.SESSION_COOKIE_NAME]
        self.app.set_cookie(settings.SESSION_COOKIE_NAME, session_id)
        response = form.submit().follow()

        # Ensure that the post occurred successfully by checking that we're on the following page.
        self.assertContains(response, "Current websites")
        created_domain_request_exists = DomainRequest.objects.filter(
            organization_name__isnull=True,
            sub_organization__isnull=True,
            requested_suborganization="moon",
            suborganization_city="kepler",
            suborganization_state_territory=DomainRequest.StateTerritoryChoices.ALABAMA,
        ).exists()
        self.assertTrue(created_domain_request_exists)

    @override_flag("organization_feature", active=True)
    @override_flag("organization_requests", active=True)
    @less_console_noise_decorator
    def test_requesting_entity_page_organization_submission(self):
        """Tests submitting an organization on the requesting org form"""
        response = self.app.get(reverse("domain-request:"))

        # Navigate past the intro page
        session_id = self.app.cookies[settings.SESSION_COOKIE_NAME]
        self.app.set_cookie(settings.SESSION_COOKIE_NAME, session_id)
        form = response.forms[0]
        response = form.submit().follow()

        # Check that we're on the right page
        self.assertContains(response, "Who will use the domain you’re requesting?")
        form = response.forms[0]

        # Test selecting an existing suborg
        form["portfolio_requesting_entity-is_suborganization"] = False

        session_id = self.app.cookies[settings.SESSION_COOKIE_NAME]
        self.app.set_cookie(settings.SESSION_COOKIE_NAME, session_id)
        response = form.submit().follow()

        # Ensure that the post occurred successfully by checking that we're on the following page.
        self.assertContains(response, "Current websites")
        created_domain_request_exists = DomainRequest.objects.filter(
            organization_name=self.portfolio.organization_name,
        ).exists()
        self.assertTrue(created_domain_request_exists)

    @override_flag("organization_feature", active=True)
    @override_flag("organization_requests", active=True)
    @less_console_noise_decorator
    def test_requesting_entity_page_errors(self):
        """Tests that we get the expected form errors on requesting entity"""
        domain_request = completed_domain_request(user=self.user, portfolio=self.portfolio)
        response = self.app.get(reverse("edit-domain-request", kwargs={"id": domain_request.pk})).follow()
        form = response.forms[0]
        session_id = self.app.cookies[settings.SESSION_COOKIE_NAME]
        self.app.set_cookie(settings.SESSION_COOKIE_NAME, session_id)

        # Test missing suborganization selection
        form["portfolio_requesting_entity-is_suborganization"] = True
        form["portfolio_requesting_entity-sub_organization"] = ""

        response = form.submit()
        self.app.set_cookie(settings.SESSION_COOKIE_NAME, session_id)
        self.assertContains(response, "Select a suborganization.", status_code=200)

        # Test missing custom suborganization details
        form["portfolio_requesting_entity-is_custom_suborganization"] = True
        response = form.submit()
        self.app.set_cookie(settings.SESSION_COOKIE_NAME, session_id)
        self.assertContains(response, "Enter details for your organization name.", status_code=200)
        self.assertContains(response, "Enter details for your city.", status_code=200)
        self.assertContains(response, "Enter details for your state or territory.", status_code=200)

    @override_flag("organization_feature", active=True)
    @override_flag("organization_requests", active=True)
    @boto3_mocking.patching
    @less_console_noise_decorator
    def test_requesting_entity_submission_email_sent(self):
        """Tests that an email is sent out on successful form submission"""
        AllowedEmail.objects.create(email=self.user.email)
        domain_request = completed_domain_request(
            user=self.user,
            # This is the additional details field
            has_anything_else=True,
        )
        domain_request.portfolio = self.portfolio
        domain_request.requested_suborganization = "moon"
        domain_request.suborganization_city = "kepler"
        domain_request.suborganization_state_territory = DomainRequest.StateTerritoryChoices.ALABAMA
        domain_request.save()
        domain_request.refresh_from_db()

        with boto3_mocking.clients.handler_for("sesv2", self.mock_client_class):
            domain_request.submit()
        _, kwargs = self.mock_client.send_email.call_args
        body = kwargs["Content"]["Simple"]["Body"]["Text"]["Data"]

        self.assertNotIn("Anything else", body)
        self.assertIn("kepler, AL", body)
        self.assertIn("Requesting entity:", body)
        self.assertIn("Administrators from your organization:", body)

    @override_flag("organization_feature", active=True)
    @override_flag("organization_requests", active=True)
    @boto3_mocking.patching
    @less_console_noise_decorator
    def test_requesting_entity_viewonly(self):
        """Tests the review steps page on under our viewonly context"""
        domain_request = completed_domain_request(
            user=create_test_user(),
            # This is the additional details field
            has_anything_else=True,
        )
        domain_request.portfolio = self.portfolio
        domain_request.requested_suborganization = "moon"
        domain_request.suborganization_city = "kepler"
        domain_request.suborganization_state_territory = DomainRequest.StateTerritoryChoices.ALABAMA
        domain_request.save()
        domain_request.refresh_from_db()

        domain_request.submit()

        response = self.app.get(reverse("domain-request-status-viewonly", kwargs={"pk": domain_request.pk}))
        self.assertContains(response, "Requesting entity")
        self.assertContains(response, "moon")
        self.assertContains(response, "kepler, AL")

    @override_flag("organization_feature", active=True)
    @override_flag("organization_requests", active=True)
    @boto3_mocking.patching
    @less_console_noise_decorator
    def test_requesting_entity_manage(self):
        """Tests the review steps page on under our manage context"""
        domain_request = completed_domain_request(
            user=self.user,
            # This is the additional details field
            has_anything_else=True,
        )
        domain_request.portfolio = self.portfolio
        domain_request.requested_suborganization = "moon"
        domain_request.suborganization_city = "kepler"
        domain_request.suborganization_state_territory = DomainRequest.StateTerritoryChoices.ALABAMA
        domain_request.save()
        domain_request.refresh_from_db()

        domain_request.submit()

        response = self.app.get(reverse("domain-request-status", kwargs={"pk": domain_request.pk}))
        self.assertContains(response, "Requesting entity")
        self.assertContains(response, "moon")
        self.assertContains(response, "kepler, AL")
=======
class TestPortfolioMemberDomainsView(TestWithUser, WebTest):
    @classmethod
    def setUpClass(cls):
        super().setUpClass()

        # Create test member
        cls.user_member = User.objects.create(
            username="test_member",
            first_name="Second",
            last_name="User",
            email="second@example.com",
            phone="8003112345",
            title="Member",
        )

        # Create test user with no perms
        cls.user_no_perms = User.objects.create(
            username="test_user_no_perms",
            first_name="No",
            last_name="Permissions",
            email="user_no_perms@example.com",
            phone="8003112345",
            title="No Permissions",
        )

        # Create Portfolio
        cls.portfolio = Portfolio.objects.create(creator=cls.user, organization_name="Test Portfolio")

        # Assign permissions to the user making requests
        UserPortfolioPermission.objects.create(
            user=cls.user,
            portfolio=cls.portfolio,
            roles=[UserPortfolioRoleChoices.ORGANIZATION_ADMIN],
            additional_permissions=[
                UserPortfolioPermissionChoices.VIEW_MEMBERS,
                UserPortfolioPermissionChoices.EDIT_MEMBERS,
            ],
        )
        cls.permission = UserPortfolioPermission.objects.create(
            user=cls.user_member,
            portfolio=cls.portfolio,
            roles=[UserPortfolioRoleChoices.ORGANIZATION_ADMIN],
            additional_permissions=[
                UserPortfolioPermissionChoices.VIEW_MEMBERS,
                UserPortfolioPermissionChoices.EDIT_MEMBERS,
            ],
        )

    @classmethod
    def tearDownClass(cls):
        UserPortfolioPermission.objects.all().delete()
        Portfolio.objects.all().delete()
        User.objects.all().delete()
        super().tearDownClass()

    @less_console_noise_decorator
    @override_flag("organization_feature", active=True)
    @override_flag("organization_members", active=True)
    def test_member_domains_authenticated(self):
        """Tests that the portfolio member domains view is accessible."""
        self.client.force_login(self.user)

        response = self.client.get(reverse("member-domains", kwargs={"pk": self.permission.id}))

        # Make sure the page loaded, and that we're on the right page
        self.assertEqual(response.status_code, 200)
        self.assertContains(response, self.user_member.email)

    @less_console_noise_decorator
    @override_flag("organization_feature", active=True)
    @override_flag("organization_members", active=True)
    def test_member_domains_no_perms(self):
        """Tests that the portfolio member domains view is not accessible to user with no perms."""
        self.client.force_login(self.user_no_perms)

        response = self.client.get(reverse("member-domains", kwargs={"pk": self.permission.id}))

        # Make sure the request returns forbidden
        self.assertEqual(response.status_code, 403)

    @less_console_noise_decorator
    @override_flag("organization_feature", active=True)
    @override_flag("organization_members", active=True)
    def test_member_domains_unauthenticated(self):
        """Tests that the portfolio member domains view is not accessible when no authenticated user."""
        self.client.logout()

        response = self.client.get(reverse("member-domains", kwargs={"pk": self.permission.id}))

        # Make sure the request returns redirect to openid login
        self.assertEqual(response.status_code, 302)  # Redirect to openid login
        self.assertIn("/openid/login", response.url)

    @less_console_noise_decorator
    @override_flag("organization_feature", active=True)
    @override_flag("organization_members", active=True)
    def test_member_domains_not_found(self):
        """Tests that the portfolio member domains view returns not found if user portfolio permission not found."""
        self.client.force_login(self.user)

        response = self.client.get(reverse("member-domains", kwargs={"pk": "0"}))

        # Make sure the response is not found
        self.assertEqual(response.status_code, 404)


class TestPortfolioInvitedMemberDomainsView(TestWithUser, WebTest):
    @classmethod
    def setUpClass(cls):
        super().setUpClass()

        cls.user_no_perms = User.objects.create(
            username="test_user_no_perms",
            first_name="No",
            last_name="Permissions",
            email="user_no_perms@example.com",
            phone="8003112345",
            title="No Permissions",
        )

        # Create Portfolio
        cls.portfolio = Portfolio.objects.create(creator=cls.user, organization_name="Test Portfolio")

        # Add an invited member who has been invited to manage domains
        cls.invited_member_email = "invited@example.com"
        cls.invitation = PortfolioInvitation.objects.create(
            email=cls.invited_member_email,
            portfolio=cls.portfolio,
            roles=[UserPortfolioRoleChoices.ORGANIZATION_MEMBER],
            additional_permissions=[
                UserPortfolioPermissionChoices.VIEW_MEMBERS,
            ],
        )

        # Assign permissions to the user making requests
        UserPortfolioPermission.objects.create(
            user=cls.user,
            portfolio=cls.portfolio,
            roles=[UserPortfolioRoleChoices.ORGANIZATION_ADMIN],
            additional_permissions=[
                UserPortfolioPermissionChoices.VIEW_MEMBERS,
                UserPortfolioPermissionChoices.EDIT_MEMBERS,
            ],
        )

    @classmethod
    def tearDownClass(cls):
        PortfolioInvitation.objects.all().delete()
        UserPortfolioPermission.objects.all().delete()
        Portfolio.objects.all().delete()
        User.objects.all().delete()
        super().tearDownClass()

    @less_console_noise_decorator
    @override_flag("organization_feature", active=True)
    @override_flag("organization_members", active=True)
    def test_invitedmember_domains_authenticated(self):
        """Tests that the portfolio invited member domains view is accessible."""
        self.client.force_login(self.user)

        response = self.client.get(reverse("invitedmember-domains", kwargs={"pk": self.invitation.id}))

        # Make sure the page loaded, and that we're on the right page
        self.assertEqual(response.status_code, 200)
        self.assertContains(response, self.invited_member_email)

    @less_console_noise_decorator
    @override_flag("organization_feature", active=True)
    @override_flag("organization_members", active=True)
    def test_invitedmember_domains_no_perms(self):
        """Tests that the portfolio invited member domains view is not accessible to user with no perms."""
        self.client.force_login(self.user_no_perms)

        response = self.client.get(reverse("invitedmember-domains", kwargs={"pk": self.invitation.id}))

        # Make sure the request returns forbidden
        self.assertEqual(response.status_code, 403)

    @less_console_noise_decorator
    @override_flag("organization_feature", active=True)
    @override_flag("organization_members", active=True)
    def test_invitedmember_domains_unauthenticated(self):
        """Tests that the portfolio invited member domains view is not accessible when no authenticated user."""
        self.client.logout()

        response = self.client.get(reverse("invitedmember-domains", kwargs={"pk": self.invitation.id}))

        # Make sure the request returns redirect to openid login
        self.assertEqual(response.status_code, 302)  # Redirect to openid login
        self.assertIn("/openid/login", response.url)

    @less_console_noise_decorator
    @override_flag("organization_feature", active=True)
    @override_flag("organization_members", active=True)
    def test_member_domains_not_found(self):
        """Tests that the portfolio invited member domains view returns not found if user is not a member."""
        self.client.force_login(self.user)

        response = self.client.get(reverse("invitedmember-domains", kwargs={"pk": "0"}))

        # Make sure the response is not found
        self.assertEqual(response.status_code, 404)
>>>>>>> c787d827
<|MERGE_RESOLUTION|>--- conflicted
+++ resolved
@@ -17,12 +17,8 @@
 from registrar.models.user_group import UserGroup
 from registrar.models.user_portfolio_permission import UserPortfolioPermission
 from registrar.models.utility.portfolio_helper import UserPortfolioPermissionChoices, UserPortfolioRoleChoices
-<<<<<<< HEAD
+from registrar.tests.test_views import TestWithUser
 from .common import MockSESClient, completed_domain_request, create_test_user, create_user
-=======
-from registrar.tests.test_views import TestWithUser
-from .common import MockSESClient, completed_domain_request, create_test_user
->>>>>>> c787d827
 from waffle.testutils import override_flag
 from django.contrib.sessions.middleware import SessionMiddleware
 import boto3_mocking  # type: ignore
@@ -1397,7 +1393,210 @@
         domain_request.delete()
 
 
-<<<<<<< HEAD
+class TestPortfolioMemberDomainsView(TestWithUser, WebTest):
+    @classmethod
+    def setUpClass(cls):
+        super().setUpClass()
+
+        # Create test member
+        cls.user_member = User.objects.create(
+            username="test_member",
+            first_name="Second",
+            last_name="User",
+            email="second@example.com",
+            phone="8003112345",
+            title="Member",
+        )
+
+        # Create test user with no perms
+        cls.user_no_perms = User.objects.create(
+            username="test_user_no_perms",
+            first_name="No",
+            last_name="Permissions",
+            email="user_no_perms@example.com",
+            phone="8003112345",
+            title="No Permissions",
+        )
+
+        # Create Portfolio
+        cls.portfolio = Portfolio.objects.create(creator=cls.user, organization_name="Test Portfolio")
+
+        # Assign permissions to the user making requests
+        UserPortfolioPermission.objects.create(
+            user=cls.user,
+            portfolio=cls.portfolio,
+            roles=[UserPortfolioRoleChoices.ORGANIZATION_ADMIN],
+            additional_permissions=[
+                UserPortfolioPermissionChoices.VIEW_MEMBERS,
+                UserPortfolioPermissionChoices.EDIT_MEMBERS,
+            ],
+        )
+        cls.permission = UserPortfolioPermission.objects.create(
+            user=cls.user_member,
+            portfolio=cls.portfolio,
+            roles=[UserPortfolioRoleChoices.ORGANIZATION_ADMIN],
+            additional_permissions=[
+                UserPortfolioPermissionChoices.VIEW_MEMBERS,
+                UserPortfolioPermissionChoices.EDIT_MEMBERS,
+            ],
+        )
+
+    @classmethod
+    def tearDownClass(cls):
+        UserPortfolioPermission.objects.all().delete()
+        Portfolio.objects.all().delete()
+        User.objects.all().delete()
+        super().tearDownClass()
+
+    @less_console_noise_decorator
+    @override_flag("organization_feature", active=True)
+    @override_flag("organization_members", active=True)
+    def test_member_domains_authenticated(self):
+        """Tests that the portfolio member domains view is accessible."""
+        self.client.force_login(self.user)
+
+        response = self.client.get(reverse("member-domains", kwargs={"pk": self.permission.id}))
+
+        # Make sure the page loaded, and that we're on the right page
+        self.assertEqual(response.status_code, 200)
+        self.assertContains(response, self.user_member.email)
+
+    @less_console_noise_decorator
+    @override_flag("organization_feature", active=True)
+    @override_flag("organization_members", active=True)
+    def test_member_domains_no_perms(self):
+        """Tests that the portfolio member domains view is not accessible to user with no perms."""
+        self.client.force_login(self.user_no_perms)
+
+        response = self.client.get(reverse("member-domains", kwargs={"pk": self.permission.id}))
+
+        # Make sure the request returns forbidden
+        self.assertEqual(response.status_code, 403)
+
+    @less_console_noise_decorator
+    @override_flag("organization_feature", active=True)
+    @override_flag("organization_members", active=True)
+    def test_member_domains_unauthenticated(self):
+        """Tests that the portfolio member domains view is not accessible when no authenticated user."""
+        self.client.logout()
+
+        response = self.client.get(reverse("member-domains", kwargs={"pk": self.permission.id}))
+
+        # Make sure the request returns redirect to openid login
+        self.assertEqual(response.status_code, 302)  # Redirect to openid login
+        self.assertIn("/openid/login", response.url)
+
+    @less_console_noise_decorator
+    @override_flag("organization_feature", active=True)
+    @override_flag("organization_members", active=True)
+    def test_member_domains_not_found(self):
+        """Tests that the portfolio member domains view returns not found if user portfolio permission not found."""
+        self.client.force_login(self.user)
+
+        response = self.client.get(reverse("member-domains", kwargs={"pk": "0"}))
+
+        # Make sure the response is not found
+        self.assertEqual(response.status_code, 404)
+
+
+class TestPortfolioInvitedMemberDomainsView(TestWithUser, WebTest):
+    @classmethod
+    def setUpClass(cls):
+        super().setUpClass()
+
+        cls.user_no_perms = User.objects.create(
+            username="test_user_no_perms",
+            first_name="No",
+            last_name="Permissions",
+            email="user_no_perms@example.com",
+            phone="8003112345",
+            title="No Permissions",
+        )
+
+        # Create Portfolio
+        cls.portfolio = Portfolio.objects.create(creator=cls.user, organization_name="Test Portfolio")
+
+        # Add an invited member who has been invited to manage domains
+        cls.invited_member_email = "invited@example.com"
+        cls.invitation = PortfolioInvitation.objects.create(
+            email=cls.invited_member_email,
+            portfolio=cls.portfolio,
+            roles=[UserPortfolioRoleChoices.ORGANIZATION_MEMBER],
+            additional_permissions=[
+                UserPortfolioPermissionChoices.VIEW_MEMBERS,
+            ],
+        )
+
+        # Assign permissions to the user making requests
+        UserPortfolioPermission.objects.create(
+            user=cls.user,
+            portfolio=cls.portfolio,
+            roles=[UserPortfolioRoleChoices.ORGANIZATION_ADMIN],
+            additional_permissions=[
+                UserPortfolioPermissionChoices.VIEW_MEMBERS,
+                UserPortfolioPermissionChoices.EDIT_MEMBERS,
+            ],
+        )
+
+    @classmethod
+    def tearDownClass(cls):
+        PortfolioInvitation.objects.all().delete()
+        UserPortfolioPermission.objects.all().delete()
+        Portfolio.objects.all().delete()
+        User.objects.all().delete()
+        super().tearDownClass()
+
+    @less_console_noise_decorator
+    @override_flag("organization_feature", active=True)
+    @override_flag("organization_members", active=True)
+    def test_invitedmember_domains_authenticated(self):
+        """Tests that the portfolio invited member domains view is accessible."""
+        self.client.force_login(self.user)
+
+        response = self.client.get(reverse("invitedmember-domains", kwargs={"pk": self.invitation.id}))
+
+        # Make sure the page loaded, and that we're on the right page
+        self.assertEqual(response.status_code, 200)
+        self.assertContains(response, self.invited_member_email)
+
+    @less_console_noise_decorator
+    @override_flag("organization_feature", active=True)
+    @override_flag("organization_members", active=True)
+    def test_invitedmember_domains_no_perms(self):
+        """Tests that the portfolio invited member domains view is not accessible to user with no perms."""
+        self.client.force_login(self.user_no_perms)
+
+        response = self.client.get(reverse("invitedmember-domains", kwargs={"pk": self.invitation.id}))
+
+        # Make sure the request returns forbidden
+        self.assertEqual(response.status_code, 403)
+
+    @less_console_noise_decorator
+    @override_flag("organization_feature", active=True)
+    @override_flag("organization_members", active=True)
+    def test_invitedmember_domains_unauthenticated(self):
+        """Tests that the portfolio invited member domains view is not accessible when no authenticated user."""
+        self.client.logout()
+
+        response = self.client.get(reverse("invitedmember-domains", kwargs={"pk": self.invitation.id}))
+
+        # Make sure the request returns redirect to openid login
+        self.assertEqual(response.status_code, 302)  # Redirect to openid login
+        self.assertIn("/openid/login", response.url)
+
+    @less_console_noise_decorator
+    @override_flag("organization_feature", active=True)
+    @override_flag("organization_members", active=True)
+    def test_member_domains_not_found(self):
+        """Tests that the portfolio invited member domains view returns not found if user is not a member."""
+        self.client.force_login(self.user)
+
+        response = self.client.get(reverse("invitedmember-domains", kwargs={"pk": "0"}))
+
+        # Make sure the response is not found
+        self.assertEqual(response.status_code, 404)
+
+
 class TestRequestingEntity(WebTest):
     """The requesting entity page is a domain request form that only exists
     within the context of a portfolio."""
@@ -1677,208 +1876,4 @@
         response = self.app.get(reverse("domain-request-status", kwargs={"pk": domain_request.pk}))
         self.assertContains(response, "Requesting entity")
         self.assertContains(response, "moon")
-        self.assertContains(response, "kepler, AL")
-=======
-class TestPortfolioMemberDomainsView(TestWithUser, WebTest):
-    @classmethod
-    def setUpClass(cls):
-        super().setUpClass()
-
-        # Create test member
-        cls.user_member = User.objects.create(
-            username="test_member",
-            first_name="Second",
-            last_name="User",
-            email="second@example.com",
-            phone="8003112345",
-            title="Member",
-        )
-
-        # Create test user with no perms
-        cls.user_no_perms = User.objects.create(
-            username="test_user_no_perms",
-            first_name="No",
-            last_name="Permissions",
-            email="user_no_perms@example.com",
-            phone="8003112345",
-            title="No Permissions",
-        )
-
-        # Create Portfolio
-        cls.portfolio = Portfolio.objects.create(creator=cls.user, organization_name="Test Portfolio")
-
-        # Assign permissions to the user making requests
-        UserPortfolioPermission.objects.create(
-            user=cls.user,
-            portfolio=cls.portfolio,
-            roles=[UserPortfolioRoleChoices.ORGANIZATION_ADMIN],
-            additional_permissions=[
-                UserPortfolioPermissionChoices.VIEW_MEMBERS,
-                UserPortfolioPermissionChoices.EDIT_MEMBERS,
-            ],
-        )
-        cls.permission = UserPortfolioPermission.objects.create(
-            user=cls.user_member,
-            portfolio=cls.portfolio,
-            roles=[UserPortfolioRoleChoices.ORGANIZATION_ADMIN],
-            additional_permissions=[
-                UserPortfolioPermissionChoices.VIEW_MEMBERS,
-                UserPortfolioPermissionChoices.EDIT_MEMBERS,
-            ],
-        )
-
-    @classmethod
-    def tearDownClass(cls):
-        UserPortfolioPermission.objects.all().delete()
-        Portfolio.objects.all().delete()
-        User.objects.all().delete()
-        super().tearDownClass()
-
-    @less_console_noise_decorator
-    @override_flag("organization_feature", active=True)
-    @override_flag("organization_members", active=True)
-    def test_member_domains_authenticated(self):
-        """Tests that the portfolio member domains view is accessible."""
-        self.client.force_login(self.user)
-
-        response = self.client.get(reverse("member-domains", kwargs={"pk": self.permission.id}))
-
-        # Make sure the page loaded, and that we're on the right page
-        self.assertEqual(response.status_code, 200)
-        self.assertContains(response, self.user_member.email)
-
-    @less_console_noise_decorator
-    @override_flag("organization_feature", active=True)
-    @override_flag("organization_members", active=True)
-    def test_member_domains_no_perms(self):
-        """Tests that the portfolio member domains view is not accessible to user with no perms."""
-        self.client.force_login(self.user_no_perms)
-
-        response = self.client.get(reverse("member-domains", kwargs={"pk": self.permission.id}))
-
-        # Make sure the request returns forbidden
-        self.assertEqual(response.status_code, 403)
-
-    @less_console_noise_decorator
-    @override_flag("organization_feature", active=True)
-    @override_flag("organization_members", active=True)
-    def test_member_domains_unauthenticated(self):
-        """Tests that the portfolio member domains view is not accessible when no authenticated user."""
-        self.client.logout()
-
-        response = self.client.get(reverse("member-domains", kwargs={"pk": self.permission.id}))
-
-        # Make sure the request returns redirect to openid login
-        self.assertEqual(response.status_code, 302)  # Redirect to openid login
-        self.assertIn("/openid/login", response.url)
-
-    @less_console_noise_decorator
-    @override_flag("organization_feature", active=True)
-    @override_flag("organization_members", active=True)
-    def test_member_domains_not_found(self):
-        """Tests that the portfolio member domains view returns not found if user portfolio permission not found."""
-        self.client.force_login(self.user)
-
-        response = self.client.get(reverse("member-domains", kwargs={"pk": "0"}))
-
-        # Make sure the response is not found
-        self.assertEqual(response.status_code, 404)
-
-
-class TestPortfolioInvitedMemberDomainsView(TestWithUser, WebTest):
-    @classmethod
-    def setUpClass(cls):
-        super().setUpClass()
-
-        cls.user_no_perms = User.objects.create(
-            username="test_user_no_perms",
-            first_name="No",
-            last_name="Permissions",
-            email="user_no_perms@example.com",
-            phone="8003112345",
-            title="No Permissions",
-        )
-
-        # Create Portfolio
-        cls.portfolio = Portfolio.objects.create(creator=cls.user, organization_name="Test Portfolio")
-
-        # Add an invited member who has been invited to manage domains
-        cls.invited_member_email = "invited@example.com"
-        cls.invitation = PortfolioInvitation.objects.create(
-            email=cls.invited_member_email,
-            portfolio=cls.portfolio,
-            roles=[UserPortfolioRoleChoices.ORGANIZATION_MEMBER],
-            additional_permissions=[
-                UserPortfolioPermissionChoices.VIEW_MEMBERS,
-            ],
-        )
-
-        # Assign permissions to the user making requests
-        UserPortfolioPermission.objects.create(
-            user=cls.user,
-            portfolio=cls.portfolio,
-            roles=[UserPortfolioRoleChoices.ORGANIZATION_ADMIN],
-            additional_permissions=[
-                UserPortfolioPermissionChoices.VIEW_MEMBERS,
-                UserPortfolioPermissionChoices.EDIT_MEMBERS,
-            ],
-        )
-
-    @classmethod
-    def tearDownClass(cls):
-        PortfolioInvitation.objects.all().delete()
-        UserPortfolioPermission.objects.all().delete()
-        Portfolio.objects.all().delete()
-        User.objects.all().delete()
-        super().tearDownClass()
-
-    @less_console_noise_decorator
-    @override_flag("organization_feature", active=True)
-    @override_flag("organization_members", active=True)
-    def test_invitedmember_domains_authenticated(self):
-        """Tests that the portfolio invited member domains view is accessible."""
-        self.client.force_login(self.user)
-
-        response = self.client.get(reverse("invitedmember-domains", kwargs={"pk": self.invitation.id}))
-
-        # Make sure the page loaded, and that we're on the right page
-        self.assertEqual(response.status_code, 200)
-        self.assertContains(response, self.invited_member_email)
-
-    @less_console_noise_decorator
-    @override_flag("organization_feature", active=True)
-    @override_flag("organization_members", active=True)
-    def test_invitedmember_domains_no_perms(self):
-        """Tests that the portfolio invited member domains view is not accessible to user with no perms."""
-        self.client.force_login(self.user_no_perms)
-
-        response = self.client.get(reverse("invitedmember-domains", kwargs={"pk": self.invitation.id}))
-
-        # Make sure the request returns forbidden
-        self.assertEqual(response.status_code, 403)
-
-    @less_console_noise_decorator
-    @override_flag("organization_feature", active=True)
-    @override_flag("organization_members", active=True)
-    def test_invitedmember_domains_unauthenticated(self):
-        """Tests that the portfolio invited member domains view is not accessible when no authenticated user."""
-        self.client.logout()
-
-        response = self.client.get(reverse("invitedmember-domains", kwargs={"pk": self.invitation.id}))
-
-        # Make sure the request returns redirect to openid login
-        self.assertEqual(response.status_code, 302)  # Redirect to openid login
-        self.assertIn("/openid/login", response.url)
-
-    @less_console_noise_decorator
-    @override_flag("organization_feature", active=True)
-    @override_flag("organization_members", active=True)
-    def test_member_domains_not_found(self):
-        """Tests that the portfolio invited member domains view returns not found if user is not a member."""
-        self.client.force_login(self.user)
-
-        response = self.client.get(reverse("invitedmember-domains", kwargs={"pk": "0"}))
-
-        # Make sure the response is not found
-        self.assertEqual(response.status_code, 404)
->>>>>>> c787d827
+        self.assertContains(response, "kepler, AL")