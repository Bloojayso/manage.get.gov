--- conflicted
+++ resolved
@@ -524,7 +524,6 @@
             self.assertEqual(response.status_code, 403)
 
 
-<<<<<<< HEAD
 class FinishUserProfileTests(TestWithUser, WebTest):
     """A series of tests that target the finish setup page for user profile"""
 
@@ -650,8 +649,6 @@
         self.assertContains(response, "Your contact information")
 
 
-=======
->>>>>>> 1457c3aa
 class UserProfileTests(TestWithUser, WebTest):
     """A series of tests that target your profile functionality"""
 
@@ -669,11 +666,8 @@
         self.role.delete()
         self.domain.delete()
         Contact.objects.all().delete()
-<<<<<<< HEAD
-=======
         DraftDomain.objects.all().delete()
         DomainRequest.objects.all().delete()
->>>>>>> 1457c3aa
 
     @less_console_noise_decorator
     def error_500_main_nav_with_profile_feature_turned_on(self):
@@ -683,11 +677,7 @@
         assume that the same test results hold true for 401 and 403."""
         with override_flag("profile_feature", active=True):
             with self.assertRaises(Exception):
-<<<<<<< HEAD
                 response = self.client.get(reverse("home"), follow=True)
-=======
-                response = self.client.get(reverse("home"))
->>>>>>> 1457c3aa
                 self.assertEqual(response.status_code, 500)
                 self.assertContains(response, "Your profile")
 
@@ -707,66 +697,42 @@
     def test_home_page_main_nav_with_profile_feature_on(self):
         """test that Your profile is in main nav of home page when profile_feature is on"""
         with override_flag("profile_feature", active=True):
-<<<<<<< HEAD
             response = self.client.get("/", follow=True)
-=======
-            response = self.client.get("/")
->>>>>>> 1457c3aa
         self.assertContains(response, "Your profile")
 
     @less_console_noise_decorator
     def test_home_page_main_nav_with_profile_feature_off(self):
         """test that Your profile is not in main nav of home page when profile_feature is off"""
         with override_flag("profile_feature", active=False):
-<<<<<<< HEAD
             response = self.client.get("/", follow=True)
-=======
-            response = self.client.get("/")
->>>>>>> 1457c3aa
         self.assertNotContains(response, "Your profile")
 
     @less_console_noise_decorator
     def test_new_request_main_nav_with_profile_feature_on(self):
         """test that Your profile is in main nav of new request when profile_feature is on"""
         with override_flag("profile_feature", active=True):
-<<<<<<< HEAD
             response = self.client.get("/request/", follow=True)
-=======
-            response = self.client.get("/request/")
->>>>>>> 1457c3aa
         self.assertContains(response, "Your profile")
 
     @less_console_noise_decorator
     def test_new_request_main_nav_with_profile_feature_off(self):
         """test that Your profile is not in main nav of new request when profile_feature is off"""
         with override_flag("profile_feature", active=False):
-<<<<<<< HEAD
             response = self.client.get("/request/", follow=True)
-=======
-            response = self.client.get("/request/")
->>>>>>> 1457c3aa
         self.assertNotContains(response, "Your profile")
 
     @less_console_noise_decorator
     def test_user_profile_main_nav_with_profile_feature_on(self):
         """test that Your profile is in main nav of user profile when profile_feature is on"""
         with override_flag("profile_feature", active=True):
-<<<<<<< HEAD
             response = self.client.get("/user-profile", follow=True)
-=======
-            response = self.client.get("/user-profile")
->>>>>>> 1457c3aa
         self.assertContains(response, "Your profile")
 
     @less_console_noise_decorator
     def test_user_profile_returns_404_when_feature_off(self):
         """test that Your profile returns 404 when profile_feature is off"""
         with override_flag("profile_feature", active=False):
-<<<<<<< HEAD
             response = self.client.get("/user-profile", follow=True)
-=======
-            response = self.client.get("/user-profile")
->>>>>>> 1457c3aa
         self.assertEqual(response.status_code, 404)
 
     @less_console_noise_decorator
@@ -781,22 +747,14 @@
     def test_domain_your_contact_information_when_profile_feature_off(self):
         """test that Your contact information is accessible when profile_feature is off"""
         with override_flag("profile_feature", active=False):
-<<<<<<< HEAD
             response = self.client.get(f"/domain/{self.domain.id}/your-contact-information", follow=True)
-=======
-            response = self.client.get(f"/domain/{self.domain.id}/your-contact-information")
->>>>>>> 1457c3aa
         self.assertContains(response, "Your contact information")
 
     @less_console_noise_decorator
     def test_domain_your_contact_information_when_profile_feature_on(self):
         """test that Your contact information is not accessible when profile feature is on"""
         with override_flag("profile_feature", active=True):
-<<<<<<< HEAD
             response = self.client.get(f"/domain/{self.domain.id}/your-contact-information", follow=True)
-=======
-            response = self.client.get(f"/domain/{self.domain.id}/your-contact-information")
->>>>>>> 1457c3aa
         self.assertEqual(response.status_code, 404)
 
     @less_console_noise_decorator
@@ -813,20 +771,10 @@
             submitter=contact_user,
         )
         with override_flag("profile_feature", active=True):
-<<<<<<< HEAD
             response = self.client.get(f"/domain-request/{domain_request.id}", follow=True)
             self.assertContains(response, "Your profile")
             response = self.client.get(f"/domain-request/{domain_request.id}/withdraw", follow=True)
             self.assertContains(response, "Your profile")
-        # cleanup
-        domain_request.delete()
-        site.delete()
-=======
-            response = self.client.get(f"/domain-request/{domain_request.id}")
-            self.assertContains(response, "Your profile")
-            response = self.client.get(f"/domain-request/{domain_request.id}/withdraw")
-            self.assertContains(response, "Your profile")
->>>>>>> 1457c3aa
 
     @less_console_noise_decorator
     def test_request_when_profile_feature_off(self):
@@ -842,15 +790,9 @@
             submitter=contact_user,
         )
         with override_flag("profile_feature", active=False):
-<<<<<<< HEAD
             response = self.client.get(f"/domain-request/{domain_request.id}", follow=True)
             self.assertNotContains(response, "Your profile")
             response = self.client.get(f"/domain-request/{domain_request.id}/withdraw", follow=True)
-=======
-            response = self.client.get(f"/domain-request/{domain_request.id}")
-            self.assertNotContains(response, "Your profile")
-            response = self.client.get(f"/domain-request/{domain_request.id}/withdraw")
->>>>>>> 1457c3aa
             self.assertNotContains(response, "Your profile")
         # cleanup
         domain_request.delete()
@@ -868,13 +810,7 @@
             profile_page = profile_form.submit()
 
             self.app.set_cookie(settings.SESSION_COOKIE_NAME, session_id)
-<<<<<<< HEAD
-
-=======
-            # assert that first result contains errors
-            self.assertContains(profile_page, "Enter your title")
-            self.assertContains(profile_page, "Enter your phone number")
->>>>>>> 1457c3aa
+
             profile_form = profile_page.form
             profile_form["title"] = "sample title"
             profile_form["phone"] = "(201) 555-1212"
