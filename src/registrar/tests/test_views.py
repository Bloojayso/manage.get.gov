--- conflicted
+++ resolved
@@ -958,19 +958,22 @@
         self.assertNotContains(response, "Your contact information")
 
     @less_console_noise_decorator
-<<<<<<< HEAD
-    def test_domain_your_contact_information(self):
-        """test that Your contact information is not accessible"""
-        response = self.client.get(f"/domain/{self.domain.id}/your-contact-information", follow=True)
+    def test_domain_your_contact_information_when_profile_feature_off(self):
+        """test that Your contact information is accessible when profile_feature is off"""
+        with override_flag("profile_feature", active=False):
+            response = self.client.get(f"/domain/{self.domain.id}/your-contact-information", follow=True)
+        self.assertContains(response, "Your contact information")
+
+    @less_console_noise_decorator
+    def test_domain_your_contact_information_when_profile_feature_on(self):
+        """test that Your contact information is not accessible when profile feature is on"""
+        with override_flag("profile_feature", active=True):
+            response = self.client.get(f"/domain/{self.domain.id}/your-contact-information", follow=True)
         self.assertEqual(response.status_code, 404)
 
     @less_console_noise_decorator
     def test_profile_request_page(self):
         """test that Your profile is in request"""
-=======
-    def test_request_when_profile_feature_on(self):
-        """test that Your profile is in request page when profile feature is on"""
->>>>>>> c1daa455
 
         contact_user, _ = Contact.objects.get_or_create(
             first_name="Hank",
@@ -984,12 +987,15 @@
             senior_official=contact_user,
         )
 
-<<<<<<< HEAD
         response = self.client.get(f"/domain-request/{domain_request.id}", follow=True)
         self.assertContains(response, "Your profile")
         response = self.client.get(f"/domain-request/{domain_request.id}/withdraw", follow=True)
         self.assertContains(response, "Your profile")
-=======
+
+    @less_console_noise_decorator
+    def test_request_when_profile_feature_off(self):
+        """test that Your profile is not in request page when profile feature is off"""
+
         contact_user, _ = Contact.objects.get_or_create(
             first_name="Hank",
             last_name="McFakerson",
@@ -1000,6 +1006,7 @@
             requested_domain=site,
             status=DomainRequest.DomainRequestStatus.SUBMITTED,
             senior_official=contact_user,
+            submitter=contact_user,
         )
         with override_flag("profile_feature", active=False):
             response = self.client.get(f"/domain-request/{domain_request.id}", follow=True)
@@ -1009,7 +1016,6 @@
         # cleanup
         domain_request.delete()
         site.delete()
->>>>>>> c1daa455
 
     @less_console_noise_decorator
     def test_user_profile_form_submission(self):
