--- conflicted
+++ resolved
@@ -94,19 +94,17 @@
             "email": "szu.chin@associates.cisa.dhs.gov",
         },
         {
-<<<<<<< HEAD
             "username": "66bb1a5a-a091-4d7f-a6cf-4d772b4711c7",
             "first_name": "Christina",
             "last_name": "Burnett",
             "email": "christina.burnett@cisa.dhs.gov",
         }, 
-=======
+
             "username": "012f844d-8a0f-4225-9d82-cbf87bff1d3e",
             "first_name": "Riley",
             "last_name": "Orr",
             "email": "riley+320@truss.works",
         },
->>>>>>> 0daca566
     ]
 
     STAFF = [
@@ -178,12 +176,11 @@
             "email": "szu.chin@ecstech.com",
         },
         {
-<<<<<<< HEAD
             "username": "22f88aa5-3b54-4b1f-9c57-201fb02ddba7",
             "first_name": "Christina-Analyst",
             "last_name": "Burnett-Analyst",
             "email": "christina.burnett@gwe.cisa.dhs.gov",
-=======
+        },
             "username": "d9839768-0c17-4fa2-9c8e-36291eef5c11",
             "first_name": "Alex-Analyst",
             "last_name": "Mcelya-Analyst",
@@ -194,7 +191,6 @@
             "first_name": "Riley-Analyst",
             "last_name": "Orr-Analyst",
             "email": "riley+321@truss.works",
->>>>>>> 0daca566
         },
     ]
 
