"""
Contains middleware used in settings.py
"""

import logging
from urllib.parse import parse_qs
from django.urls import reverse
from django.http import HttpResponseRedirect
from registrar.models.user import User
from waffle.decorators import flag_is_active

from registrar.models.utility.generic_helper import replace_url_queryparams

logger = logging.getLogger(__name__)


class NoCacheMiddleware:
    """
    Middleware to add Cache-control: no-cache to every response.

    Used to force Cloudfront caching to leave us alone while we develop
    better caching responses.
    """

    def __init__(self, get_response):
        self.get_response = get_response

    def __call__(self, request):
        response = self.get_response(request)
        response["Cache-Control"] = "no-cache"
        return response


class CheckUserProfileMiddleware:
    """
    Checks if the current user has finished_setup = False.
    If they do, redirect them to the setup page regardless of where they are in
    the application.
    """

    def __init__(self, get_response):
        self.get_response = get_response

        self.setup_page = reverse("finish-user-profile-setup")
        self.profile_page = reverse("user-profile")
        self.logout_page = reverse("logout")

        self.regular_excluded_pages = [
            self.setup_page,
            self.logout_page,
            "/admin",
        ]
        self.other_excluded_pages = [
            self.profile_page,
            self.logout_page,
            "/admin",
        ]

        self.excluded_pages = {
            self.setup_page: self.regular_excluded_pages,
            self.profile_page: self.other_excluded_pages,
        }

    def _get_excluded_pages(self, page):
        return self.excluded_pages.get(page, [])

    def __call__(self, request):
        response = self.get_response(request)
        return response

    def process_view(self, request, view_func, view_args, view_kwargs):
        """Runs pre-processing logic for each view. Checks for the
        finished_setup flag on the current user. If they haven't done so,
        then we redirect them to the finish setup page."""
        # Check that the user is "opted-in" to the profile feature flag
        has_profile_feature_flag = flag_is_active(request, "profile_feature")

        # If they aren't, skip this check entirely
        if not has_profile_feature_flag:
            return None

        if request.user.is_authenticated:
            profile_page = self.profile_page
            if request.user.verification_type == User.VerificationTypeChoices.REGULAR:
                profile_page = self.setup_page
            if hasattr(request.user, "finished_setup") and not request.user.finished_setup:
                return self._handle_user_setup_not_finished(request, profile_page)

        # Continue processing the view
        return None

    def _handle_user_setup_not_finished(self, request, profile_page):
        """Redirects the given user to the finish setup page.

        We set the "redirect" query param equal to where the user wants to go.

        If the user wants to go to '/request/', then we set that
        information in the query param.

        Otherwise, we assume they want to go to the home page.
        """

        # In some cases, we don't want to redirect to home. This handles that.
        # Can easily be generalized if need be, but for now lets keep this easy to read.
        custom_redirect = "domain-request:" if request.path == "/request/" else None

        # Don't redirect on excluded pages (such as the setup page itself)
        if not any(request.path.startswith(page) for page in self._get_excluded_pages(profile_page)):

            # Preserve the original query parameters, and coerce them into a dict
            query_params = parse_qs(request.META["QUERY_STRING"])

            # Set the redirect value to our redirect location
            if custom_redirect is not None:
                query_params["redirect"] = custom_redirect

            # Add our new query param, while preserving old ones
            new_setup_page = replace_url_queryparams(profile_page, query_params) if query_params else profile_page

            return HttpResponseRedirect(new_setup_page)
        else:
            # Process the view as normal
            return None


class CheckPortfolioMiddleware:
    """
    Checks if the current user has a portfolio
    If they do, redirect them to the portfolio homepage when they navigate to home.
    """

    def __init__(self, get_response):
        self.get_response = get_response
        self.home = reverse("home")

    def __call__(self, request):
        response = self.get_response(request)
        return response

    def process_view(self, request, view_func, view_args, view_kwargs):
        current_path = request.path

<<<<<<< HEAD
        has_organization_feature_flag = flag_is_active(request, "organization_feature")

        if current_path == self.home:
            if has_organization_feature_flag:
                if request.user.is_authenticated:

                    if request.user.has_base_portfolio_permission():
                        portfolio = request.user.portfolio

                        if request.user.has_domains_portfolio_permission():
                            portfolio_redirect = reverse("portfolio-domains", kwargs={"portfolio_id": portfolio.id})
                        else:
                            # View organization is the lowest access
                            portfolio_redirect = reverse(
                                "portfolio-organization", kwargs={"portfolio_id": portfolio.id}
                            )

                        return HttpResponseRedirect(portfolio_redirect)
=======
        if request.user.is_authenticated and request.user.is_org_user(request):
            user_portfolios = Portfolio.objects.filter(creator=request.user)
            first_portfolio = user_portfolios.first()

            if first_portfolio:
                # Add the portfolio to the request object
                request.portfolio = first_portfolio

                if current_path == self.home:
                    home_with_portfolio = reverse("portfolio-domains", kwargs={"portfolio_id": first_portfolio.id})
                    return HttpResponseRedirect(home_with_portfolio)
>>>>>>> 673aad74

        return None<|MERGE_RESOLUTION|>--- conflicted
+++ resolved
@@ -140,37 +140,22 @@
     def process_view(self, request, view_func, view_args, view_kwargs):
         current_path = request.path
 
-<<<<<<< HEAD
-        has_organization_feature_flag = flag_is_active(request, "organization_feature")
+        if current_path == self.home and request.user.is_authenticated and request.user.is_org_user(request):
 
-        if current_path == self.home:
-            if has_organization_feature_flag:
-                if request.user.is_authenticated:
+            if request.user.has_base_portfolio_permission():
+                portfolio = request.user.portfolio0
 
-                    if request.user.has_base_portfolio_permission():
-                        portfolio = request.user.portfolio
+                # Add the portfolio to the request object
+                request.portfolio = portfolio
 
-                        if request.user.has_domains_portfolio_permission():
-                            portfolio_redirect = reverse("portfolio-domains", kwargs={"portfolio_id": portfolio.id})
-                        else:
-                            # View organization is the lowest access
-                            portfolio_redirect = reverse(
-                                "portfolio-organization", kwargs={"portfolio_id": portfolio.id}
-                            )
+                if request.user.has_domains_portfolio_permission():
+                    portfolio_redirect = reverse("portfolio-domains", kwargs={"portfolio_id": portfolio.id})
+                else:
+                    # View organization is the lowest access
+                    portfolio_redirect = reverse(
+                        "portfolio-organization", kwargs={"portfolio_id": portfolio.id}
+                    )
 
-                        return HttpResponseRedirect(portfolio_redirect)
-=======
-        if request.user.is_authenticated and request.user.is_org_user(request):
-            user_portfolios = Portfolio.objects.filter(creator=request.user)
-            first_portfolio = user_portfolios.first()
-
-            if first_portfolio:
-                # Add the portfolio to the request object
-                request.portfolio = first_portfolio
-
-                if current_path == self.home:
-                    home_with_portfolio = reverse("portfolio-domains", kwargs={"portfolio_id": first_portfolio.id})
-                    return HttpResponseRedirect(home_with_portfolio)
->>>>>>> 673aad74
+                return HttpResponseRedirect(portfolio_redirect)
 
         return None