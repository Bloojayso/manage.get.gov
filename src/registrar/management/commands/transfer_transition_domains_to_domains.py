import logging
import argparse
import sys

from django_fsm import TransitionNotAllowed  # type: ignore

from django.core.management import BaseCommand

from registrar.models import TransitionDomain
from registrar.models import Domain
from registrar.models import DomainInvitation

from registrar.management.commands.utility.terminal_helper import (
    TerminalColors,
    TerminalHelper,
)
from registrar.models.domain_application import DomainApplication
from registrar.models.domain_information import DomainInformation
from registrar.models.user import User

logger = logging.getLogger(__name__)


class Command(BaseCommand):
    help = """Load data from transition domain tables
    into main domain tables.  Also create domain invitation
    entries for every domain we ADD (but not for domains
    we UPDATE)"""

    # ======================================================
    # ===================== ARGUMENTS  =====================
    # ======================================================
    def add_arguments(self, parser):
        parser.add_argument("--debug", action=argparse.BooleanOptionalAction)

        parser.add_argument(
            "--limitParse",
            default=0,
            help="Sets max number of entries to load, set to 0 to load all entries",
        )

<<<<<<< HEAD
    # ======================================================
    # ===================== PRINTING  ======================
    # ======================================================
    def print_debug_mode_statements(
        self, debug_on: bool, debug_max_entries_to_parse: int
    ):
=======
    def print_debug_mode_statements(self, debug_on: bool, debug_max_entries_to_parse: int):
>>>>>>> 88ab9a4f
        """Prints additional terminal statements to indicate if --debug
        or --limitParse are in use"""
        TerminalHelper.print_conditional(
            debug_on,
            f"""{TerminalColors.OKCYAN}
            ----------DEBUG MODE ON----------
            Detailed print statements activated.
            {TerminalColors.ENDC}
            """,
        )
        TerminalHelper.print_conditional(
            debug_max_entries_to_parse > 0,
            f"""{TerminalColors.OKCYAN}
            ----------LIMITER ON----------
            Parsing of entries will be limited to
            {debug_max_entries_to_parse} lines per file.")
            Detailed print statements activated.
            {TerminalColors.ENDC}
            """,
        )

<<<<<<< HEAD
    def parse_limit_reached(
        self, debug_max_entries_to_parse: bool, total_rows_parsed: int
    ) -> bool:
        if (
            debug_max_entries_to_parse > 0
            and total_rows_parsed >= debug_max_entries_to_parse
        ):
            logger.info(
=======
    def update_domain_status(self, transition_domain: TransitionDomain, target_domain: Domain, debug_on: bool) -> bool:
        """Given a transition domain that matches an existing domain,
        updates the existing domain object with that status of
        the transition domain.
        Returns TRUE if an update was made.  FALSE if the states
        matched and no update was made"""

        transition_domain_status = transition_domain.status
        existing_status = target_domain.state
        if transition_domain_status != existing_status:
            if transition_domain_status == TransitionDomain.StatusChoices.ON_HOLD:
                target_domain.place_client_hold(ignoreEPP=True)
            else:
                target_domain.revert_client_hold(ignoreEPP=True)
            target_domain.save()

            # DEBUG:
            TerminalHelper.print_conditional(
                debug_on,
>>>>>>> 88ab9a4f
                f"""{TerminalColors.YELLOW}
                ----PARSE LIMIT REACHED.  HALTING PARSER.----
                {TerminalColors.ENDC}
                """
            )
            return True
        return False

    def print_summary_of_findings(
        self,
        domains_to_create,
        updated_domain_entries,
        domain_invitations_to_create,
        skipped_domain_entries,
        domain_information_to_create,
        updated_domain_information,
        debug_on,
    ):
        """Prints to terminal a summary of findings from
        transferring transition domains to domains"""

        total_new_entries = len(domains_to_create)
        total_updated_domain_entries = len(updated_domain_entries)
        total_domain_invitation_entries = len(domain_invitations_to_create)

        total_new_domain_information_entries = len(domain_information_to_create)
        total_updated_domain_information_entries = len(updated_domain_information)

        logger.info(
            f"""{TerminalColors.OKGREEN}
            ============= FINISHED ===============
            Created {total_new_entries} domain entries,
            Updated {total_updated_domain_entries} domain entries

            Created {total_new_domain_information_entries} domain information entries,
            Updated {total_updated_domain_information_entries} domain information entries,

            Created {total_domain_invitation_entries} domain invitation entries
            (NOTE: no invitations are SENT in this script)
            {TerminalColors.ENDC}
            """  # noqa
        )
        if len(skipped_domain_entries) > 0:
            logger.info(
                f"""{TerminalColors.FAIL}
                ============= SKIPPED DOMAINS (ERRORS) ===============
                {skipped_domain_entries}
                {TerminalColors.ENDC}
                """
            )

        # determine domainInvitations we SKIPPED
        skipped_domain_invitations = []
        for domain in domains_to_create:
            skipped_domain_invitations.append(domain)
        for domain_invite in domain_invitations_to_create:
            if domain_invite.domain in skipped_domain_invitations:
                skipped_domain_invitations.remove(domain_invite.domain)
        if len(skipped_domain_invitations) > 0:
            logger.info(
                f"""{TerminalColors.FAIL}
                ============= SKIPPED DOMAIN INVITATIONS (ERRORS) ===============
                {skipped_domain_invitations}
                {TerminalColors.ENDC}
                """
            )

        # DEBUG:
        TerminalHelper.print_conditional(
            debug_on,
            f"""{TerminalColors.YELLOW}
            ======= DEBUG OUTPUT =======
            Created Domains:
            {domains_to_create}

            Updated Domains:
            {updated_domain_entries}

            {TerminalColors.ENDC}
            """,
        )

<<<<<<< HEAD
    # ======================================================
    # ===================    DOMAIN    =====================
    # ======================================================
    def update_or_create_domain(
        self, transition_domain: TransitionDomain, debug_on: bool
    ):
        """Given a transition domain, either finds & updates an existing
        corresponding domain, or creates a new corresponding domain in
        the Domain table.

        Returns the corresponding Domain object and a boolean
        that is TRUE if that Domain was newly created.
        """

        # Create some local variables to make data tracing easier
        transition_domain_name = transition_domain.domain_name
        transition_domain_status = transition_domain.status
        transition_domain_creation_date = transition_domain.epp_creation_date
        transition_domain_expiration_date = transition_domain.epp_expiration_date

        domain_exists = Domain.objects.filter(name=transition_domain_name).exists()
        if domain_exists:
            try:
                # ----------------------- UPDATE DOMAIN -----------------------
                # ---- GET THE DOMAIN
                target_domain = Domain.objects.get(name=transition_domain_name)
                # DEBUG:
                TerminalHelper.print_conditional(
                    debug_on,
                    f"""{TerminalColors.YELLOW}
                    > Found existing entry in Domain table for: {transition_domain_name}, {target_domain.state}
                    {TerminalColors.ENDC}""",  # noqa
                )

                # ---- UPDATE THE DOMAIN
                # update the status
                self.update_domain_status(transition_domain, target_domain, debug_on)
                # TODO: not all domains need to be updated
                # (the information is the same).
                # Need to bubble this up to the final report.

                # update dates (creation and expiration)
                if transition_domain_creation_date is not None:
                    # TODO: added this because I ran into a situation where
                    # the created_at date was null (violated a key constraint).
                    # How do we want to handle this case?
                    target_domain.created_at = transition_domain_creation_date

                if transition_domain_expiration_date is not None:
                    target_domain.expiration_date = transition_domain_expiration_date
                target_domain.save()

                return (target_domain, False)

            except Domain.MultipleObjectsReturned:
                # This exception was thrown once before during testing.
                # While the circumstances that led to corrupt data in
                # the domain table was a freak accident, and the possibility of it
                # happening again is safe-guarded by a key constraint,
                # better to keep an eye out for it since it would require
                # immediate attention.
                logger.warning(
                    f"""
                    {TerminalColors.FAIL}
                    !!! ERROR: duplicate entries already exist in the
                    Domain table for the following domain:
                    {transition_domain_name}

                    RECOMMENDATION:
                    This means the Domain table is corrupt.  Please
                    check the Domain table data as there should be a key
                    constraint which prevents duplicate entries.

                    ----------TERMINATING----------"""
                )
                sys.exit()
            except TransitionNotAllowed as err:
                logger.warning(
                    f"""{TerminalColors.FAIL}
                    Unable to change state for {transition_domain_name}

                    RECOMMENDATION:
                    This indicates there might have been changes to the
                    Domain model which were not accounted for in this
                    migration script.  Please check state change rules
                    in the Domain model and ensure we are following the
                    correct state transition pathways.

                    INTERNAL ERROR MESSAGE:
                    'TRANSITION NOT ALLOWED' exception
                    {err}
                    ----------SKIPPING----------"""
                )
                return (None, False)
        else:
            # ----------------------- CREATE DOMAIN -----------------------
            # no matching entry, make one
            target_domain = Domain(
                name=str(transition_domain_name),
                state=transition_domain_status,
                expiration_date=transition_domain_expiration_date,
            )
            return (target_domain, True)

    def update_domain_status(
        self, transition_domain: TransitionDomain, target_domain: Domain, debug_on: bool
    ) -> bool:
        """Given a transition domain that matches an existing domain,
        updates the existing domain object with that status of
        the transition domain.
        Returns TRUE if an update was made.  FALSE if the states
        matched and no update was made"""

        transition_domain_status = transition_domain.status
        existing_status = target_domain.state
        if transition_domain_status != existing_status:
            if transition_domain_status == TransitionDomain.StatusChoices.ON_HOLD:
                target_domain.place_client_hold(ignoreEPP=True)
            else:
                target_domain.revert_client_hold(ignoreEPP=True)
            target_domain.save()

            # DEBUG:
            TerminalHelper.print_conditional(
                debug_on,
                f"""{TerminalColors.YELLOW}
                >> Updated {target_domain.name} state from
                '{existing_status}' to '{target_domain.state}'
                (no domain invitation entry added)
                {TerminalColors.ENDC}""",
            )
            return True
        return False

    # ======================================================
    # ================ DOMAIN INVITATION  ==================
    # ======================================================
    def try_add_domain_invitation(
        self, domain_email: str, associated_domain: Domain
    ) -> DomainInvitation | None:
=======
    def try_add_domain_invitation(self, domain_email: str, associated_domain: Domain) -> DomainInvitation | None:
>>>>>>> 88ab9a4f
        """If no domain invitation exists for the given domain and
        e-mail, create and return a new domain invitation object.
        If one already exists, or if the email is invalid, return NONE"""

        # this should never happen, but adding it just in case
        if associated_domain is None:
            logger.warning(
                f"""
                        {TerminalColors.FAIL}
                        !!! ERROR: Domain cannot be null for a
                        Domain Invitation object!

                        RECOMMENDATION:
                        Somehow, an empty domain object is
                        being passed to the subroutine in charge
                        of making domain invitations. Walk through
                        the code to see what is amiss.

                        ----------TERMINATING----------"""
            )
            sys.exit()

        # check that the given e-mail is valid
        if domain_email is not None and domain_email != "":
            # check that a domain invitation doesn't already
            # exist for this e-mail / Domain pair
            domain_email_already_in_domain_invites = DomainInvitation.objects.filter(
                email=domain_email.lower(), domain=associated_domain
            ).exists()
            if not domain_email_already_in_domain_invites:
                # Create new domain invitation
                new_domain_invitation = DomainInvitation(email=domain_email.lower(), domain=associated_domain)
                return new_domain_invitation
        return None

    # ======================================================
    # ================ DOMAIN INFORMATION  =================
    # ======================================================
    def update_domain_information(
        self, current: DomainInformation, target: DomainInformation, debug_on: bool
    ) -> bool:
        # DEBUG:
        TerminalHelper.print_conditional(
            debug_on,
            (
                f"{TerminalColors.OKCYAN}"
                f"Updating: {current}"
                f"{TerminalColors.ENDC}"
            ),  # noqa
        )

<<<<<<< HEAD
        updated = False
=======
        # grab command line arguments and store locally...
        debug_on = options.get("debug")
        debug_max_entries_to_parse = int(options.get("limitParse"))  # set to 0 to parse all entries
>>>>>>> 88ab9a4f

        fields_to_update = [
            "organization_type",
            "federal_type",
            "federal_agency",
            "organization_name",
        ]
        defaults = {field: getattr(target, field) for field in fields_to_update}
        if current != target:
            current = target
            DomainInformation.objects.filter(domain=current.domain).update(**defaults)
            updated = True

        return updated

    def try_add_domain_information(self):
        pass

    def create_new_domain_info(
        self,
        transition_domain: TransitionDomain,
        domain: Domain,
        agency_choices,
        fed_choices,
        org_choices,
        debug_on,
    ) -> DomainInformation:
        org_type_current = transition_domain.organization_type
        fed_type = transition_domain.federal_type
        fed_agency = transition_domain.federal_agency

        org_type = ("", "")
        match org_type_current:
            case "Federal":
                org_type = ("federal", "Federal")
            case "Interstate":
                org_type = ("interstate", "Interstate")
            case "State":
                org_type = ("state_or_territory", "State or territory")
            case "Tribal":
                org_type = ("tribal", "Tribal")
            case "County":
                org_type = ("county", "County")
            case "City":
                org_type = ("city", "City")
            case "Independent Intrastate":
                org_type = ("special_district", "Special district")

        valid_org_type = org_type in org_choices
        valid_fed_type = fed_type in fed_choices
        valid_fed_agency = fed_agency in agency_choices

        default_creator, _ = User.objects.get_or_create(username="System")

        new_domain_info_data = {
            "domain": domain,
            "organization_name": transition_domain.organization_name,
            "creator": default_creator,
        }

        if valid_org_type:
            new_domain_info_data["organization_type"] = org_type[0]
        elif debug_on:
            logger.debug(f"No org type found on {domain.name}")

        if valid_fed_type and isinstance(fed_type, str):
            new_domain_info_data["federal_type"] = fed_type.lower()
        elif debug_on:
            logger.debug(f"No federal type found on {domain.name}")

        if valid_fed_agency:
            new_domain_info_data["federal_agency"] = fed_agency
        elif debug_on:
            logger.debug(f"No federal agency found on {domain.name}")

        new_domain_info = DomainInformation(**new_domain_info_data)

        # DEBUG:
        TerminalHelper.print_conditional(
            True,
            (
                f"{TerminalColors.MAGENTA}"
                f"Created Domain Information template for: {new_domain_info}"
                f"{TerminalColors.ENDC}"
            ),  # noqa
        )
        return new_domain_info

    def update_or_create_domain_information(
        self,
        transition_domain: TransitionDomain,
        agency_choices,
        fed_choices,
        org_choices,
        debug_on: bool,
    ):
        transition_domain_name = transition_domain.domain_name

        # Get associated domain
        domain_data = Domain.objects.filter(name=transition_domain.domain_name)
        if not domain_data.exists():
            logger.warn(
                f"{TerminalColors.FAIL}"
                f"WARNING: No Domain exists for:"
                f"{transition_domain_name}"
                f"{TerminalColors.ENDC}\n"
            )
            return (None, None, False)
        domain = domain_data.get()
        template_domain_information = self.create_new_domain_info(
            transition_domain,
            domain,
            agency_choices,
            fed_choices,
            org_choices,
            debug_on,
        )
        target_domain_information = None
        domain_information_exists = DomainInformation.objects.filter(
            domain__name=transition_domain_name
        ).exists()
        if domain_information_exists:
            try:
                # get the existing domain information object
                target_domain_information = DomainInformation.objects.get(
                    domain__name=transition_domain_name
                )
                # DEBUG:
                TerminalHelper.print_conditional(
                    debug_on,
                    (
                        f"{TerminalColors.FAIL}"
                        f"Found existing entry in Domain Information table for:"
                        f"{transition_domain_name}"
                        f"{TerminalColors.ENDC}"
                    ),  # noqa
                )

                # for existing entry, update the status to
                # the transition domain status
                self.update_domain_information(
                    target_domain_information, template_domain_information, debug_on
                )
                # TODO: not all domains need to be updated
                # (the information is the same).
                # Need to bubble this up to the final report.

                return (target_domain_information, domain, False)
            except DomainInformation.MultipleObjectsReturned:
                # This should never happen (just like with the Domain Table).
                # However, because such an error did occur in the past,
                # we will watch for it in this script
                logger.warning(
                    f"""
                    {TerminalColors.FAIL}
                    !!! ERROR: duplicate entries already exist in the
                    Domain Information table for the following domain:
                    {transition_domain_name}

                    RECOMMENDATION:
                    This means the Domain Information table is corrupt.  Please
                    check the Domain Information table data as there should be a key
                    constraint which prevents duplicate entries.

                    ----------TERMINATING----------"""
                )
                sys.exit()
        else:
            # no matching entry, make one
            target_domain_information = template_domain_information
            # DEBUG:
            TerminalHelper.print_conditional(
                debug_on,
                (
                    f"{TerminalColors.OKCYAN}"
                    f"Adding domain information for: "
                    f"{transition_domain_name}"
                    f"{TerminalColors.ENDC}"
                ),
            )
            return (target_domain_information, domain, True)

    # C901 'Command.handle' is too complex
    def process_domain_information(
        self,
        valid_agency_choices,
        valid_fed_choices,
        valid_org_choices,
        debug_on,
        skipped_domain_information_entries,
        domain_information_to_create,
        updated_domain_information,
        debug_max_entries_to_parse,
        total_rows_parsed,
    ):
        for transition_domain in TransitionDomain.objects.all():
            (
                target_domain_information,
                associated_domain,
                was_created,
            ) = self.update_or_create_domain_information(
                transition_domain,
                valid_agency_choices,
                valid_fed_choices,
                valid_org_choices,
                debug_on,
            )

<<<<<<< HEAD
            debug_string = ""
            if target_domain_information is None:
                # ---------------- SKIPPED ----------------
                skipped_domain_information_entries.append(target_domain_information)
                debug_string = (
                    f"skipped domain information: {target_domain_information}"
                )
            elif was_created:
                # DEBUG:
                TerminalHelper.print_conditional(
                    debug_on,
                    (
                        f"{TerminalColors.OKCYAN}"
                        f"Checking duplicates for: {target_domain_information}"
                        f"{TerminalColors.ENDC}"
                    ),  # noqa
                )
                # ---------------- DUPLICATE ----------------
                # The unique key constraint does not allow multiple domain
                # information objects to share the same domain
                existing_domain_information_in_to_create = next(
                    (
                        x
                        for x in domain_information_to_create
                        if x.domain.name == target_domain_information.domain.name
                    ),
                    None,
                )
                # TODO: this is redundant.
                # Currently debugging....
                # running into unique key constraint error....
                existing_domain_info = DomainInformation.objects.filter(
                    domain__name=target_domain_information.domain.name
                ).exists()
                if (
                    existing_domain_information_in_to_create is not None
                    or existing_domain_info
                ):
                    debug_string = f"""{TerminalColors.YELLOW}
                        Duplicate Detected: {existing_domain_information_in_to_create}.
                        Cannot add duplicate Domain Information object
                        {TerminalColors.ENDC}"""
                else:
                    # ---------------- CREATED ----------------
                    domain_information_to_create.append(target_domain_information)
                    debug_string = (
                        f"created domain information: {target_domain_information}"
                    )
            elif not was_created:
                # ---------------- UPDATED ----------------
                updated_domain_information.append(target_domain_information)
                debug_string = (
                    f"updated domain information: {target_domain_information}"
                )
            else:
                debug_string = "domain information already exists and "
                f"matches incoming data (NO CHANGES MADE): {target_domain_information}"
=======
                    # for existing entry, update the status to
                    # the transition domain status
                    update_made = self.update_domain_status(transition_domain, domain_to_update, debug_on)
                    if update_made:
                        # keep track of updated domains for data analysis purposes
                        updated_domain_entries.append(transition_domain.domain_name)

                    # check if we need to add a domain invitation
                    # (eg. for a new user)
                    new_domain_invitation = self.try_add_domain_invitation(transition_domain_email, domain_to_update)
>>>>>>> 88ab9a4f

            # DEBUG:
            TerminalHelper.print_conditional(
                debug_on,
                (f"{TerminalColors.OKCYAN}{debug_string}{TerminalColors.ENDC}"),
            )

            # ------------------ Parse limit reached? ------------------
            # Check parse limit and exit loop if parse limit has been reached
            if self.parse_limit_reached(debug_max_entries_to_parse, total_rows_parsed):
                break
        return (
            skipped_domain_information_entries,
            domain_information_to_create,
            updated_domain_information,
        )

    # C901 'Command.handle' is too complex
    def process_domain_and_invitations(
        self,
        debug_on,
        skipped_domain_entries,
        domains_to_create,
        updated_domain_entries,
        domain_invitations_to_create,
        debug_max_entries_to_parse,
        total_rows_parsed,
    ):
        for transition_domain in TransitionDomain.objects.all():
            # Create some local variables to make data tracing easier
            transition_domain_name = transition_domain.domain_name
            transition_domain_status = transition_domain.status
            transition_domain_email = transition_domain.username
            transition_domain_creation_date = transition_domain.epp_creation_date
            transition_domain_expiration_date = transition_domain.epp_expiration_date

            # DEBUG:
            TerminalHelper.print_conditional(
                debug_on,
                f"{TerminalColors.OKCYAN}"
                "Processing Transition Domain: "
                f"{transition_domain_name},"
                f" {transition_domain_status},"
                f" {transition_domain_email}"
                f", {transition_domain_creation_date}, "
                f"{transition_domain_expiration_date}"
                f"{TerminalColors.ENDC}",  # noqa
            )

            # ======================================================
            # ====================== DOMAIN  =======================
            target_domain, was_created = self.update_or_create_domain(
                transition_domain, debug_on
            )

            debug_string = ""
            if target_domain is None:
                # ---------------- SKIPPED ----------------
                skipped_domain_entries.append(transition_domain_name)
                debug_string = f"skipped domain: {target_domain}"
            elif was_created:
                # ---------------- DUPLICATE ----------------
                # The unique key constraint does not allow duplicate domain entries
                # even if there are different users.
                existing_domain_in_to_create = next(
                    (x for x in domains_to_create if x.name == transition_domain_name),
                    None,
                )
                if existing_domain_in_to_create is not None:
                    debug_string = f"""{TerminalColors.YELLOW}
                        Duplicate Detected: {transition_domain_name}.
                        Cannot add duplicate entry for another username.
                        Violates Unique Key constraint.
                        {TerminalColors.ENDC}"""
                else:
<<<<<<< HEAD
                    # ---------------- CREATED ----------------
                    domains_to_create.append(target_domain)
                    debug_string = f"created domain: {target_domain}"
            elif not was_created:
                # ---------------- UPDATED ----------------
                updated_domain_entries.append(transition_domain.domain_name)
                debug_string = f"updated domain: {target_domain}"

            # DEBUG:
            TerminalHelper.print_conditional(
                debug_on,
                (f"{TerminalColors.OKCYAN} {debug_string} {TerminalColors.ENDC}"),
            )
=======
                    # no matching entry, make one
                    new_domain = Domain(name=transition_domain_name, state=transition_domain_status)
                    domains_to_create.append(new_domain)
                    # DEBUG:
                    TerminalHelper.print_conditional(
                        debug_on,
                        f"{TerminalColors.OKCYAN} Adding domain: {new_domain} {TerminalColors.ENDC}",  # noqa
                    )
                    new_domain_invitation = self.try_add_domain_invitation(transition_domain_email, new_domain)
>>>>>>> 88ab9a4f

            # ======================================================
            # ================ DOMAIN INVITATIONS ==================
            new_domain_invitation = self.try_add_domain_invitation(
                transition_domain_email, target_domain
            )
            if new_domain_invitation is None:
                logger.info(
                    f"{TerminalColors.YELLOW} ! No new e-mail detected !"  # noqa
                    f"(SKIPPED ADDING DOMAIN INVITATION){TerminalColors.ENDC}"
                )
            else:
                # DEBUG:
                TerminalHelper.print_conditional(
                    debug_on,
                    f"{TerminalColors.OKCYAN} Adding domain invitation: {new_domain_invitation} {TerminalColors.ENDC}",  # noqa
                )
                domain_invitations_to_create.append(new_domain_invitation)

            # ------------------ Parse limit reached? ------------------
            # Check parse limit and exit loop if parse limit has been reached
<<<<<<< HEAD
            if self.parse_limit_reached(debug_max_entries_to_parse, total_rows_parsed):
=======
            if debug_max_entries_to_parse > 0 and total_rows_parsed >= debug_max_entries_to_parse:
                logger.info(
                    f"""{TerminalColors.YELLOW}
                    ----PARSE LIMIT REACHED.  HALTING PARSER.----
                    {TerminalColors.ENDC}
                    """
                )
>>>>>>> 88ab9a4f
                break
        return (
            skipped_domain_entries,
            domains_to_create,
            updated_domain_entries,
            domain_invitations_to_create,
        )

    # ======================================================
    # ===================== HANDLE  ========================
    # ======================================================
    def handle(
        self,
        **options,
    ):
        """Parse entries in TransitionDomain table
        and create (or update) corresponding entries in the
        Domain and DomainInvitation tables."""

        # grab command line arguments and store locally...
        debug_on = options.get("debug")
        debug_max_entries_to_parse = int(
            options.get("limitParse")
        )  # set to 0 to parse all entries

        self.print_debug_mode_statements(debug_on, debug_max_entries_to_parse)

        # domains to ADD
        domains_to_create = []
        domain_information_to_create = []

        # domains we UPDATED
        updated_domain_entries = []
        updated_domain_information = []

        # domains we SKIPPED
        skipped_domain_entries = []
        skipped_domain_information_entries = []

        # domain invitations to ADD
        domain_invitations_to_create = []

        # if we are limiting our parse (for testing purposes, keep
        # track of total rows parsed)
        total_rows_parsed = 0

        logger.info(
            f"""{TerminalColors.OKCYAN}
            ==========================
            Beginning Data Transfer
            ==========================
            {TerminalColors.ENDC}"""
        )

        logger.info(
            f"""{TerminalColors.OKCYAN}
            ========= Adding Domains and Domain Invitations =========
            {TerminalColors.ENDC}"""
        )
        (
            skipped_domain_entries,
            domains_to_create,
            updated_domain_entries,
            domain_invitations_to_create,
        ) = self.process_domain_and_invitations(
            debug_on,
            skipped_domain_entries,
            domains_to_create,
            updated_domain_entries,
            domain_invitations_to_create,
            debug_max_entries_to_parse,
            total_rows_parsed,
        )

        # First, save all Domain objects to the database
        Domain.objects.bulk_create(domains_to_create)
        # DomainInvitation.objects.bulk_create(domain_invitations_to_create)

        # TODO: this is to resolve an error where bulk_create
        # doesn't save to database in a way that invitation objects can
        # utilize.
        # Then, create DomainInvitation objects
        for invitation in domain_invitations_to_create:
            if debug_on:
                logger.info(f"Pairing invite to its domain...{invitation}")
            existing_domain = Domain.objects.filter(name=invitation.domain.name)
            # Make sure the related Domain object is saved
            if existing_domain.exists():
                invitation.domain = existing_domain.get()
            else:
                # Raise an err for now
                raise Exception(
                    f"Domain {existing_domain} wants to be added"
                    "but doesn't exist in the DB"
                )
            invitation.save()

        valid_org_choices = [
            (name, value)
            for name, value in DomainApplication.OrganizationChoices.choices
        ]
        valid_fed_choices = [
            value for name, value in DomainApplication.BranchChoices.choices
        ]
        valid_agency_choices = DomainApplication.AGENCIES
        # ======================================================
        # ================= DOMAIN INFORMATION =================
        logger.info(
            f"""{TerminalColors.OKCYAN}
            ========= Adding Domains Information Objects =========
            {TerminalColors.ENDC}"""
        )

        (
            skipped_domain_information_entries,
            domain_information_to_create,
            updated_domain_information,
        ) = self.process_domain_information(
            valid_agency_choices,
            valid_fed_choices,
            valid_org_choices,
            debug_on,
            skipped_domain_information_entries,
            domain_information_to_create,
            updated_domain_information,
            debug_max_entries_to_parse,
            total_rows_parsed,
        )

        TerminalHelper.print_conditional(
            debug_on,
            (
                f"{TerminalColors.YELLOW}"
                f"Trying to add: {domain_information_to_create}"
                f"{TerminalColors.ENDC}"
            ),
        )
        DomainInformation.objects.bulk_create(domain_information_to_create)

        self.print_summary_of_findings(
            domains_to_create,
            updated_domain_entries,
            domain_invitations_to_create,
            skipped_domain_entries,
            domain_information_to_create,
            updated_domain_information,
            debug_on,
        )<|MERGE_RESOLUTION|>--- conflicted
+++ resolved
@@ -39,16 +39,12 @@
             help="Sets max number of entries to load, set to 0 to load all entries",
         )
 
-<<<<<<< HEAD
     # ======================================================
     # ===================== PRINTING  ======================
     # ======================================================
     def print_debug_mode_statements(
         self, debug_on: bool, debug_max_entries_to_parse: int
     ):
-=======
-    def print_debug_mode_statements(self, debug_on: bool, debug_max_entries_to_parse: int):
->>>>>>> 88ab9a4f
         """Prints additional terminal statements to indicate if --debug
         or --limitParse are in use"""
         TerminalHelper.print_conditional(
@@ -70,7 +66,6 @@
             """,
         )
 
-<<<<<<< HEAD
     def parse_limit_reached(
         self, debug_max_entries_to_parse: bool, total_rows_parsed: int
     ) -> bool:
@@ -79,27 +74,6 @@
             and total_rows_parsed >= debug_max_entries_to_parse
         ):
             logger.info(
-=======
-    def update_domain_status(self, transition_domain: TransitionDomain, target_domain: Domain, debug_on: bool) -> bool:
-        """Given a transition domain that matches an existing domain,
-        updates the existing domain object with that status of
-        the transition domain.
-        Returns TRUE if an update was made.  FALSE if the states
-        matched and no update was made"""
-
-        transition_domain_status = transition_domain.status
-        existing_status = target_domain.state
-        if transition_domain_status != existing_status:
-            if transition_domain_status == TransitionDomain.StatusChoices.ON_HOLD:
-                target_domain.place_client_hold(ignoreEPP=True)
-            else:
-                target_domain.revert_client_hold(ignoreEPP=True)
-            target_domain.save()
-
-            # DEBUG:
-            TerminalHelper.print_conditional(
-                debug_on,
->>>>>>> 88ab9a4f
                 f"""{TerminalColors.YELLOW}
                 ----PARSE LIMIT REACHED.  HALTING PARSER.----
                 {TerminalColors.ENDC}
@@ -182,7 +156,6 @@
             """,
         )
 
-<<<<<<< HEAD
     # ======================================================
     # ===================    DOMAIN    =====================
     # ======================================================
@@ -323,9 +296,6 @@
     def try_add_domain_invitation(
         self, domain_email: str, associated_domain: Domain
     ) -> DomainInvitation | None:
-=======
-    def try_add_domain_invitation(self, domain_email: str, associated_domain: Domain) -> DomainInvitation | None:
->>>>>>> 88ab9a4f
         """If no domain invitation exists for the given domain and
         e-mail, create and return a new domain invitation object.
         If one already exists, or if the email is invalid, return NONE"""
@@ -377,13 +347,7 @@
             ),  # noqa
         )
 
-<<<<<<< HEAD
         updated = False
-=======
-        # grab command line arguments and store locally...
-        debug_on = options.get("debug")
-        debug_max_entries_to_parse = int(options.get("limitParse"))  # set to 0 to parse all entries
->>>>>>> 88ab9a4f
 
         fields_to_update = [
             "organization_type",
@@ -592,7 +556,6 @@
                 debug_on,
             )
 
-<<<<<<< HEAD
             debug_string = ""
             if target_domain_information is None:
                 # ---------------- SKIPPED ----------------
@@ -650,18 +613,6 @@
             else:
                 debug_string = "domain information already exists and "
                 f"matches incoming data (NO CHANGES MADE): {target_domain_information}"
-=======
-                    # for existing entry, update the status to
-                    # the transition domain status
-                    update_made = self.update_domain_status(transition_domain, domain_to_update, debug_on)
-                    if update_made:
-                        # keep track of updated domains for data analysis purposes
-                        updated_domain_entries.append(transition_domain.domain_name)
-
-                    # check if we need to add a domain invitation
-                    # (eg. for a new user)
-                    new_domain_invitation = self.try_add_domain_invitation(transition_domain_email, domain_to_update)
->>>>>>> 88ab9a4f
 
             # DEBUG:
             TerminalHelper.print_conditional(
@@ -737,7 +688,6 @@
                         Violates Unique Key constraint.
                         {TerminalColors.ENDC}"""
                 else:
-<<<<<<< HEAD
                     # ---------------- CREATED ----------------
                     domains_to_create.append(target_domain)
                     debug_string = f"created domain: {target_domain}"
@@ -751,17 +701,6 @@
                 debug_on,
                 (f"{TerminalColors.OKCYAN} {debug_string} {TerminalColors.ENDC}"),
             )
-=======
-                    # no matching entry, make one
-                    new_domain = Domain(name=transition_domain_name, state=transition_domain_status)
-                    domains_to_create.append(new_domain)
-                    # DEBUG:
-                    TerminalHelper.print_conditional(
-                        debug_on,
-                        f"{TerminalColors.OKCYAN} Adding domain: {new_domain} {TerminalColors.ENDC}",  # noqa
-                    )
-                    new_domain_invitation = self.try_add_domain_invitation(transition_domain_email, new_domain)
->>>>>>> 88ab9a4f
 
             # ======================================================
             # ================ DOMAIN INVITATIONS ==================
@@ -783,17 +722,7 @@
 
             # ------------------ Parse limit reached? ------------------
             # Check parse limit and exit loop if parse limit has been reached
-<<<<<<< HEAD
             if self.parse_limit_reached(debug_max_entries_to_parse, total_rows_parsed):
-=======
-            if debug_max_entries_to_parse > 0 and total_rows_parsed >= debug_max_entries_to_parse:
-                logger.info(
-                    f"""{TerminalColors.YELLOW}
-                    ----PARSE LIMIT REACHED.  HALTING PARSER.----
-                    {TerminalColors.ENDC}
-                    """
-                )
->>>>>>> 88ab9a4f
                 break
         return (
             skipped_domain_entries,
@@ -815,9 +744,7 @@
 
         # grab command line arguments and store locally...
         debug_on = options.get("debug")
-        debug_max_entries_to_parse = int(
-            options.get("limitParse")
-        )  # set to 0 to parse all entries
+        debug_max_entries_to_parse = int(options.get("limitParse"))  # set to 0 to parse all entries
 
         self.print_debug_mode_statements(debug_on, debug_max_entries_to_parse)
 
