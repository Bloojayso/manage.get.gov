"""Data migration:
 1 - generates a report of data integrity across all
 transition domain related tables
 2 - allows users to run all migration scripts for
 transition domain data
"""

import logging
import argparse
import sys
import os

from django.test import Client

from django_fsm import TransitionNotAllowed  # type: ignore

from django.core.management import BaseCommand
from django.core.management import call_command

from registrar.models import (
    Domain,
    DomainInformation,
    DomainInvitation,
    TransitionDomain,
    User,
)

from registrar.management.commands.utility.terminal_helper import (
    TerminalColors,
    TerminalHelper,
)

logger = logging.getLogger(__name__)


class Command(BaseCommand):
    help = """ """

    def add_arguments(self, parser):
        """
        OPTIONAL ARGUMENTS:
        --runMigrations
        A boolean (default to true), which triggers running
        all scripts (in sequence) for transition domain migrations

        --migrationDirectory
        The location of the files used for load_transition_domain migration script
        EXAMPLE USAGE:
        > --migrationDirectory /app/tmp

        --migrationFilenames
        The files used for load_transition_domain migration script.
        Must appear IN ORDER and comma-delimiteds:
        EXAMPLE USAGE:
        > --migrationFilenames domain_contacts_filename.txt,contacts_filename.txt,domain_statuses_filename.txt
        where...
        - domain_contacts_filename is the Data file with domain contact information
        - contacts_filename is the Data file with contact information
        - domain_statuses_filename is the Data file with domain status information

        --sep
        Delimiter for the migration scripts to correctly parse the given text files.
        (usually this can remain at default value of |)

        --debug
        A boolean (default to true), which activates additional print statements

        --prompt
        A boolean (default to true), which activates terminal prompts
        that allows the user to step through each portion of this
        script.

        --limitParse
        Used by the migration scripts (load_transition_domain) to set the limit for the
        number of data entries to insert.  Set to 0 (or just don't use this
        argument) to parse every entry. This was provided primarily for testing
        purposes

        --resetTable
        Used by the migration scripts to trigger a prompt for deleting all table entries.
        Useful for testing purposes, but USE WITH CAUTION
        """  # noqa - line length, impacts readability

        parser.add_argument(
            "--runMigrations",
            help="Runs all scripts (in sequence) for transition domain migrations",
            action=argparse.BooleanOptionalAction,
        )

        # --triggerLogins
        # A boolean (default to true), which triggers running
        # simulations of user logins for each user in domain invitation
        parser.add_argument(
            "--triggerLogins",
            help="Simulates a user login for each user in domain invitation",
            action=argparse.BooleanOptionalAction,
        )

        # The following file arguments have default values for running in the sandbox
        parser.add_argument(
            "--migrationDirectory",
            default="migrationData",
            help="The location of the files used for load_transition_domain migration script",
        )
        parser.add_argument(
            "--migrationFilenames",
            default="escrow_domain_contacts.daily.gov.GOV.txt,escrow_contacts.daily.gov.GOV.txt,escrow_domain_statuses.daily.gov.GOV.txt",
            help="""The files used for load_transition_domain migration script.  
            Must appear IN ORDER and separated by commas: 
            domain_contacts_filename.txt,contacts_filename.txt,domain_statuses_filename.txt
            
            where...
            - domain_contacts_filename is the Data file with domain contact information
            - contacts_filename is the Data file with contact information
            - domain_statuses_filename is the Data file with domain status information""",
        )

        parser.add_argument(
            "--sep", default="|", help="Delimiter character for the migration files"
        )

        parser.add_argument("--debug", action=argparse.BooleanOptionalAction)

        parser.add_argument("--prompt", action=argparse.BooleanOptionalAction)

        parser.add_argument(
            "--limitParse", default=0, help="Sets max number of entries to load"
        )

        parser.add_argument(
            "--resetTable",
            help="Deletes all data in the TransitionDomain table",
            action=argparse.BooleanOptionalAction,
        )

    def compare_tables(self, debug_on: bool):
        """Does a diff between the transition_domain and the following tables:
        domain, domain_information and the domain_invitation.

        Produces the following report (printed to the terminal):
            #1 - Print any domains that exist in the transition_domain table
            but not in their corresponding domain, domain information or
            domain invitation tables.
            #2 - Print which table this domain is missing from
            #3- Check for duplicate entries in domain or
            domain_information tables and print which are
            duplicates and in which tables
        """

        logger.info(
            f"""{TerminalColors.OKCYAN}
            ============= BEGINNING ANALYSIS ===============
            {TerminalColors.ENDC}
            """
        )

        # TODO: would filteredRelation be faster?

        missing_domains = []
        duplicate_domains = []
        missing_domain_informations = []
        missing_domain_invites = []
        for transition_domain in TransitionDomain.objects.all():  # DEBUG:
            transition_domain_name = transition_domain.domain_name
            transition_domain_email = transition_domain.username

            TerminalHelper.print_conditional(
                debug_on,
                f"{TerminalColors.OKCYAN}Checking: {transition_domain_name} {TerminalColors.ENDC}",  # noqa
            )

            # Check Domain table
            matching_domains = Domain.objects.filter(name=transition_domain_name)
            # Check Domain Information table
            matching_domain_informations = DomainInformation.objects.filter(
                domain__name=transition_domain_name
            )
            # Check Domain Invitation table
            matching_domain_invitations = DomainInvitation.objects.filter(
                email=transition_domain_email.lower(),
                domain__name=transition_domain_name,
            )

            if len(matching_domains) == 0:
                TerminalHelper.print_conditional(
                    debug_on,
                    f"""{TerminalColors.YELLOW}Missing Domain{TerminalColors.ENDC}""",
                )
                missing_domains.append(transition_domain_name)
            elif len(matching_domains) > 1:
                TerminalHelper.print_conditional(
                    debug_on,
                    f"""{TerminalColors.YELLOW}Duplicate Domain{TerminalColors.ENDC}""",
                )
                duplicate_domains.append(transition_domain_name)
            if len(matching_domain_informations) == 0:
                TerminalHelper.print_conditional(
                    debug_on,
                    f"""{TerminalColors.YELLOW}Missing Domain Information{TerminalColors.ENDC}""",
                )
                missing_domain_informations.append(transition_domain_name)
            if len(matching_domain_invitations) == 0:
                TerminalHelper.print_conditional(
                    debug_on,
                    f"""{TerminalColors.YELLOW}Missing Domain Invitation{TerminalColors.ENDC}""",
                )
                missing_domain_invites.append(transition_domain_name)

        total_missing_domains = len(missing_domains)
        total_duplicate_domains = len(duplicate_domains)
        total_missing_domain_informations = len(missing_domain_informations)
        total_missing_domain_invitations = len(missing_domain_invites)

        missing_domains_as_string = "{}".format(", ".join(map(str, missing_domains)))
        duplicate_domains_as_string = "{}".format(
            ", ".join(map(str, duplicate_domains))
        )
        missing_domain_informations_as_string = "{}".format(
            ", ".join(map(str, missing_domain_informations))
        )
        missing_domain_invites_as_string = "{}".format(
            ", ".join(map(str, missing_domain_invites))
        )

        logger.info(
            f"""{TerminalColors.OKGREEN}
            ============= FINISHED ANALYSIS ===============
            
            {total_missing_domains} Missing Domains:
            (These are transition domains that are missing from the Domain Table)
            {TerminalColors.YELLOW}{missing_domains_as_string}{TerminalColors.OKGREEN}

            {total_duplicate_domains} Duplicate Domains:
            (These are transition domains which have duplicate entries in the Domain Table)
            {TerminalColors.YELLOW}{duplicate_domains_as_string}{TerminalColors.OKGREEN}

            {total_missing_domain_informations} Domain Information Entries missing:
            (These are transition domains which have no entries in the Domain Information Table)
            {TerminalColors.YELLOW}{missing_domain_informations_as_string}{TerminalColors.OKGREEN}

            {total_missing_domain_invitations} Domain Invitations missing:
            (These are transition domains which have no entires in the Domain Invitation Table)
            {TerminalColors.YELLOW}{missing_domain_invites_as_string}{TerminalColors.OKGREEN}
            {TerminalColors.ENDC}
            """
        )
<<<<<<< HEAD
    
=======

>>>>>>> a33efbe7
    def run_load_transition_domain_script(
        self,
        file_location: str,
        domain_contacts_filename: str,
        contacts_filename: str,
        domain_statuses_filename: str,
        sep: str,
        reset_table: bool,
        debug_on: bool,
        prompts_enabled: bool,
<<<<<<< HEAD
        debug_max_entries_to_parse: int
=======
        debug_max_entries_to_parse: int,
>>>>>>> a33efbe7
    ):
        """Runs the load_transition_domain script"""
        # Create the command string
        command_script = "load_transition_domain"
        command_string = (
            f"./manage.py {command_script} "
            f"{file_location+domain_contacts_filename} "
            f"{file_location+contacts_filename} "
            f"{file_location+domain_statuses_filename} "
        )
        if sep is not None and sep != "|":
            command_string += f"--sep {sep} "
        if reset_table:
            command_string += "--resetTable "
        if debug_on:
            command_string += "--debug "
        if debug_max_entries_to_parse > 0:
            command_string += f"--limitParse {debug_max_entries_to_parse} "

        # Execute the command string
        if prompts_enabled:
            system_exit_on_terminate = True
            TerminalHelper.prompt_for_execution(
                system_exit_on_terminate,
                command_string,
                "Running load_transition_domain script",
            )

        # TODO: make this somehow run inside TerminalHelper prompt
        call_command(
            command_script,
            f"{file_location+domain_contacts_filename}",
            f"{file_location+contacts_filename}",
            f"{file_location+domain_statuses_filename}",
            sep=sep,
            resetTable=reset_table,
            debug=debug_on,
            limitParse=debug_max_entries_to_parse,
        )

    def run_transfer_script(self, debug_on: bool, prompts_enabled: bool):
        """Runs the transfer_transition_domains_to_domains script"""
        # Create the command string
        command_script = "transfer_transition_domains_to_domains"
        command_string = f"./manage.py {command_script}"
        if debug_on:
            command_string += "--debug "
        # Execute the command string
        if prompts_enabled:
            system_exit_on_terminate = True
            TerminalHelper.prompt_for_execution(
                system_exit_on_terminate,
                command_string,
                "Running transfer_transition_domains_to_domains script",
            )

        # TODO: make this somehow run inside TerminalHelper prompt
        call_command(command_script)

    def run_send_invites_script(self, debug_on: bool, prompts_enabled: bool):
        """Runs the send_domain_invitations script"""
        # Create the command string...
        command_script = "send_domain_invitations"
        command_string = f"./manage.py {command_script} -s"
        # Execute the command string
        if prompts_enabled:
            system_exit_on_terminate = True
            TerminalHelper.prompt_for_execution(
                system_exit_on_terminate,
                command_string,
                "Running send_domain_invitations script",
            )

        # TODO: make this somehow run inside TerminalHelper prompt
        call_command(command_script, send_emails=True)

    def run_migration_scripts(
        self,
        file_location,
        domain_contacts_filename,
        contacts_filename,
        domain_statuses_filename,
        sep,
        reset_table,
        debug_on,
        prompts_enabled,
        debug_max_entries_to_parse,
    ):
        """Runs the following migration scripts (in order):
        1 - imports for trans domains
        2 - transfer to domain & domain invitation"""

        if prompts_enabled:
            # Allow the user to inspect the filepath
            # data given in the arguments, and prompt
            # the user to verify this info before proceeding
            files_are_correct = TerminalHelper.query_yes_no(
                f"""
                {TerminalColors.OKCYAN}
                *** IMPORTANT:  VERIFY THE FOLLOWING ***

                The migration scripts are looking in directory....
                {file_location}

                ....for the following files:
                - domain contacts: {domain_contacts_filename}
                - contacts: {contacts_filename}
                - domain statuses: {domain_statuses_filename}

                {TerminalColors.FAIL}
                Does this look correct?{TerminalColors.ENDC}"""
            )

            # If the user rejected the filepath information
            # as incorrect, prompt the user to provide
            # correct file inputs in their original command
            # prompt and exit this subroutine
            if not files_are_correct:
                logger.info(
                    f"""
                {TerminalColors.YELLOW}
                PLEASE Re-Run the script with the correct file location and filenames: 
                
                EXAMPLE:
                docker compose run -T app ./manage.py test_domain_migration --runMigrations --migrationDirectory /app/tmp --migrationFilenames escrow_domain_contacts.daily.gov.GOV.txt escrow_contacts.daily.gov.GOV.txt escrow_domain_statuses.daily.gov.GOV.txt
                
                """
                )  # noqa
                return

        # Proceed executing the migration scripts
        self.run_load_transition_domain_script(
            file_location,
            domain_contacts_filename,
            contacts_filename,
            domain_statuses_filename,
            sep,
            reset_table,
            debug_on,
            prompts_enabled,
            debug_max_entries_to_parse,
        )
        self.run_transfer_script(debug_on, prompts_enabled)

    def simulate_user_logins(self, debug_on):
        """Simulates logins for users (this will add
        Domain Information objects to our tables)"""

        # logger.info(f""
        #             f"{TerminalColors.OKCYAN}"
        #             f"================== SIMULATING LOGINS =================="
        #             f"{TerminalColors.ENDC}")

        # for invite in DomainInvitation.objects.all(): #TODO: move to unit test
        #     #DEBUG:
        #     TerminalHelper.print_conditional(debug_on,
        #                                      f"{TerminalColors.OKCYAN}"
        #                                      f"Processing invite: {invite}"
        #                                      f"{TerminalColors.ENDC}")
        #     # get a user with this email address
        #     user, user_created = User.objects.get_or_create(email=invite.email, username=invite.email)
        #     #DEBUG:
        #     TerminalHelper.print_conditional(user_created,
        #                                      f"""{TerminalColors.OKCYAN}No user found (creating temporary user object){TerminalColors.ENDC}""")
        #     TerminalHelper.print_conditional(debug_on,
        #                                      f"""{TerminalColors.OKCYAN}Executing first-time login for user: {user}{TerminalColors.ENDC}""")
        #     user.first_login()
        #     if user_created:
        #         logger.info(f"""{TerminalColors.YELLOW}(Deleting temporary user object){TerminalColors.ENDC}""")
        #         user.delete()

    def handle(
        self,
        **options,
    ):
        """
        Does the following;
        1 - run migration scripts
        2 - simulate logins
        3 - send domain invitations (Emails should be sent to the appropriate users
        note that all moved domains should now be accessible
        on django admin for an analyst)
        4 - analyze the data for transition domains
        and generate a report
        """

        # SETUP
        # Grab all arguments relevant to
        # orchestrating which parts of this script
        # should execute.  Print some indicators to
        # the terminal so the user knows what is
        # enabled.

        # Get arguments
        debug_on = options.get("debug")
        prompts_enabled = options.get("prompt")
        run_migrations_enabled = options.get("runMigrations")
        simulate_user_login_enabled = (
            False  # TODO: delete? Moving to unit test... options.get("triggerLogins")
        )

        TerminalHelper.print_conditional(
            debug_on,
            f"""{TerminalColors.OKCYAN}
                ----------DEBUG MODE ON----------
                Detailed print statements activated.
                {TerminalColors.ENDC}
                """,
        )
        TerminalHelper.print_conditional(
            run_migrations_enabled,
            f"""{TerminalColors.OKCYAN}
                ----------RUNNING MIGRATIONS ON----------
                All migration scripts will be run before
                analyzing the data.
                {TerminalColors.ENDC}
                """,
        )
        TerminalHelper.print_conditional(
            run_migrations_enabled,
            f"""{TerminalColors.OKCYAN}
                ----------TRIGGER LOGINS ON----------
                Will be simulating user logins
                {TerminalColors.ENDC}
                """,
        )

        # If a user decides to run all migration
        # scripts, they may or may not wish to
        # proceed with analysis of the data depending
        # on the results of the migration.
        # Provide a breakpoint for them to decide
        # whether to continue or not.
        # The same will happen if simulating user
        # logins (to allow users to run only that
        # portion of the script if desired)
        prompt_continuation_of_analysis = False

        # STEP 1 -- RUN MIGRATIONS
        # Run migration scripts if specified by user
        if run_migrations_enabled:
            # grab arguments for running migrations
            sep = options.get("sep")
            reset_table = options.get("resetTable")
            debug_max_entries_to_parse = int(options.get("limitParse"))

            # Grab filepath information from the arguments
            file_location = options.get("migrationDirectory") + "/"
            filenames = options.get("migrationFilenames").split(",")
            if len(filenames) < 3:
                filenames_as_string = "{}".format(", ".join(map(str, filenames)))
                logger.info(
                    f"""
                {TerminalColors.FAIL}
                --migrationFilenames expected 3 filenames to follow it,
                but only {len(filenames)} were given:
                {filenames_as_string}

                PLEASE MODIFY THE SCRIPT AND TRY RUNNING IT AGAIN
                ============= TERMINATING =============
                {TerminalColors.ENDC}
                """
                )
                sys.exit()
            domain_contacts_filename = filenames[0]
            contacts_filename = filenames[1]
            domain_statuses_filename = filenames[2]

            # Run migration scripts
            self.run_migration_scripts(
                file_location,
                domain_contacts_filename,
                contacts_filename,
                domain_statuses_filename,
                sep,
                reset_table,
                debug_on,
                prompts_enabled,
                debug_max_entries_to_parse,
            )
            prompt_continuation_of_analysis = True

        # STEP 2 -- SIMULATE LOGINS
        # Simulate user login for each user in domain
        # invitation if specified by user OR if running
        # migration scripts.
        # (NOTE: Although users can choose to run login
        # simulations separately (for testing purposes),
        # if we are running all migration scripts, we should
        # automatically execute this as the final step
        # to ensure Domain Information objects get added
        # to the database.)

        if run_migrations_enabled and simulate_user_login_enabled:
            if prompts_enabled:
                simulate_user_login_enabled = TerminalHelper.query_yes_no(
                    f"""{TerminalColors.FAIL}
                Proceed with simulating user logins?
                {TerminalColors.ENDC}"""
                )
                if not simulate_user_login_enabled:
                    return
            self.simulate_user_logins(debug_on)
            prompt_continuation_of_analysis = True

        # STEP 3 -- SEND INVITES
        proceed_with_sending_invites = run_migrations_enabled
        if prompts_enabled and run_migrations_enabled:
            proceed_with_sending_invites = TerminalHelper.query_yes_no(
                f"""{TerminalColors.FAIL}
                Proceed with sending user invites for all transition domains?
                (Y = proceed, N = skip)
                {TerminalColors.ENDC}"""
            )
        if proceed_with_sending_invites:
            self.run_send_invites_script(debug_on, prompts_enabled)
            prompt_continuation_of_analysis = True

        # STEP 4 -- ANALYZE TABLES & GENERATE REPORT
        # Analyze tables for corrupt data...
        if prompt_continuation_of_analysis and prompts_enabled:
            # ^ (only prompt if we ran steps 1 and/or 2)
            analyze_tables = TerminalHelper.query_yes_no(
                f"""{TerminalColors.FAIL}
                Proceed with table analysis?
                (Y = proceed, N = exit)
                {TerminalColors.ENDC}"""
            )
            if not analyze_tables:
                return
        self.compare_tables(debug_on)<|MERGE_RESOLUTION|>--- conflicted
+++ resolved
@@ -244,11 +244,7 @@
             {TerminalColors.ENDC}
             """
         )
-<<<<<<< HEAD
-    
-=======
-
->>>>>>> a33efbe7
+
     def run_load_transition_domain_script(
         self,
         file_location: str,
@@ -259,11 +255,7 @@
         reset_table: bool,
         debug_on: bool,
         prompts_enabled: bool,
-<<<<<<< HEAD
-        debug_max_entries_to_parse: int
-=======
         debug_max_entries_to_parse: int,
->>>>>>> a33efbe7
     ):
         """Runs the load_transition_domain script"""
         # Create the command string
