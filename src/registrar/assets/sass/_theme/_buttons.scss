@use "uswds-core" as *;
@use "cisa_colors" as *;

/* Make "placeholder" links visually obvious */
a[href$="todo"]::after {
  background-color: yellow;
  color: color(blue-80v);
  content: " [link TBD]";
  font-style: italic;
}

a.usa-link.usa-link--always-blue {
  color: #{$dhs-blue};
}

a.breadcrumb__back {
  display:flex;
  align-items: center;
  margin-bottom: units(2.5);
  color: #{$dhs-blue};
  &:visited {
    color: color('primary');
  }
  
  @include at-media('tablet') {
    //align to top of sidebar
    margin-top: units(-0.5);
  }
}

a.usa-button {
  text-decoration: none;
}

a.usa-button.disabled-link {
  background-color: #ccc !important;
  color: #454545 !important
}

a.usa-button.disabled-link:hover {
  background-color: #ccc !important;
  cursor: not-allowed !important;
  color: #454545 !important
}

a.usa-button.disabled-link:focus {
  background-color: #ccc !important;
  cursor: not-allowed !important;
  outline: none !important;
  color: #454545 !important
}

a.usa-button--unstyled.disabled-link,
a.usa-button--unstyled.disabled-link:hover,
a.usa-button--unstyled.disabled-link:focus {
  cursor: not-allowed !important;
  outline: none !important;
  text-decoration: none !important;
}

.usa-button--unstyled.disabled-button,
.usa-button--unstyled.disabled-button:hover,
.usa-button--unstyled.disabled-button:focus {
  cursor: not-allowed !important;
  outline: none !important;
  text-decoration: none !important;
}

a.usa-button:not(.usa-button--unstyled, .usa-button--outline) {
  color: color('white');
}

a.usa-button:not(.usa-button--unstyled, .usa-button--outline):visited,
a.usa-button:not(.usa-button--unstyled, .usa-button--outline):hover,
a.usa-button:not(.usa-button--unstyled, .usa-button--outline):focus,
a.usa-button:not(.usa-button--unstyled, .usa-button--outline):active {
  color: color('white');
}
  
a.usa-button--outline,
a.usa-button--outline:visited {
  box-shadow: inset 0 0 0 2px color('primary');
  color: color('primary');
}
  
a.usa-button--outline:hover,
a.usa-button--outline:focus {
  box-shadow: inset 0 0 0 2px color('primary-dark');
  color: color('primary-dark');
}
  
a.usa-button--outline:active {
  box-shadow: inset 0 0 0 2px color('primary-darker');
  color: color('primary-darker');
}

a.withdraw {
  background-color: color('error');
}
  
a.withdraw_outline,
a.withdraw_outline:visited {
  box-shadow: inset 0 0 0 2px color('error');
  color: color('error');
}
  
a.withdraw_outline:hover,
a.withdraw_outline:focus {
  box-shadow: inset 0 0 0 2px color('error-dark');
  color: color('error-dark');
}
  
a.withdraw_outline:active {
  box-shadow: inset 0 0 0 2px color('error-darker');
  color: color('error-darker');
}

a.withdraw:hover,
a.withdraw:focus {
  background-color: color('error-dark');
}
  
a.withdraw:active {
  background-color: color('error-darker');
}

a.usa-button--unstyled:visited {
  color: color('primary');
}
  
.dotgov-button--green {
  background-color: color('success-dark');

  &:hover {
    background-color: color('success-darker');
  }

  &:active {
    background-color: color('green-80v');
  }
}

.usa-button--unstyled--white,
.usa-button--unstyled--white:hover,
.usa-button--unstyled--white:focus,
.usa-button--unstyled--white:active {
  color: color('white');
}

// Cancel button used on the
// DNSSEC main page
// We want to center this button on mobile
// and add some extra left margin on tablet+
.usa-button--cancel {
  text-align: center;
  @include at-media('tablet') {
    margin-left: units(2);
  }
}

.toggleable_input {
  svg.usa-icon {
    width: 1.5em !important;
    height: 1.5em !important;
    color: #{$dhs-green};
    position: absolute;
  }
  &.toggleable_input__error {
    svg.usa-icon {
      color: #{$dhs-red};
    }
    div.readonly-field {
      color: #{$dhs-red};
    }
  }
}

// We need to deviate from some default USWDS styles here
// in this particular case, so we have to override this.
.usa-form .usa-button.readonly-edit-button {
  margin-top: 0px !important;
  padding-top: 0px !important;
  svg {
    width: 1.25em !important;
    height: 1.25em !important;
  }
}

.usa-button--filter {
  width: auto;
  // For mobile stacking
  margin-bottom: units(1);
  border: solid 1px color('base-light') !important;
  padding: units(1);
  color: color('primary-darker') !important;
  font-weight: font-weight('normal');
  font-size: size('ui', 'xs');
  box-shadow: none;
  &:hover {
    box-shadow: none;
  }
}

.dotgov-table a,
.usa-link--icon,
.usa-button--with-icon {
    display: flex;
    align-items: flex-start;
    color: color('primary');
    column-gap: units(.5);
    align-items: center;
}

<<<<<<< HEAD
.usa-button--justify-right {
  justify-content: right;
}


.dotgov-table a,
.usa-link--icon {
    &:visited {
        color: color('primary');   
    }
}

=======
.dotgov-table a
>>>>>>> c1daa455
a .usa-icon,
.usa-button--with-icon .usa-icon {
  height: 1.3em;
  width: 1.3em;
}

.usa-icon.usa-icon--big {
  margin: 0;
  height: 1.5em;
  width: 1.5em;
}

button.text-secondary,
button.text-secondary:hover,
.dotgov-table a.text-secondary {
  color: $theme-color-error;
}<|MERGE_RESOLUTION|>--- conflicted
+++ resolved
@@ -211,7 +211,6 @@
     align-items: center;
 }
 
-<<<<<<< HEAD
 .usa-button--justify-right {
   justify-content: right;
 }
@@ -224,9 +223,7 @@
     }
 }
 
-=======
 .dotgov-table a
->>>>>>> c1daa455
 a .usa-icon,
 .usa-button--with-icon .usa-icon {
   height: 1.3em;
