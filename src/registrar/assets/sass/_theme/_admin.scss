@use "cisa_colors" as *;
@use "uswds-core" as *;

// We'll use Django's CSS vars: https://docs.djangoproject.com/en/4.2/ref/contrib/admin/#theming-support 
// and assign USWDS theme vars whenever possible
// If needed (see below), we'll use the USWDS hex value
// As a last resort, we'll use CISA colors to supplement the palette
:root,
html[data-theme="light"] {
    --primary: #{$theme-color-primary};
    --secondary: #{$theme-color-primary-darkest};
    --accent: #{$theme-color-accent-cool};
    // --primary-fg: #fff;

    // USWDS theme vars that are set to a token, such as #{$theme-color-base-darker}
    // would interpolate to 'gray-cool-70' and output invalid CSS, so we use the hex
    // source value instead: https://designsystem.digital.gov/design-tokens/color/system-tokens/
    --body-fg: #3d4551;
    // --body-bg: #fff;
    --body-quiet-color: #{$theme-color-base-dark};
    // --body-loud-color: #000;

    --header-color: var( --primary-fg);
    --header-branding-color:  var( --primary-fg);
    // --header-bg: var(--secondary);
    // --header-link-color: var(--primary-fg);

    --breadcrumbs-fg: #{$theme-color-accent-cool-lightest};
    // --breadcrumbs-link-fg: var(--body-bg);
    --breadcrumbs-bg: #{$theme-color-primary-dark};

    // #{$theme-link-color} would interpolate to 'primary', so we use the source value instead
    --link-fg: #{$theme-color-primary};
    --link-hover-color: #{$theme-color-primary};
    // $theme-link-visited-color - violet-70v
    --link-selected-fg: #54278f;

    --hairline-color: #{$dhs-gray-15};
    // $theme-color-base-lightest - gray-5
    --border-color: #f0f0f0;

    --error-fg: #{$theme-color-error};

    --message-success-bg: #{$theme-color-success-lighter};
    --checkbox-green: #{$theme-color-success-light};
    // $theme-color-warning-lighter - yellow-5
    --message-warning-bg: #faf3d1;
    --message-error-bg: #{$theme-color-error-lighter};

    --darkened-bg: #{$dhs-gray-15}; /* A bit darker than --body-bg */
    --selected-bg: var(--border-color); /* E.g. selected table cells */
    --selected-row: var(--message-warning-bg);

    // --button-fg: #fff;
    // --button-bg: var(--secondary);
    --button-hover-bg: #{$theme-color-primary-darker};
    --default-button-bg: #{$theme-color-primary-dark};
    --default-button-hover-bg: #{$theme-color-primary-darkest};
    // #{$theme-color-base} - 'gray-cool-50'
    --close-button-bg: #71767a;
    // #{$theme-color-base-darker} - 'gray-cool-70'
    --close-button-hover-bg: #3d4551;
    --delete-button-bg: #{$theme-color-error};
    --delete-button-hover-bg: #{$theme-color-error-dark};

    // --object-tools-fg: var(--button-fg);
    // --object-tools-bg: var(--close-button-bg);
    // --object-tools-hover-bg: var(--close-button-hover-bg);
}

// Fold dark theme settings into our main CSS
// https://docs.djangoproject.com/en/4.2/ref/contrib/admin/#theming-support > dark theme note
@media (prefers-color-scheme: dark) {
    :root,
    html[data-theme="dark"] {
      // Edit the primary to meet accessibility requ.  
      --primary: #23485a;
      --primary-fg: #f7f7f7;
  
      --body-fg: #eeeeee;
      --body-bg: #121212;
      --body-quiet-color: #e0e0e0;
      --body-loud-color: #ffffff;
  
      --breadcrumbs-link-fg: #e0e0e0;
      --breadcrumbs-bg: var(--primary);
  
      --link-fg: #81d4fa;
      --link-hover-color: #4ac1f7;
      --link-selected-fg: #6f94c6;
  
      --hairline-color: #272727;
      --border-color: #353535;
  
      --error-fg: #e35f5f;
      --message-success-bg: #006b1b;
      --checkbox-green: #006b1b;
      --message-warning-bg: #583305;
      --message-error-bg: #570808;
  
      --darkened-bg: #212121;
      --selected-bg: #1b1b1b;
      --selected-row: #00363a;
  
      --close-button-bg: #333333;
      --close-button-hover-bg: #666666;
    }

    // Dark mode django (bug due to scss cascade) and USWDS tables
    .change-list .usa-table,
    .change-list .usa-table--striped tbody tr:nth-child(odd) td,
    .change-list .usa-table--borderless thead th,
    .change-list .usa-table thead td, 
    .change-list .usa-table thead th,
    .change-form .usa-table,
    .change-form .usa-table--striped tbody tr:nth-child(odd) td,
    .change-form .usa-table--borderless thead th,
    .change-form .usa-table thead td, 
    .change-form .usa-table thead th,
    body.dashboard,
    body.change-list,
    body.change-form,
    .analytics {
        color: var(--body-fg);
    }
    .usa-table td {
        background-color: transparent;
    }

    // Sets darker color on delete page links.
    // Remove when dark mode successfully applies to Django delete page.
    .delete-confirmation .content a:not(.button)  {
        color: color('primary');
    }
}

// Firefox needs this to be specifically set
html[data-theme="dark"] {
    .change-list .usa-table,
    .change-list .usa-table--striped tbody tr:nth-child(odd) td,
    .change-list .usa-table--borderless thead th,
    .change-list .usa-table thead td, 
    .change-list .usa-table thead th,
    .change-form .usa-table,
    .change-form .usa-table--striped tbody tr:nth-child(odd) td,
    .change-form .usa-table--borderless thead th,
    .change-form .usa-table thead td, 
    .change-form .usa-table thead th,
    body.dashboard,
    body.change-list,
    body.change-form,
    .analytics {
        color: var(--body-fg);
    }
    .usa-table td {
        background-color: transparent;
    }

    // Sets darker color on delete page links.
    // Remove when dark mode successfully applies to Django delete page.
    .delete-confirmation .content a:not(.button)  {
        color: color('primary');
    }
}


#branding h1 a:link, #branding h1 a:visited {
    color: var(--primary-fg);
}



#branding h1,
h1, h2, h3,
.module h2 {
    font-weight: font-weight('bold');
}

div#content > h2 {
    font-size: 1.3rem;
}

.module h3 {
    padding: 0;
    color: var(--link-fg);
    margin: units(2) 0 units(1) 0;
}

.module ul.padding-0 {
    padding: 0 !important;
}

.module ul.margin-0 {
    margin: 0 !important;
}

.change-list {
    .usa-table--striped tbody tr:nth-child(odd) td,
    .usa-table--striped tbody tr:nth-child(odd) th,
    .usa-table td,
    .usa-table th {
        background-color: transparent;
    }
}

.change-form {
    .usa-table--striped tbody tr:nth-child(odd) td,
    .usa-table--striped tbody tr:nth-child(odd) th,
    .usa-table td,
    .usa-table th {
        background-color: transparent;
    }
    .usa-table td {
        border-bottom: 1px solid var(--hairline-color);
    }
}

#nav-sidebar {
    padding-top: 20px;
}

// Fix django admin button height bugs
.submit-row a.deletelink,
.delete-confirmation form .cancel-link,
.submit-row a.closelink {
    height: auto!important;
    font-size: 14px;
}

// right justify custom buttons and display as links
.submit-row input.custom-link-button,
.submit-row input.custom-link-button:hover {
    background: none;
    border: none;
    color: var(--link-fg);
    cursor: pointer;
    text-decoration: none;
    padding: 0;
    font-size: inherit;
    margin-left: auto;
}
.submit-row div.spacer {
    flex-grow: 1;
}
.submit-row .mini-spacer{
    margin-left: 2px;
    margin-right: 2px;
}
.submit-row span {
    margin-top: units(1);
}

// Customize 
// Keep th from collapsing 
.min-width-25 {
    min-width: 25px;
}
.min-width-81 {
    min-width: 81px;
}

.primary-th {
    padding-top: 8px;
    padding-bottom: 8px;
    font-size: 0.75rem;
    letter-spacing: 0.5px;
    text-transform: none;
    font-weight: font-weight('bold');
    text-align: left;
    background: var(--primary);
    color: var(--header-link-color);
}

// Font mismatch issue due to conflicts between django and uswds,
// rough overrides for consistency and readability. May want to revise
// in the future
.object-tools li a,
.object-tools p a {
    font-family: family('sans');
    text-transform: none!important;
    font-size: 14px!important;
}

// For consistency, make the overrided p a
// object tool buttons the same size as the ul li a
.object-tools p {
    line-height: 1.25rem;
}

// Fix margins in mobile view
@media (max-width: 767px) {
    .object-tools li {
        // our CSS is read before django's, so need !important
        // to override
        margin-left: 0!important;
        margin-right: 15px;
    }
}

// Fix height of buttons
.object-tools li {
    height: auto;
}

// Fixing height of buttons breaks layout because
// object-tools and changelist are siblings with
// flexbox positioning
#changelist {
    clear: both;
}

// Account for the h2, roughly 90px
@include at-media(tablet) {
    .object-tools {
        padding-left: 90px;
    }
}

// Combo box
#select2-id_domain-results,
#select2-id_user-results {
    width: 100%;
}

// Content list inside of a DjA alert, unstyled
.messagelist_content-list--unstyled {
    padding-left: 0;
    li {
        font-family: family('sans');
        font-size: 13.92px!important;
        background: none!important;
        padding: 0!important;
        margin: 0!important;
    }
}

// Fixes a display issue where the list was entirely white, or had too much whitespace
.select2-dropdown {
    display: inline-grid !important;
}

input.admin-confirm-button {
    text-transform: none;
}

// Button groups in /admin incorrectly have bullets.
// Remove that!
.usa-modal__footer .usa-button-group__item {
    list-style-type: none;
}

// USWDS media checks are overzealous in this situation,
// we should manually define this behaviour.
@media (max-width: 768px) {
    .button-list-mobile {
        display: contents !important;
    }
}

.usa-button-group {
    margin-left: -0.25rem!important;
    padding-left: 0!important;
    .usa-button-group__item {
        list-style-type: none;
        line-height: normal;
    }
    .button {
        display: inline-block;
        padding: 10px 8px;
        line-height: normal;
    }
    .usa-icon {
        top: 2px;
    }
    a.button:active, a.button:focus {
        text-decoration: none;
    }
}

.module--custom {
    a {
        font-size: 13px;
        font-weight: 600;
        border: solid 1px var(--darkened-bg);
        background: var(--darkened-bg);
    }
}

.usa-modal--django-admin .usa-prose ul > li {
    list-style-type: inherit;
    // Styling based off of the <p> styling in django admin
    line-height: 1.5;
    margin-bottom: 0;
    margin-top: 0;
    max-width: 68ex;
}

.usa-summary-box__dhs-color {
    color: $dhs-blue-70;
}

details.dja-detail-table {
    display: inline-table;
    background-color: var(--body-bg);
    .dja-details-summary {
        cursor: pointer;
        color: var(--body-quiet-color);
    }

    @media (max-width: 1024px){
        .dja-detail-contents {
            max-width: 400px !important;
            overflow-x: scroll !important;
        }
    }

    tr {
        background-color: transparent;
    }

    td, th {
        padding-left: 12px;
        border: none
    }

    thead > tr > th {
        border-radius: 4px;
        border-top: none;
        border-bottom: none;
    }
}


address.margin-top-neg-1__detail-list {
    margin-top: -8px !important;
}

.dja-detail-list {
    dl {
        padding-left: 0px !important;
        margin-top: 5px !important;
    }
    // Mimic the normal label size
    address, dt {
        font-size: 0.8125rem;
        color: var(--body-quiet-color);
    }
}

td button.usa-button__clipboard-link, address.dja-address-contact-list {
    font-size: unset;
}

address.dja-address-contact-list {
    color: var(--body-quiet-color);
    button.usa-button__clipboard-link {
        font-size: unset;
    }
}

// Mimic the normal label size
@media (max-width: 1024px){
    .dja-detail-list dt, .dja-detail-list address {
        font-size: 0.875rem;
        color: var(--body-quiet-color);
    }

    address button.usa-button__clipboard-link, td button.usa-button__clipboard-link {
        font-size: 0.875rem !important;
    }

}

.errors span.select2-selection {
    border: 1px solid var(--error-fg) !important;
}

.choice-filter {
    position: relative;
    padding-left: 20px;
    svg {
        top: 4px;
    }
}

.choice-filter--checked {
    svg:nth-child(1) {
        background: var(--checkbox-green);
        fill: var(--checkbox-green);
    }
    svg:nth-child(2) {
        color: var(--body-loud-color);
    }
}

// Let's define this block of code once and use it for analysts over a certain screen size,
// superusers over another screen size.
@mixin submit-row-wrapper--collapsed-one-line(){
    &.submit-row-wrapper--collapsed {
     transform: translate3d(0, 42px, 0);
    }
    .submit-row {
        clear: none;
    }
  }

// Sticky submit bar for domain requests on desktop
@media screen and (min-width:768px) {
    .submit-row-wrapper {
        position: fixed;
        bottom: 0;
        right: 0;
        left: 338px;
        background: var(--darkened-bg);
        border-top-left-radius: 6px;
        transition: transform .2s ease-out;
        .submit-row {
            margin-bottom: 0;
        }
    }
    .submit-row-wrapper--collapsed {
        // translate3d is more performant than translateY
        // https://stackoverflow.com/questions/22111256/translate3d-vs-translate-performance
        transform: translate3d(0, 88px, 0);
    }
    .submit-row-wrapper--collapsed-one-line {
        @include submit-row-wrapper--collapsed-one-line();
    }
    .submit-row {
        clear: both;
    }
    .submit-row-toggle{
        display: inline-block;
        position: absolute;
        top: -30px;
        right: 0;
        background: var(--darkened-bg);
    }
    #submitRowToggle {
        color: var(--body-fg);
    }
    .requested-domain-sticky {
        max-width: 325px;
        overflow: hidden;
        white-space: nowrap;
        text-overflow: ellipsis;
        font-size: medium;
        padding-top: 3px !important;
    }
}

.visible-768 {
    display: none;
}

@media screen and (min-width:768px) {
    .visible-768 {
        display: block;
        padding-top: 0;
    }
}

@media screen and (min-width:935px) {
    // Analyst only class
    .submit-row-wrapper--analyst-view {
        @include submit-row-wrapper--collapsed-one-line();
    }
}

@media screen and (min-width:1256px) {
    .submit-row-wrapper {
        @include submit-row-wrapper--collapsed-one-line();
    }
}

// Collapse button styles for fieldsets
.module.collapse--dgfieldset {
    margin-top: -35px;
    padding-top: 0;
    border: none;
}
.collapse-toggle--dgsimple,
.module.collapse--dgfieldset button {
    background: none;
    text-transform: none;
    color: var(--link-fg);
    margin-top: 8px;
    margin-left: 10px;
    span {
        text-decoration: underline;
        font-size: 13px;
        font-feature-settings: "kern";
        font-kerning: normal;
        line-height: 13px;
        font-family: family('sans');
    }
    &:hover {
        color: var(--link-fg);
        svg {
            color: var(--link-fg);
        }
    }
}
.collapse--dgfieldset.collapsed .collapse-toggle--dgfieldset  {
    display: inline-block!important;
    * {
        display: inline-block;
    }
}
.collapse--dgsimple.collapsed {
    display: none;
}

.dja-status-list {
    border-top: solid 1px var(--border-color);
    margin-left: 0 !important;
    padding-left: 0 !important;
    padding-top: 10px;
    li {
        line-height: 1.5;
        font-family: family('sans');
        padding-top: 0;
        padding-bottom: 0;
    }
}

// Make the clipboard button "float" inside of the input box
.admin-icon-group {
    position: relative;
    display: inline;
    align-items: center;

    input {
        // Allow for padding around the copy button
        padding-right: 35px !important;
        // Match the height of other inputs
        min-height: 2.25rem !important;
    }

    button {
        line-height: 14px;
        width: max-content;
        font-size: unset;
        text-decoration: none !important;
    }

    @media (max-width: 1000px) {
        button {
            display: block;
            padding-top: 8px;
        }
    }

    span {
        padding-left: 0.1rem;
    }

}

.admin-icon-group.admin-icon-group__clipboard-link {
    position: relative;
    display: inline;
    align-items: center;
    

    .usa-button__icon {
        position: absolute;
        right: auto;
        left: 4px;
        height: 100%;
        top: -1px;
    }
    button {
        font-size: unset !important;
        display: inline-flex;
        padding-top: 4px;
        line-height: 14px;
        width: max-content;
        font-size: unset;
        text-decoration: none !important;
    }
}

button.usa-button__clipboard {
    color: var(--link-fg);
}

.no-outline-on-click:focus {
    outline: none !important;
}

.usa-button__small-text {
    font-size: small;
}

// Get rid of padding on all help texts
form .aligned p.help, form .aligned div.help {
    padding-left: 0px !important;
}

// We override the DJA header on multi list selects from h2 to h3
// The following block of code styles our generated h3s to match the old h2s
.selector .selector-available h3 {
    background: var(--darkened-bg);
    color: var(--body-quiet-color);
}

.selector-available h3, .selector-chosen h3 {
    border: 1px solid var(--border-color);
    border-radius: 4px 4px 0 0;
    margin: 0;
    padding: 8px;
    font-size: 0.8125rem;
    text-align: left;
    margin: 0;
    padding: 8px;
    line-height: 1.3;
}

.selector .selector-chosen h3 {
    background: var(--primary);
    color: var(--header-link-color);
}

div.dja__model-description{
    display: -webkit-box;
    -webkit-line-clamp: 2;
    -webkit-box-orient: vertical;  
    overflow: hidden;

    p, li {
        font-size: medium;
        color: var(--secondary);
    }

    li {
        list-style-type: disc;
        font-family: Source Sans Pro Web,Helvetica Neue,Helvetica,Roboto,Arial,sans-serif;
    }

    a, a:link, a:visited {
        font-size: medium;
        color: color('primary') !important;
    }

    &.dja__model-description--no-overflow {
        display: block;
        overflow: auto;
    }

}

.import_export_text {
    color: var(--secondary);
}

.text-underline {
    text-decoration: underline !important;
}

//-- Override some styling for the USWDS summary box (per design quidance for ticket #2055
.usa-summary-box {
    background: #{$dhs-blue-10};
    border-color: #{$dhs-blue-30};
    max-width: 72ex;
    word-wrap: break-word;
}

.usa-summary-box h3 {
    color: #{$dhs-blue-60};
}

<<<<<<< HEAD
.wrapped-button-group {
    // This button group has too many items
    flex-wrap: wrap;
    // Fix a weird spacing issue with USWDS a buttons in DJA
    a.button {
        padding: 6px 8px 10px 8px;
    }
=======
.module caption, .inline-group h2 {
    text-transform: capitalize;
>>>>>>> 26560920
}<|MERGE_RESOLUTION|>--- conflicted
+++ resolved
@@ -770,7 +770,10 @@
     color: #{$dhs-blue-60};
 }
 
-<<<<<<< HEAD
+.module caption, .inline-group h2 {
+    text-transform: capitalize;
+}
+
 .wrapped-button-group {
     // This button group has too many items
     flex-wrap: wrap;
@@ -778,8 +781,4 @@
     a.button {
         padding: 6px 8px 10px 8px;
     }
-=======
-.module caption, .inline-group h2 {
-    text-transform: capitalize;
->>>>>>> 26560920
 }