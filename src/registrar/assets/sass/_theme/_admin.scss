--- conflicted
+++ resolved
@@ -848,7 +848,6 @@
     }
 }
 
-<<<<<<< HEAD
 .vertical-separator {
     min-height: 20px;
     height: 100%;
@@ -866,9 +865,8 @@
 
 .text-faded {
     color: #{$dhs-gray-60};
-=======
+}
 ul.add-list-reset {
     padding: 0 !important;
     margin: 0 !important;
->>>>>>> 4f7414f6
 }