import logging

from django.db.models.signals import pre_save, post_save
from django.dispatch import receiver

from .models import User, Contact, DomainRequest, DomainInformation


logger = logging.getLogger(__name__)


@receiver(pre_save, sender=DomainRequest)
@receiver(pre_save, sender=DomainInformation)
<<<<<<< HEAD
def create_or_update_organization_type(sender, instance, return_instance=False, **kwargs):
=======
def create_or_update_organization_type(sender: DomainRequest | DomainInformation, instance, **kwargs):
>>>>>>> 773b1e20
    """The organization_type field on DomainRequest and DomainInformation is consituted from the
    generic_org_type and is_election_board fields. To keep the organization_type
    field up to date, we need to update it before save based off of those field
    values.

    If the instance is marked as an election board and the generic_org_type is not
    one of the excluded types (FEDERAL, INTERSTATE, SCHOOL_DISTRICT), the
    organization_type is set to a corresponding election variant. Otherwise, it directly
    mirrors the generic_org_type value.
    """

    # == Init variables == #
    election_org_choices = DomainRequest.OrgChoicesElectionOffice

    # For any given organization type, return the "_election" variant.
    # For example: STATE_OR_TERRITORY => STATE_OR_TERRITORY_ELECTION
    generic_org_to_org_map = election_org_choices.get_org_generic_to_org_election()

    # For any given "_election" variant, return the base org type.
    # For example: STATE_OR_TERRITORY_ELECTION => STATE_OR_TERRITORY
    election_org_to_generic_org_map = election_org_choices.get_org_election_to_org_generic()

    # A new record is added with organization_type not defined.
    # This happens from the regular domain request flow.
    is_new_instance = instance.id is None

    if is_new_instance:

        # == Check for invalid conditions before proceeding == #
        should_proceed = _validate_new_instance(instance, election_org_to_generic_org_map, generic_org_to_org_map)
        if not should_proceed:
            return None
        # == Program flow will halt here if there is no reason to update == #

        # == Update the linked values == #
        organization_type_needs_update = instance.organization_type is None
        generic_org_type_needs_update = instance.generic_org_type is None

        # If a field is none, it indicates (per prior checks) that the
        # related field (generic org type <-> org type) has data and we should update according to that.
        if organization_type_needs_update:
            _update_org_type_from_generic_org_and_election(instance, generic_org_to_org_map)
        elif generic_org_type_needs_update:
            _update_generic_org_and_election_from_org_type(
                instance, election_org_to_generic_org_map, generic_org_to_org_map
            )
    else:

        # == Init variables == #
        # Instance is already in the database, fetch its current state
        current_instance = sender.objects.get(id=instance.id)

        # Check the new and old values
        generic_org_type_changed = instance.generic_org_type != current_instance.generic_org_type
        is_election_board_changed = instance.is_election_board != current_instance.is_election_board
        organization_type_changed = instance.organization_type != current_instance.organization_type

        # == Check for invalid conditions before proceeding == #
        if organization_type_changed and (generic_org_type_changed or is_election_board_changed):
            # Since organization type is linked with generic_org_type and election board,
            # we have to update one or the other, not both.
            # This will not happen in normal flow as it is not possible otherwise.
            raise ValueError("Cannot update organization_type and generic_org_type simultaneously.")
        elif not organization_type_changed and (not generic_org_type_changed and not is_election_board_changed):
            # No values to update - do nothing
            return None
        # == Program flow will halt here if there is no reason to update == #

        # == Update the linked values == #
        # Find out which field needs updating
        organization_type_needs_update = generic_org_type_changed or is_election_board_changed
        generic_org_type_needs_update = organization_type_changed

        # Update the field
        if organization_type_needs_update:
            _update_org_type_from_generic_org_and_election(instance, generic_org_to_org_map)
        elif generic_org_type_needs_update:
            _update_generic_org_and_election_from_org_type(
                instance, election_org_to_generic_org_map, generic_org_to_org_map
            )
    
    if return_instance:
        return instance


def _update_org_type_from_generic_org_and_election(instance, org_map):
    """Given a field values for generic_org_type and is_election_board, update the
    organization_type field."""

    # We convert to a string because the enum types are different.
    generic_org_type = str(instance.generic_org_type)
    if generic_org_type not in org_map:
        # Election board should always be reset to None if the record
        # can't have one. For example, federal.
        instance.is_election_board = None
        instance.organization_type = generic_org_type
    else:
        # This can only happen with manual data tinkering, which causes these to be out of sync.
        if instance.is_election_board is None:
            logger.warning("create_or_update_organization_type() -> is_election_board is out of sync. Updating value.")
            instance.is_election_board = False

        instance.organization_type = org_map[generic_org_type] if instance.is_election_board else generic_org_type


def _update_generic_org_and_election_from_org_type(instance, election_org_map, generic_org_map):
    """Given the field value for organization_type, update the
    generic_org_type and is_election_board field."""

    # We convert to a string because the enum types are different
    # between OrgChoicesElectionOffice and OrganizationChoices.
    # But their names are the same (for the most part).
    current_org_type = str(instance.organization_type)

    # This essentially means: "_election" in current_org_type.
    if current_org_type in election_org_map:
        new_org = election_org_map[current_org_type]
        instance.generic_org_type = new_org
        instance.is_election_board = True
    else:
        instance.generic_org_type = current_org_type

        # This basically checks if the given org type
        # can even have an election board in the first place.
        # For instance, federal cannot so is_election_board = None
        if current_org_type in generic_org_map:
            instance.is_election_board = False
        else:
            instance.is_election_board = None


def _validate_new_instance(instance, election_org_to_generic_org_map, generic_org_to_org_map):
    """
    Validates whether a new instance of DomainRequest or DomainInformation can proceed with the update
    based on the consistency between organization_type, generic_org_type, and is_election_board.

    Returns a boolean determining if execution should proceed or not.
    """

    # We conditionally accept both of these values to exist simultaneously, as long as
    # those values do not intefere with eachother.
    # Because this condition can only be triggered through a dev (no user flow),
    # we throw an error if an invalid state is found here.
    if instance.organization_type and instance.generic_org_type:
        generic_org_type = str(instance.generic_org_type)
        organization_type = str(instance.organization_type)

        # Strip "_election" if it exists
        mapped_org_type = election_org_to_generic_org_map.get(organization_type)

        # Do tests on the org update for election board changes.
        is_election_type = "_election" in organization_type
        can_have_election_board = organization_type in generic_org_to_org_map

        election_board_mismatch = (is_election_type != instance.is_election_board) and can_have_election_board
        org_type_mismatch = mapped_org_type is not None and (generic_org_type != mapped_org_type)
        if election_board_mismatch or org_type_mismatch:
            message = (
                "Cannot add organization_type and generic_org_type simultaneously "
                "when generic_org_type, is_election_board, and organization_type values do not match."
            )
            raise ValueError(message)

        return True
    elif not instance.organization_type and not instance.generic_org_type:
        return False
    else:
        return True


@receiver(post_save, sender=User)
def handle_profile(sender, instance, **kwargs):
    """Method for when a User is saved.

    A first time registrant may have been invited, so we'll search for a matching
    Contact record, by email address, and associate them, if possible.

    A first time registrant may not have a matching Contact, so we'll create one,
    copying the contact values we received from Login.gov in order to initialize it.

    During subsequent login, a User record may be updated with new data from Login.gov,
    but in no case will we update contact values on an existing Contact record.
    """

    first_name = getattr(instance, "first_name", "")
    last_name = getattr(instance, "last_name", "")
    email = getattr(instance, "email", "")
    phone = getattr(instance, "phone", "")

    is_new_user = kwargs.get("created", False)

    if is_new_user:
        contacts = Contact.objects.filter(email=email)
    else:
        contacts = Contact.objects.filter(user=instance)

    if len(contacts) == 0:  # no matching contact
        Contact.objects.create(
            user=instance,
            first_name=first_name,
            last_name=last_name,
            email=email,
            phone=phone,
        )

    if len(contacts) >= 1 and is_new_user:  # a matching contact
        contacts[0].user = instance
        contacts[0].save()

        if len(contacts) > 1:  # multiple matches
            logger.warning(
                "There are multiple Contacts with the same email address."
                f" Picking #{contacts[0].id} for User #{instance.id}."
            )<|MERGE_RESOLUTION|>--- conflicted
+++ resolved
@@ -11,11 +11,7 @@
 
 @receiver(pre_save, sender=DomainRequest)
 @receiver(pre_save, sender=DomainInformation)
-<<<<<<< HEAD
-def create_or_update_organization_type(sender, instance, return_instance=False, **kwargs):
-=======
-def create_or_update_organization_type(sender: DomainRequest | DomainInformation, instance, **kwargs):
->>>>>>> 773b1e20
+def create_or_update_organization_type(sender: DomainRequest | DomainInformation, instance, return_instance=False, **kwargs):
     """The organization_type field on DomainRequest and DomainInformation is consituted from the
     generic_org_type and is_election_board fields. To keep the organization_type
     field up to date, we need to update it before save based off of those field
