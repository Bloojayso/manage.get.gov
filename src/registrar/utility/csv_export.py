--- conflicted
+++ resolved
@@ -1105,29 +1105,12 @@
     # converted_so_email => senior_official__email
     @classmethod
     def get_fields(cls, model):
-<<<<<<< HEAD
-        # These vars are copied from the base class.
-        # converted_generic_org_type => generic_org_type
-        # converted_federal_type = federal_type
-        domain_org_type = model.get("generic_org_type")
-        human_readable_domain_org_type = DomainRequest.OrgChoicesElectionOffice.get_org_label(domain_org_type)
-        domain_federal_type = model.get("federal_type")
-        human_readable_domain_federal_type = BranchChoices.get_branch_label(domain_federal_type)
-        domain_type = human_readable_domain_org_type
-        if domain_federal_type and domain_org_type == DomainRequest.OrgChoicesElectionOffice.FEDERAL:
-            domain_type = f"{human_readable_domain_org_type} - {human_readable_domain_federal_type}"
-=======
->>>>>>> ecac2c29
         FIELDS = {
             "Domain name": model.get("domain__name"),
             "Status": model.get("status"),
             "First ready on": model.get("first_ready_on"),
             "Expiration date": model.get("expiration_date"),
-<<<<<<< HEAD
-            "Domain type": domain_type,
-=======
             "Domain type": model.get("domain_type"),
->>>>>>> ecac2c29
             "Agency": model.get("federal_agency__agency"),
             "Organization name": model.get("organization_name"),
             "City": model.get("city"),
@@ -1242,29 +1225,12 @@
     # converted_so_email => senior_official__email
     @classmethod
     def get_fields(cls, model):
-<<<<<<< HEAD
-        # These vars are copied from the base class.
-        # converted_generic_org_type => generic_org_type
-        # converted_federal_type = federal_type
-        domain_org_type = model.get("generic_org_type")
-        human_readable_domain_org_type = DomainRequest.OrgChoicesElectionOffice.get_org_label(domain_org_type)
-        domain_federal_type = model.get("federal_type")
-        human_readable_domain_federal_type = BranchChoices.get_branch_label(domain_federal_type)
-        domain_type = human_readable_domain_org_type
-        if domain_federal_type and domain_org_type == DomainRequest.OrgChoicesElectionOffice.FEDERAL:
-            domain_type = f"{human_readable_domain_org_type} - {human_readable_domain_federal_type}"
-=======
->>>>>>> ecac2c29
         FIELDS = {
             "Domain name": model.get("domain__name"),
             "Status": model.get("status"),
             "First ready on": model.get("first_ready_on"),
             "Expiration date": model.get("expiration_date"),
-<<<<<<< HEAD
-            "Domain type": domain_type,
-=======
             "Domain type": model.get("domain_type"),
->>>>>>> ecac2c29
             "Agency": model.get("federal_agency__agency"),
             "Organization name": model.get("organization_name"),
             "City": model.get("city"),
