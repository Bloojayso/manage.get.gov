--- conflicted
+++ resolved
@@ -487,9 +487,6 @@
                 "user": self.request.user,
                 "requested_domain__name": requested_domain_name,
             }
-<<<<<<< HEAD
-        return context_stuff
-=======
 
         # Hides the requests and domains buttons in the navbar
         context["hide_requests"] = self.is_portfolio
@@ -497,7 +494,6 @@
         context["domain_request_id"] = self.domain_request.id
 
         return context
->>>>>>> a872893d
 
     def get_step_list(self) -> list:
         """Dynamically generated list of steps in the form wizard."""
