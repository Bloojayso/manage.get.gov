--- conflicted
+++ resolved
@@ -447,11 +447,6 @@
             if condition:
                 step_list.append(step)
 
-<<<<<<< HEAD
-        step_list.remove(Step.YOUR_CONTACT)
-
-=======
->>>>>>> c1daa455
         return step_list
 
     def goto(self, step):
@@ -596,14 +591,6 @@
     forms = [forms.PurposeForm]
 
 
-<<<<<<< HEAD
-class YourContact(DomainRequestWizard):
-    template_name = "domain_request_your_contact.html"
-    forms = [forms.YourContactForm]
-
-
-=======
->>>>>>> c1daa455
 class OtherContacts(DomainRequestWizard):
     template_name = "domain_request_other_contacts.html"
     forms = [forms.OtherContactsYesNoForm, forms.OtherContactsFormSet, forms.NoOtherContactsForm]
