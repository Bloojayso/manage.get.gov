--- conflicted
+++ resolved
@@ -379,7 +379,8 @@
 
     def get_context_data(self):
         """Define context for access on all wizard pages."""
-<<<<<<< HEAD
+        has_profile_flag = flag_is_active(self.request, "profile_feature")
+        logger.debug("PROFILE FLAG is %s" % has_profile_flag)
 
         context_stuff = {}
         if DomainRequest._form_complete(self.domain_request):
@@ -395,9 +396,17 @@
                 "modal_description": "Once you submit this request, you won’t be able to edit it until we review it.\
                 You’ll only be able to withdraw your request.",
                 "review_form_is_complete": True,
-                "has_profile_feature_flag": flag_is_active(self.request, "profile_feature"),
+                # Use the profile waffle feature flag to toggle profile features throughout domain requests
+                "has_profile_feature_flag": has_profile_flag,
+                "user": self.request.user,
             }
         else:  # form is not complete
+            # modal_button = '<button type="submit" ' 'class="usa-button" ' " data-close-modal onclick=window.location.href=window.location.origin' + '/request/review' data-close-modal>Return to request</button>"
+            # modal_button = '<button type="submit" class="usa-button" data-close-modal formnovalidate onclick="this.closest(\'.usa-modal\').style.display=\'none\'">Return to request</button>'
+            # modal_button = (
+            #     '<button type="submit" class="usa-button" data-close-modal formnovalidate '
+            #     'onclick="this.closest(\'.usa-modal\').style.display=\'none\'" data-close-modal>Return to request</button>'
+            # )
             modal_button = '<button type="submit" ' 'class="usa-button" ' " data-close-modal>Return to request</button>"
             context_stuff = {
                 "form_titles": self.TITLES,
@@ -409,35 +418,10 @@
                 "modal_description": "You can’t submit this request because it’s incomplete.\
                 Click return to request and complete the sections that are missing information.",
                 "review_form_is_complete": False,
-                "has_profile_feature_flag": flag_is_active(self.request, "profile_feature"),
+                "has_profile_feature_flag": has_profile_flag,
+                "user": self.request.user,
             }
         return context_stuff
-=======
-        # Build the submit button that we'll pass to the modal.
-        modal_button = '<button type="submit" ' 'class="usa-button" ' ">Submit request</button>"
-        # Concatenate the modal header that we'll pass to the modal.
-        if self.domain_request.requested_domain:
-            modal_heading = "You are about to submit a domain request for " + str(self.domain_request.requested_domain)
-        else:
-            modal_heading = "You are about to submit an incomplete request"
-
-        has_profile_flag = flag_is_active(self.request, "profile_feature")
-        logger.debug("PROFILE FLAG is %s" % has_profile_flag)
-
-        context = {
-            "form_titles": self.TITLES,
-            "steps": self.steps,
-            # Add information about which steps should be unlocked
-            "visited": self.storage.get("step_history", []),
-            "is_federal": self.domain_request.is_federal(),
-            "modal_button": modal_button,
-            "modal_heading": modal_heading,
-            # Use the profile waffle feature flag to toggle profile features throughout domain requests
-            "has_profile_feature_flag": has_profile_flag,
-            "user": self.request.user,
-        }
-        return context
->>>>>>> bf1d5fad
 
     def get_step_list(self) -> list:
         """Dynamically generated list of steps in the form wizard."""
