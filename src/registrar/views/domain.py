"""Views for a single Domain.

Authorization is handled by the `DomainPermissionView`. To ensure that only
authorized users can see information on a domain, every view here should
inherit from `DomainPermissionView` (or DomainInvitationPermissionCancelView).
"""

from datetime import date
import logging
import requests
from django.contrib import messages
from django.contrib.messages.views import SuccessMessageMixin
from django.db import IntegrityError
from django.http import HttpResponseRedirect
from django.shortcuts import redirect, render, get_object_or_404
from django.urls import reverse
from django.views.generic.edit import FormMixin
from django.conf import settings
from registrar.forms.domain import DomainSuborganizationForm, DomainRenewalForm
from registrar.models import (
    Domain,
    DomainRequest,
    DomainInformation,
    DomainInvitation,
    PortfolioInvitation,
    User,
    UserDomainRole,
    PublicContact,
)
from registrar.models.user_portfolio_permission import UserPortfolioPermission
from registrar.models.utility.portfolio_helper import UserPortfolioRoleChoices
from registrar.utility.enums import DefaultEmail
from registrar.utility.errors import (
    AlreadyDomainInvitedError,
    AlreadyDomainManagerError,
    GenericError,
    GenericErrorCodes,
    MissingEmailError,
    NameserverError,
    NameserverErrorCodes as nsErrorCodes,
    DsDataError,
    DsDataErrorCodes,
    SecurityEmailError,
    SecurityEmailErrorCodes,
    OutsideOrgMemberError,
)
from registrar.models.utility.contact_error import ContactError
from registrar.views.utility.permission_views import UserDomainRolePermissionDeleteView
from registrar.utility.waffle import flag_is_active_for_user

from ..forms import (
    SeniorOfficialContactForm,
    DomainOrgNameAddressForm,
    DomainAddUserForm,
    DomainSecurityEmailForm,
    NameserverFormset,
    DomainDnssecForm,
    DomainDsdataFormset,
    DomainDsdataForm,
)

from epplibwrapper import (
    common,
    extensions,
    RegistryError,
)

from ..utility.email import send_templated_email, EmailSendingError
from ..utility.email_invitations import send_domain_invitation_email, send_portfolio_invitation_email
from .utility import DomainPermissionView, DomainInvitationPermissionCancelView
from django import forms

logger = logging.getLogger(__name__)


class DomainBaseView(DomainPermissionView):
    """
    Base View for the Domain. Handles getting and setting the domain
    in session cache on GETs. Also provides methods for getting
    and setting the domain in cache
    """

    def get(self, request, *args, **kwargs):
        self._get_domain(request)
        context = self.get_context_data(object=self.object)
        return self.render_to_response(context)

    def _get_domain(self, request):
        """
        get domain from session cache or from db and set
        to self.object
        set session to self for downstream functions to
        update session cache
        """
        self.session = request.session
        # domain:private_key is the session key to use for
        # caching the domain in the session
        domain_pk = "domain:" + str(self.kwargs.get("pk"))
        cached_domain = self.session.get(domain_pk)

        if cached_domain:
            self.object = cached_domain
        else:
            self.object = self.get_object()
        self._update_session_with_domain()

    def _update_session_with_domain(self):
        """
        update domain in the session cache
        """
        domain_pk = "domain:" + str(self.kwargs.get("pk"))
        self.session[domain_pk] = self.object


class DomainFormBaseView(DomainBaseView, FormMixin):
    """
    Form Base View for the Domain. Handles getting and setting
    domain in cache when dealing with domain forms. Provides
    implementations of post, form_valid and form_invalid.
    """

    def post(self, request, *args, **kwargs):
        """Form submission posts to this view.

        This post method harmonizes using DomainBaseView and FormMixin
        """
        self._get_domain(request)
        form = self.get_form()
        if form.is_valid():
            return self.form_valid(form)
        else:
            return self.form_invalid(form)

    def form_valid(self, form):
        # updates session cache with domain
        self._update_session_with_domain()

        # superclass has the redirect
        return super().form_valid(form)

    def form_invalid(self, form):
        # updates session cache with domain
        self._update_session_with_domain()

        # superclass has the redirect
        return super().form_invalid(form)

    def get_domain_info_from_domain(self) -> DomainInformation | None:
        """
        Grabs the underlying domain_info object based off of self.object.name.
        Returns None if nothing is found.
        """
        _domain_info = DomainInformation.objects.filter(domain__name=self.object.name)
        current_domain_info = None
        if _domain_info.exists() and _domain_info.count() == 1:
            current_domain_info = _domain_info.get()
        else:
            logger.error("Could get domain_info. No domain info exists, or duplicates exist.")

        return current_domain_info

    def send_update_notification(self, form, force_send=False):
        """Send a notification to all domain managers that an update has occured
        for a single domain. Uses update_to_approved_domain.txt template.

        If there are no changes to the form, emails will NOT be sent unless force_send
        is set to True.
        """

        # send notification email for changes to any of these forms
        form_label_dict = {
            DomainSecurityEmailForm: "Security email",
            DomainDnssecForm: "DNSSEC / DS Data",
            DomainDsdataFormset: "DNSSEC / DS Data",
            DomainOrgNameAddressForm: "Organization details",
            SeniorOfficialContactForm: "Senior official",
            NameserverFormset: "Name servers",
        }

        # forms of these types should not send notifications if they're part of a portfolio/Organization
        check_for_portfolio = {
            DomainOrgNameAddressForm,
            SeniorOfficialContactForm,
        }

        is_analyst_action = "analyst_action" in self.session and "analyst_action_location" in self.session

        should_notify = False

        if form.__class__ in form_label_dict:
            if is_analyst_action:
                logger.debug("No notification sent: Action was conducted by an analyst")
            else:
                # these types of forms can cause notifications
                should_notify = True
                if form.__class__ in check_for_portfolio:
                    # some forms shouldn't cause notifications if they are in a portfolio
                    info = self.get_domain_info_from_domain()
                    if not info or info.portfolio:
                        logger.debug("No notification sent: Domain is part of a portfolio")
                        should_notify = False
        else:
            # don't notify for any other types of forms
            should_notify = False
        if should_notify and (form.has_changed() or force_send):
            context = {
                "domain": self.object.name,
                "user": self.request.user,
                "date": date.today(),
                "changes": form_label_dict[form.__class__],
            }
            self.email_domain_managers(
                self.object,
                "emails/update_to_approved_domain.txt",
                "emails/update_to_approved_domain_subject.txt",
                context,
            )
        else:
            logger.info(f"No notification sent for {form.__class__}.")

    def email_domain_managers(self, domain: Domain, template: str, subject_template: str, context={}):
        """Send a single email built from a template to all managers for a given domain.

        template_name and subject_template_name are relative to the same template
        context as Django's HTML templates. context gives additional information
        that the template may use.

        context is a dictionary containing any information needed to fill in values
        in the provided template, exactly the same as with send_templated_email.

        Will log a warning if the email fails to send for any reason, but will not raise an error.
        """
        manager_pks = UserDomainRole.objects.filter(domain=domain.pk, role=UserDomainRole.Roles.MANAGER).values_list(
            "user", flat=True
        )
        emails = list(User.objects.filter(pk__in=manager_pks).values_list("email", flat=True))
        try:
            # Remove the current user so they aren't CC'ed, since they will be the "to_address"
            emails.remove(self.request.user.email)  # type: ignore
        except ValueError:
            pass

        try:
            send_templated_email(
                template,
                subject_template,
                to_address=self.request.user.email,  # type: ignore
                context=context,
                cc_addresses=emails,
            )
        except EmailSendingError:
            logger.warning(
                "Could not sent notification email to %s for domain %s",
                emails,
                domain.name,
                exc_info=True,
            )


class DomainView(DomainBaseView):
    """Domain detail overview page."""

    template_name = "domain_detail.html"

    def get_context_data(self, **kwargs):
        context = super().get_context_data(**kwargs)

        default_emails = [DefaultEmail.PUBLIC_CONTACT_DEFAULT.value, DefaultEmail.LEGACY_DEFAULT.value]

        context["hidden_security_emails"] = default_emails

        security_email = self.object.get_security_email()
        if security_email is None or security_email in default_emails:
            context["security_email"] = None
            return context
        context["security_email"] = security_email
        return context

    def can_access_domain_via_portfolio(self, pk):
        """Most views should not allow permission to portfolio users.
        If particular views allow permissions, they will need to override
        this function."""
        portfolio = self.request.session.get("portfolio")
        if self.request.user.has_any_domains_portfolio_permission(portfolio):
            if Domain.objects.filter(id=pk).exists():
                domain = Domain.objects.get(id=pk)
                if domain.domain_info.portfolio == portfolio:
                    return True
        return False

    def in_editable_state(self, pk):
        """Override in_editable_state from DomainPermission
        Allow detail page to be viewable"""

        requested_domain = None
        if Domain.objects.filter(id=pk).exists():
            requested_domain = Domain.objects.get(id=pk)

        # return true if the domain exists, this will allow the detail page to load
        if requested_domain:
            return True
        return False

    def _get_domain(self, request):
        """
        override get_domain for this view so that domain overview
        always resets the cache for the domain object
        """
        self.session = request.session
        self.object = self.get_object()
        self._update_session_with_domain()


class DomainRenewalView(DomainView):
    """Domain detail overview page."""

    template_name = "domain_renewal.html"

<<<<<<< HEAD
=======
    def get_context_data(self, **kwargs):
        context = super().get_context_data(**kwargs)

        default_emails = [DefaultEmail.PUBLIC_CONTACT_DEFAULT.value, DefaultEmail.LEGACY_DEFAULT.value]

        context["hidden_security_emails"] = default_emails

        security_email = self.object.get_security_email()
        if security_email is None or security_email in default_emails:
            context["security_email"] = None
            return context
        context["security_email"] = security_email
        return context

>>>>>>> d35e09ba
    def can_access_domain_via_portfolio(self, pk):
        """Most views should not allow permission to portfolio users.
        If particular views allow permissions, they will need to override
        this function."""
        portfolio = self.request.session.get("portfolio")
        if self.request.user.has_any_domains_portfolio_permission(portfolio):
            if Domain.objects.filter(id=pk).exists():
                domain = Domain.objects.get(id=pk)
                if domain.domain_info.portfolio == portfolio:
                    return True
        return False

    def post(self, request, pk):
        domain = get_object_or_404(Domain, id=pk)

        form = DomainRenewalForm(request.POST)

        if form.is_valid():
            # check for key in the post request data
            if "submit_button" in request.POST:
                try:
                    domain.renew_domain()
                    messages.success(request, "This domain has been renewed for one year.")
                except Exception:
                    messages.error(
                        request,
                        "This domain has not been renewed for one year, "
                        "please email help@get.gov if this problem persists.",
                    )
            return HttpResponseRedirect(reverse("domain", kwargs={"pk": pk}))

        # if not valid, render the template with error messages
        return render(
            request,
            "domain_renewal.html",
            {
                "domain": domain,
                "form": form,
            },
        )


class DomainOrgNameAddressView(DomainFormBaseView):
    """Organization view"""

    model = Domain
    template_name = "domain_org_name_address.html"
    context_object_name = "domain"
    form_class = DomainOrgNameAddressForm

    def get_form_kwargs(self, *args, **kwargs):
        """Add domain_info.organization_name instance to make a bound form."""
        form_kwargs = super().get_form_kwargs(*args, **kwargs)
        form_kwargs["instance"] = self.object.domain_info
        return form_kwargs

    def get_success_url(self):
        """Redirect to the overview page for the domain."""
        return reverse("domain-org-name-address", kwargs={"pk": self.object.pk})

    def form_valid(self, form):
        """The form is valid, save the organization name and mailing address."""
        self.send_update_notification(form)

        form.save()

        messages.success(self.request, "The organization information for this domain has been updated.")

        # superclass has the redirect
        return super().form_valid(form)

    def has_permission(self):
        """Override for the has_permission class to exclude portfolio users"""

        # Org users shouldn't have access to this page
        is_org_user = self.request.user.is_org_user(self.request)
        portfolio = self.request.session.get("portfolio")
        if portfolio and is_org_user:
            return False
        else:
            return super().has_permission()


class DomainSubOrganizationView(DomainFormBaseView):
    """Suborganization view"""

    model = Domain
    template_name = "domain_suborganization.html"
    context_object_name = "domain"
    form_class = DomainSuborganizationForm

    def has_permission(self):
        """Override for the has_permission class to exclude non-portfolio users"""

        # non-org users shouldn't have access to this page
        is_org_user = self.request.user.is_org_user(self.request)
        portfolio = self.request.session.get("portfolio")
        if portfolio and is_org_user:
            return super().has_permission()
        else:
            return False

    def get_context_data(self, **kwargs):
        """Adds custom context."""
        context = super().get_context_data(**kwargs)
        if self.object and self.object.domain_info and self.object.domain_info.sub_organization:
            context["suborganization_name"] = self.object.domain_info.sub_organization.name
        return context

    def get_form_kwargs(self, *args, **kwargs):
        """Add domain_info.organization_name instance to make a bound form."""
        form_kwargs = super().get_form_kwargs(*args, **kwargs)
        form_kwargs["instance"] = self.object.domain_info
        return form_kwargs

    def get_success_url(self):
        """Redirect to the overview page for the domain."""
        return reverse("domain-suborganization", kwargs={"pk": self.object.pk})

    def form_valid(self, form):
        """The form is valid, save the organization name and mailing address."""
        form.save()

        messages.success(self.request, "The suborganization name for this domain has been updated.")

        # superclass has the redirect
        return super().form_valid(form)


class DomainSeniorOfficialView(DomainFormBaseView):
    """Domain senior official editing view."""

    model = Domain
    template_name = "domain_senior_official.html"
    context_object_name = "domain"
    form_class = SeniorOfficialContactForm

    def get_form_kwargs(self, *args, **kwargs):
        """Add domain_info.senior_official instance to make a bound form."""
        form_kwargs = super().get_form_kwargs(*args, **kwargs)
        form_kwargs["instance"] = self.object.domain_info.senior_official

        domain_info = self.get_domain_info_from_domain()
        invalid_fields = [DomainRequest.OrganizationChoices.FEDERAL, DomainRequest.OrganizationChoices.TRIBAL]
        is_federal_or_tribal = domain_info and (domain_info.generic_org_type in invalid_fields)
        form_kwargs["disable_fields"] = is_federal_or_tribal
        return form_kwargs

    def get_context_data(self, **kwargs):
        """Adds custom context."""
        context = super().get_context_data(**kwargs)
        context["generic_org_type"] = self.object.domain_info.generic_org_type
        return context

    def get_success_url(self):
        """Redirect to the overview page for the domain."""
        return reverse("domain-senior-official", kwargs={"pk": self.object.pk})

    def form_valid(self, form):
        """The form is valid, save the senior official."""

        # Set the domain information in the form so that it can be accessible
        # to associate a new Contact, if a new Contact is needed
        # in the save() method
        form.set_domain_info(self.object.domain_info)
        form.save()

        self.send_update_notification(form)

        messages.success(self.request, "The senior official for this domain has been updated.")

        # superclass has the redirect
        return super().form_valid(form)

    def has_permission(self):
        """Override for the has_permission class to exclude portfolio users"""

        # Org users shouldn't have access to this page
        is_org_user = self.request.user.is_org_user(self.request)
        portfolio = self.request.session.get("portfolio")
        if portfolio and is_org_user:
            return False
        else:
            return super().has_permission()


class DomainDNSView(DomainBaseView):
    """DNS Information View."""

    template_name = "domain_dns.html"
    valid_domains = ["igorville.gov", "domainops.gov", "dns.gov"]

    def get_context_data(self, **kwargs):
        """Adds custom context."""
        context = super().get_context_data(**kwargs)
        context["dns_prototype_flag"] = flag_is_active_for_user(self.request.user, "dns_prototype_flag")
        context["is_valid_domain"] = self.object.name in self.valid_domains
        return context


class PrototypeDomainDNSRecordForm(forms.Form):
    """Form for adding DNS records in prototype."""

    name = forms.CharField(label="DNS record name (A record)", required=True, help_text="DNS record name")

    content = forms.GenericIPAddressField(
        label="IPv4 Address",
        required=True,
        protocol="IPv4",
    )

    ttl = forms.ChoiceField(
        label="TTL",
        choices=[
            (1, "Automatic"),
            (60, "1 minute"),
            (300, "5 minutes"),
            (1800, "30 minutes"),
            (3600, "1 hour"),
            (7200, "2 hours"),
            (18000, "5 hours"),
            (43200, "12 hours"),
            (86400, "1 day"),
        ],
        initial=1,
    )


class PrototypeDomainDNSRecordView(DomainFormBaseView):
    template_name = "prototype_domain_dns.html"
    form_class = PrototypeDomainDNSRecordForm
    valid_domains = ["igorville.gov", "domainops.gov", "dns.gov"]

    def has_permission(self):
        has_permission = super().has_permission()
        if not has_permission:
            return False

        flag_enabled = flag_is_active_for_user(self.request.user, "dns_prototype_flag")
        if not flag_enabled:
            return False

        self.object = self.get_object()
        if self.object.name not in self.valid_domains:
            return False

        return True

    def get_success_url(self):
        return reverse("prototype-domain-dns", kwargs={"pk": self.object.pk})

    def find_by_name(self, items, name):
        """Find an item by name in a list of dictionaries."""
        return next((item.get("id") for item in items if item.get("name") == name), None)

    def post(self, request, *args, **kwargs):
        """Handle form submission."""
        self.object = self.get_object()
        form = self.get_form()
        errors = []
        if form.is_valid():
            try:
                if settings.IS_PRODUCTION and self.object.name != "igorville.gov":
                    raise Exception(f"create dns record was called for domain {self.name}")

                if not settings.IS_PRODUCTION and self.object.name not in self.valid_domains:
                    raise Exception(
                        f"Can only create DNS records for: {self.valid_domains}."
                        " Create one in a test environment if it doesn't already exist."
                    )

                base_url = "https://api.cloudflare.com/client/v4"
                headers = {
                    "X-Auth-Email": settings.SECRET_REGISTRY_SERVICE_EMAIL,
                    "X-Auth-Key": settings.SECRET_REGISTRY_TENANT_KEY,
                    "Content-Type": "application/json",
                }
                params = {"tenant_name": settings.SECRET_REGISTRY_TENANT_NAME}

                # 1. Get tenant details
                tenant_response = requests.get(f"{base_url}/user/tenants", headers=headers, params=params, timeout=5)
                tenant_response_json = tenant_response.json()
                logger.info(f"Found tenant: {tenant_response_json}")
                tenant_id = tenant_response_json["result"][0]["tenant_tag"]
                errors = tenant_response_json.get("errors", [])
                tenant_response.raise_for_status()

                # 2. Create or get a account under tenant

                # Check to see if the account already exists. Filters accounts by tenant_id / account_name.
                account_name = f"account-{self.object.name}"
                params = {"tenant_id": tenant_id, "name": account_name}

                account_response = requests.get(f"{base_url}/accounts", headers=headers, params=params, timeout=5)
                account_response_json = account_response.json()
                logger.debug(f"account get: {account_response_json}")
                errors = account_response_json.get("errors", [])
                account_response.raise_for_status()

                # See if we already made an account.
                # This maybe doesn't need to be a for loop (1 record or 0) but alas, here we are
                accounts = account_response_json.get("result", [])
                account_id = self.find_by_name(accounts, account_name)

                # If we didn't, create one
                if not account_id:
                    account_response = requests.post(
                        f"{base_url}/accounts",
                        headers=headers,
                        json={"name": account_name, "type": "enterprise", "unit": {"id": tenant_id}},
                        timeout=5,
                    )
                    account_response_json = account_response.json()
                    logger.info(f"Created account: {account_response_json}")
                    account_id = account_response_json["result"]["id"]
                    errors = account_response_json.get("errors", [])
                    account_response.raise_for_status()

                # 3. Create or get a zone under account

                # Try to find an existing zone first by searching on the current id
                zone_name = self.object.name
                params = {"account.id": account_id, "name": zone_name}
                zone_response = requests.get(f"{base_url}/zones", headers=headers, params=params, timeout=5)
                zone_response_json = zone_response.json()
                logger.debug(f"get zone: {zone_response_json}")
                errors = zone_response_json.get("errors", [])
                zone_response.raise_for_status()

                # Get the zone id
                zones = zone_response_json.get("result", [])
                zone_id = self.find_by_name(zones, zone_name)

                # Create one if it doesn't presently exist
                if not zone_id:
                    zone_response = requests.post(
                        f"{base_url}/zones",
                        headers=headers,
                        json={"name": zone_name, "account": {"id": account_id}, "type": "full"},
                        timeout=5,
                    )
                    zone_response_json = zone_response.json()
                    logger.info(f"Created zone: {zone_response_json}")
                    zone_id = zone_response_json.get("result", {}).get("id")
                    errors = zone_response_json.get("errors", [])
                    zone_response.raise_for_status()

                # 4. Add or get a zone subscription

                # See if one already exists
                subscription_response = requests.get(
                    f"{base_url}/zones/{zone_id}/subscription", headers=headers, timeout=5
                )
                subscription_response_json = subscription_response.json()
                logger.debug(f"get subscription: {subscription_response_json}")

                # Create a subscription if one doesn't exist already.
                # If it doesn't, we get this error message (code 1207):
                # Add a core subscription first and try again. The zone does not have an active core subscription.
                # Note that status code and error code are different here.
                if subscription_response.status_code == 404:
                    subscription_response = requests.post(
                        f"{base_url}/zones/{zone_id}/subscription",
                        headers=headers,
                        json={"rate_plan": {"id": "PARTNERS_ENT"}, "frequency": "annual"},
                        timeout=5,
                    )
                    subscription_response.raise_for_status()
                    subscription_response_json = subscription_response.json()
                    logger.info(f"Created subscription: {subscription_response_json}")
                else:
                    subscription_response.raise_for_status()

                # # 5. Create DNS record
                # # Format the DNS record according to Cloudflare's API requirements
                dns_response = requests.post(
                    f"{base_url}/zones/{zone_id}/dns_records",
                    headers=headers,
                    json={
                        "type": "A",
                        "name": form.cleaned_data["name"],
                        "content": form.cleaned_data["content"],
                        "ttl": int(form.cleaned_data["ttl"]),
                        "comment": "Test record (will need clean up)",
                    },
                    timeout=5,
                )
                dns_response_json = dns_response.json()
                logger.info(f"Created DNS record: {dns_response_json}")
                errors = dns_response_json.get("errors", [])
                dns_response.raise_for_status()
                dns_name = dns_response_json["result"]["name"]
                messages.success(request, f"DNS A record '{dns_name}' created successfully.")
            except Exception as err:
                logger.error(f"Error creating DNS A record for {self.object.name}: {err}")
                messages.error(request, f"An error occurred: {err}")
            finally:
                if errors:
                    messages.error(request, f"Request errors: {errors}")
        return super().post(request)


class DomainNameserversView(DomainFormBaseView):
    """Domain nameserver editing view."""

    template_name = "domain_nameservers.html"
    form_class = NameserverFormset
    model = Domain

    def get_initial(self):
        """The initial value for the form (which is a formset here)."""
        nameservers = self.object.nameservers
        initial_data = []

        if nameservers is not None:
            # Add existing nameservers as initial data
            initial_data.extend({"server": name, "ip": ",".join(ip)} for name, ip in nameservers)

        # Ensure at least 3 fields, filled or empty
        while len(initial_data) < 2:
            initial_data.append({})

        return initial_data

    def get_success_url(self):
        """Redirect to the nameservers page for the domain."""
        return reverse("domain-dns-nameservers", kwargs={"pk": self.object.pk})

    def get_context_data(self, **kwargs):
        """Adjust context from FormMixin for formsets."""
        context = super().get_context_data(**kwargs)
        # use "formset" instead of "form" for the key
        context["formset"] = context.pop("form")
        return context

    def get_form(self, **kwargs):
        """Override the labels and required fields every time we get a formset."""
        formset = super().get_form(**kwargs)

        for i, form in enumerate(formset):
            form.fields["server"].label += f" {i+1}"
            if i < 2:
                form.fields["server"].required = True
            else:
                form.fields["server"].required = False
                form.fields["server"].label += " (optional)"
            form.fields["domain"].initial = self.object.name
        return formset

    def post(self, request, *args, **kwargs):
        """Form submission posts to this view.

        This post method harmonizes using DomainBaseView and FormMixin
        """
        self._get_domain(request)
        formset = self.get_form()

        logger.debug("got formet")

        if "btn-cancel-click" in request.POST:
            url = self.get_success_url()
            return HttpResponseRedirect(url)

        if formset.is_valid():
            logger.debug("formset is valid")
            return self.form_valid(formset)
        else:
            logger.debug("formset is invalid")
            logger.debug(formset.errors)
            return self.form_invalid(formset)

    def form_valid(self, formset):
        """The formset is valid, perform something with it."""

        self.request.session["nameservers_form_domain"] = self.object
        initial_state = self.object.state

        # Set the nameservers from the formset
        nameservers = []
        for form in formset:
            try:
                ip_string = form.cleaned_data["ip"]
                # ip_string will be None or a string of IP addresses
                # comma-separated
                ip_list = []
                if ip_string:
                    # Split the string into a list using a comma as the delimiter
                    ip_list = ip_string.split(",")

                as_tuple = (
                    form.cleaned_data["server"],
                    ip_list,
                )
                nameservers.append(as_tuple)
            except KeyError:
                # no server information in this field, skip it
                pass
        try:
            self.object.nameservers = nameservers
        except NameserverError as Err:
            # NamserverErrors *should* be caught in form; if reached here,
            # there was an uncaught error in submission (through EPP)
            messages.error(self.request, NameserverError(code=nsErrorCodes.BAD_DATA))
            logger.error(f"Nameservers error: {Err}")
        # TODO: registry is not throwing an error when no connection
        except RegistryError as Err:
            if Err.is_connection_error():
                messages.error(
                    self.request,
                    GenericError(code=GenericErrorCodes.CANNOT_CONTACT_REGISTRY),
                )
                logger.error(f"Registry connection error: {Err}")
            else:
                messages.error(self.request, NameserverError(code=nsErrorCodes.BAD_DATA))
                logger.error(f"Registry error: {Err}")
        else:
            if initial_state == Domain.State.READY:
                self.send_update_notification(formset)
            messages.success(
                self.request,
                "The name servers for this domain have been updated. "
                "Note that DNS changes could take anywhere from a few minutes to "
                "48 hours to propagate across the internet.",
            )

        # superclass has the redirect
        return super().form_valid(formset)


class DomainDNSSECView(DomainFormBaseView):
    """Domain DNSSEC editing view."""

    template_name = "domain_dnssec.html"
    form_class = DomainDnssecForm

    def get_context_data(self, **kwargs):
        """The initial value for the form (which is a formset here)."""
        context = super().get_context_data(**kwargs)

        has_dnssec_records = self.object.dnssecdata is not None
        context["has_dnssec_records"] = has_dnssec_records
        context["dnssec_enabled"] = self.request.session.pop("dnssec_enabled", False)

        return context

    def get_success_url(self):
        """Redirect to the DNSSEC page for the domain."""
        return reverse("domain-dns-dnssec", kwargs={"pk": self.object.pk})

    def post(self, request, *args, **kwargs):
        """Form submission posts to this view."""
        self._get_domain(request)
        form = self.get_form()
        if form.is_valid():
            if "disable_dnssec" in request.POST:
                try:
                    self.object.dnssecdata = {}
                except RegistryError as err:
                    errmsg = "Error removing existing DNSSEC record(s)."
                    logger.error(errmsg + ": " + err)
                    messages.error(self.request, errmsg)
                else:
                    self.send_update_notification(form, force_send=True)
        return self.form_valid(form)


class DomainDsDataView(DomainFormBaseView):
    """Domain DNSSEC ds data editing view."""

    template_name = "domain_dsdata.html"
    form_class = DomainDsdataFormset
    form = DomainDsdataForm

    def get_initial(self):
        """The initial value for the form (which is a formset here)."""
        dnssecdata: extensions.DNSSECExtension = self.object.dnssecdata
        initial_data = []

        if dnssecdata is not None and dnssecdata.dsData is not None:
            # Add existing nameservers as initial data
            initial_data.extend(
                {
                    "key_tag": record.keyTag,
                    "algorithm": record.alg,
                    "digest_type": record.digestType,
                    "digest": record.digest,
                }
                for record in dnssecdata.dsData
            )

        # Ensure at least 1 record, filled or empty
        while len(initial_data) == 0:
            initial_data.append({})

        return initial_data

    def get_success_url(self):
        """Redirect to the DS data page for the domain."""
        return reverse("domain-dns-dnssec-dsdata", kwargs={"pk": self.object.pk})

    def get_context_data(self, **kwargs):
        """Adjust context from FormMixin for formsets."""
        context = super().get_context_data(**kwargs)
        # use "formset" instead of "form" for the key
        context["formset"] = context.pop("form")

        return context

    def post(self, request, *args, **kwargs):
        """Formset submission posts to this view."""
        self._get_domain(request)
        formset = self.get_form()
        override = False

        # This is called by the form cancel button,
        # and also by the modal's X and cancel buttons
        if "btn-cancel-click" in request.POST:
            url = self.get_success_url()
            return HttpResponseRedirect(url)

        # This is called by the Disable DNSSEC modal to override
        if "disable-override-click" in request.POST:
            override = True

        # This is called when all DNSSEC data has been deleted and the
        # Save button is pressed
        if len(formset) == 0 and formset.initial != [{}] and override is False:
            # trigger the modal
            # get context data from super() rather than self
            # to preserve the context["form"]
            context = super().get_context_data(form=formset)
            context["trigger_modal"] = True
            return self.render_to_response(context)

        if formset.is_valid() or override:
            return self.form_valid(formset)
        else:
            return self.form_invalid(formset)

    def form_valid(self, formset, **kwargs):
        """The formset is valid, perform something with it."""

        # Set the dnssecdata from the formset
        dnssecdata = extensions.DNSSECExtension()

        for form in formset:
            try:
                # if 'delete' not in form.cleaned_data
                # or form.cleaned_data['delete'] == False:
                dsrecord = {
                    "keyTag": form.cleaned_data["key_tag"],
                    "alg": int(form.cleaned_data["algorithm"]),
                    "digestType": int(form.cleaned_data["digest_type"]),
                    "digest": form.cleaned_data["digest"],
                }
                if dnssecdata.dsData is None:
                    dnssecdata.dsData = []
                dnssecdata.dsData.append(common.DSData(**dsrecord))
            except KeyError:
                # no cleaned_data provided for this form, but passed
                # as valid; this can happen if form has been added but
                # not been interacted with; in that case, want to ignore
                pass
        try:
            self.object.dnssecdata = dnssecdata
        except RegistryError as err:
            if err.is_connection_error():
                messages.error(
                    self.request,
                    GenericError(code=GenericErrorCodes.CANNOT_CONTACT_REGISTRY),
                )
                logger.error(f"Registry connection error: {err}")
            else:
                messages.error(self.request, DsDataError(code=DsDataErrorCodes.BAD_DATA))
                logger.error(f"Registry error: {err}")
            return self.form_invalid(formset)
        else:
            self.send_update_notification(formset)

            messages.success(self.request, "The DS data records for this domain have been updated.")
            # superclass has the redirect
            return super().form_valid(formset)


class DomainSecurityEmailView(DomainFormBaseView):
    """Domain security email editing view."""

    template_name = "domain_security_email.html"
    form_class = DomainSecurityEmailForm

    def get_initial(self):
        """The initial value for the form."""
        initial = super().get_initial()
        security_contact = self.object.security_contact

        invalid_emails = [DefaultEmail.PUBLIC_CONTACT_DEFAULT.value, DefaultEmail.LEGACY_DEFAULT.value]
        if security_contact is None or security_contact.email in invalid_emails:
            initial["security_email"] = None
            return initial
        initial["security_email"] = security_contact.email
        return initial

    def get_success_url(self):
        """Redirect to the security email page for the domain."""
        return reverse("domain-security-email", kwargs={"pk": self.object.pk})

    def form_valid(self, form):
        """The form is valid, call setter in model."""

        # Set the security email from the form
        new_email: str = form.cleaned_data.get("security_email", "")

        # If we pass nothing for the sec email, set to the default
        if new_email is None or new_email.strip() == "":
            new_email = PublicContact.get_default_security().email

        contact = self.object.security_contact

        # If no default is created for security_contact,
        # then we cannot connect to the registry.
        if contact is None:
            messages.error(
                self.request,
                GenericError(code=GenericErrorCodes.CANNOT_CONTACT_REGISTRY),
            )
            return redirect(self.get_success_url())

        contact.email = new_email

        try:
            contact.save()
        except RegistryError as Err:
            if Err.is_connection_error():
                messages.error(
                    self.request,
                    GenericError(code=GenericErrorCodes.CANNOT_CONTACT_REGISTRY),
                )
                logger.error(f"Registry connection error: {Err}")
            else:
                messages.error(self.request, SecurityEmailError(code=SecurityEmailErrorCodes.BAD_DATA))
                logger.error(f"Registry error: {Err}")
        except ContactError as Err:
            messages.error(self.request, SecurityEmailError(code=SecurityEmailErrorCodes.BAD_DATA))
            logger.error(f"Generic registry error: {Err}")
        else:
            self.send_update_notification(form)
            messages.success(self.request, "The security email for this domain has been updated.")

            # superclass has the redirect
            return super().form_valid(form)

        # superclass has the redirect
        return redirect(self.get_success_url())


class DomainUsersView(DomainBaseView):
    """Domain managers page in the domain details."""

    template_name = "domain_users.html"

    def get_context_data(self, **kwargs):
        """The initial value for the form (which is a formset here)."""
        context = super().get_context_data(**kwargs)

        # Add conditionals to the context (such as "can_delete_users")
        context = self._add_booleans_to_context(context)

        # Get portfolio from session (if set)
        portfolio = self.request.session.get("portfolio")

        # Add domain manager roles separately in order to also pass admin status
        context = self._add_domain_manager_roles_to_context(context, portfolio)

        # Add domain invitations separately in order to also pass admin status
        context = self._add_invitations_to_context(context, portfolio)

        # Get the email of the current user
        context["current_user_email"] = self.request.user.email

        return context

    def get(self, request, *args, **kwargs):
        """Get method for DomainUsersView."""
        # Call the parent class's `get` method to get the response and context
        response = super().get(request, *args, **kwargs)

        # Ensure context is available after the parent call
        context = response.context_data if hasattr(response, "context_data") else {}

        # Check if context contains `domain_managers_roles` and its length is 1
        if context.get("domain_manager_roles") and len(context["domain_manager_roles"]) == 1:
            # Add an info message
            messages.info(request, "This domain has one manager. Adding more can prevent issues.")

        return response

    def _add_domain_manager_roles_to_context(self, context, portfolio):
        """Add domain_manager_roles to context separately, as roles need admin indicator."""

        # Prepare a list to store roles with an admin flag
        domain_manager_roles = []

        for permission in self.object.permissions.all():
            # Determine if the user has the ORGANIZATION_ADMIN role
            has_admin_flag = any(
                UserPortfolioRoleChoices.ORGANIZATION_ADMIN in portfolio_permission.roles
                and portfolio == portfolio_permission.portfolio
                for portfolio_permission in permission.user.portfolio_permissions.all()
            )

            # Add the role along with the computed flag to the list
            domain_manager_roles.append({"permission": permission, "has_admin_flag": has_admin_flag})

        # Pass roles_with_flags to the context
        context["domain_manager_roles"] = domain_manager_roles

        return context

    def _add_invitations_to_context(self, context, portfolio):
        """Add invitations to context separately as invitations needs admin indicator."""

        # Prepare a list to store invitations with an admin flag
        invitations = []

        for domain_invitation in self.object.invitations.all():
            # Check if there are any PortfolioInvitations linked to the same portfolio with the ORGANIZATION_ADMIN role
            has_admin_flag = False

            # Query PortfolioInvitations linked to the same portfolio and check roles
            portfolio_invitations = PortfolioInvitation.objects.filter(
                portfolio=portfolio, email=domain_invitation.email
            )

            # If any of the PortfolioInvitations have the ORGANIZATION_ADMIN role, set the flag to True
            for portfolio_invitation in portfolio_invitations:
                if (
                    portfolio_invitation.roles
                    and UserPortfolioRoleChoices.ORGANIZATION_ADMIN in portfolio_invitation.roles
                ):
                    has_admin_flag = True
                    break  # Once we find one match, no need to check further

            # Add the role along with the computed flag to the list if the domain invitation
            # if the status is not canceled
            if domain_invitation.status != "canceled":
                invitations.append({"domain_invitation": domain_invitation, "has_admin_flag": has_admin_flag})

        # Pass roles_with_flags to the context
        context["invitations"] = invitations

        return context

    def _add_booleans_to_context(self, context):
        # Determine if the current user can delete managers
        domain_pk = None
        can_delete_users = False

        if self.kwargs is not None and "pk" in self.kwargs:
            domain_pk = self.kwargs["pk"]
            # Prevent the end user from deleting themselves as a manager if they are the
            # only manager that exists on a domain.
            can_delete_users = UserDomainRole.objects.filter(domain__id=domain_pk).count() > 1

        context["can_delete_users"] = can_delete_users
        return context


class DomainAddUserView(DomainFormBaseView):
    """Inside of a domain's user management, a form for adding users.

    Multiple inheritance is used here for permissions, form handling, and
    details of the individual domain.
    """

    template_name = "domain_add_user.html"
    form_class = DomainAddUserForm

    def get_success_url(self):
        return reverse("domain-users", kwargs={"pk": self.object.pk})

    def _get_org_membership(self, requestor_org, requested_email, requested_user):
        """
        Verifies if an email belongs to a different organization as a member or invited member.
        Verifies if an email belongs to this organization as a member or invited member.
        User does not belong to any org can be deduced from the tuple returned.

        Returns a tuple (member_of_a_different_org, member_of_this_org).
        """

        # COMMENT: this code does not take into account multiple portfolios flag

        # COMMENT: shouldn't this code be based on the organization of the domain, not the org
        # of the requestor? requestor could have multiple portfolios

        # Check for existing permissions or invitations for the requested user
        existing_org_permission = UserPortfolioPermission.objects.filter(user=requested_user).first()
        existing_org_invitation = PortfolioInvitation.objects.filter(email=requested_email).first()

        # Determine membership in a different organization
        member_of_a_different_org = (
            existing_org_permission and existing_org_permission.portfolio != requestor_org
        ) or (existing_org_invitation and existing_org_invitation.portfolio != requestor_org)

        # Determine membership in the same organization
        member_of_this_org = (existing_org_permission and existing_org_permission.portfolio == requestor_org) or (
            existing_org_invitation and existing_org_invitation.portfolio == requestor_org
        )

        return member_of_a_different_org, member_of_this_org

    def form_valid(self, form):
        """Add the specified user to this domain."""
        requested_email = form.cleaned_data["email"]
        requestor = self.request.user

        # Look up a user with that email
        requested_user = self._get_requested_user(requested_email)
        # NOTE: This does not account for multiple portfolios flag being set to True
        domain_org = self.object.domain_info.portfolio

        # requestor can only send portfolio invitations if they are staff or if they are a member
        # of the domain's portfolio
        requestor_can_update_portfolio = (
            UserPortfolioPermission.objects.filter(user=requestor, portfolio=domain_org).first() is not None
            or requestor.is_staff
        )

        member_of_a_different_org, member_of_this_org = self._get_org_membership(
            domain_org, requested_email, requested_user
        )

        # determine portfolio of the domain (code currently is looking at requestor's portfolio)
        # if requested_email/user is not member or invited member of this portfolio
        # COMMENT: this code does not take into account multiple portfolios flag
        #   send portfolio invitation email
        #   create portfolio invitation
        #   create message to view
        if (
            flag_is_active_for_user(requestor, "organization_feature")
            and not flag_is_active_for_user(requestor, "multiple_portfolios")
            and domain_org is not None
            and requestor_can_update_portfolio
            and not member_of_this_org
        ):
            try:
                send_portfolio_invitation_email(email=requested_email, requestor=requestor, portfolio=domain_org)
                PortfolioInvitation.objects.get_or_create(email=requested_email, portfolio=domain_org)
                messages.success(self.request, f"{requested_email} has been invited to the organization: {domain_org}")
            except Exception as e:
                self._handle_portfolio_exceptions(e, requested_email, domain_org)
                # If that first invite does not succeed take an early exit
                return redirect(self.get_success_url())

        try:
            if requested_user is None:
                self._handle_new_user_invitation(requested_email, requestor, member_of_a_different_org)
            else:
                self._handle_existing_user(requested_email, requestor, requested_user, member_of_a_different_org)
        except Exception as e:
            self._handle_exceptions(e, requested_email)

        return redirect(self.get_success_url())

    def _get_requested_user(self, email):
        """Retrieve a user by email or return None if the user doesn't exist."""
        try:
            return User.objects.get(email=email)
        except User.DoesNotExist:
            return None

    def _handle_new_user_invitation(self, email, requestor, member_of_different_org):
        """Handle invitation for a new user who does not exist in the system."""
        send_domain_invitation_email(
            email=email,
            requestor=requestor,
            domain=self.object,
            is_member_of_different_org=member_of_different_org,
        )
        DomainInvitation.objects.get_or_create(email=email, domain=self.object)
        messages.success(self.request, f"{email} has been invited to the domain: {self.object}")

    def _handle_existing_user(self, email, requestor, requested_user, member_of_different_org):
        """Handle adding an existing user to the domain."""
        send_domain_invitation_email(
            email=email,
            requestor=requestor,
            domain=self.object,
            is_member_of_different_org=member_of_different_org,
        )
        UserDomainRole.objects.create(
            user=requested_user,
            domain=self.object,
            role=UserDomainRole.Roles.MANAGER,
        )
        messages.success(self.request, f"Added user {email}.")

    def _handle_exceptions(self, exception, email):
        """Handle exceptions raised during the process."""
        if isinstance(exception, EmailSendingError):
            logger.warning(
                "Could not send email invitation to %s for domain %s (EmailSendingError)",
                email,
                self.object,
                exc_info=True,
            )
            messages.warning(self.request, "Could not send email invitation.")
        elif isinstance(exception, OutsideOrgMemberError):
            logger.warning(
                "Could not send email. Can not invite member of a .gov organization to a different organization.",
                self.object,
                exc_info=True,
            )
            messages.error(
                self.request,
                f"{email} is already a member of another .gov organization.",
            )
        elif isinstance(exception, AlreadyDomainManagerError):
            messages.warning(self.request, str(exception))
        elif isinstance(exception, AlreadyDomainInvitedError):
            messages.warning(self.request, str(exception))
        elif isinstance(exception, MissingEmailError):
            messages.error(self.request, str(exception))
            logger.error(
                f"Can't send email to '{email}' on domain '{self.object}'. No email exists for the requestor.",
                exc_info=True,
            )
        elif isinstance(exception, IntegrityError):
            messages.warning(self.request, f"{email} is already a manager for this domain")
        else:
            logger.warning("Could not send email invitation (Other Exception)", exc_info=True)
            messages.warning(self.request, "Could not send email invitation.")

    def _handle_portfolio_exceptions(self, exception, email, portfolio):
        """Handle exceptions raised during the process."""
        if isinstance(exception, EmailSendingError):
            logger.warning("Could not send email invitation (EmailSendingError)", exc_info=True)
            messages.warning(self.request, "Could not send email invitation.")
        elif isinstance(exception, MissingEmailError):
            messages.error(self.request, str(exception))
            logger.error(
                f"Can't send email to '{email}' for portfolio '{portfolio}'. No email exists for the requestor.",
                exc_info=True,
            )
        else:
            logger.warning("Could not send email invitation (Other Exception)", exc_info=True)
            messages.warning(self.request, "Could not send email invitation.")


class DomainInvitationCancelView(SuccessMessageMixin, DomainInvitationPermissionCancelView):
    object: DomainInvitation
    fields = []

    def post(self, request, *args, **kwargs):
        """Override post method in order to error in the case when the
        domain invitation status is RETRIEVED"""
        self.object = self.get_object()
        form = self.get_form()
        if form.is_valid() and self.object.status == self.object.DomainInvitationStatus.INVITED:
            self.object.cancel_invitation()
            self.object.save()
            return self.form_valid(form)
        else:
            # Produce an error message if the domain invatation status is RETRIEVED
            messages.error(request, f"Invitation to {self.object.email} has already been retrieved.")
            return HttpResponseRedirect(self.get_success_url())

    def get_success_url(self):
        return reverse("domain-users", kwargs={"pk": self.object.domain.id})

    def get_success_message(self, cleaned_data):
        return f"Canceled invitation to {self.object.email}."


class DomainDeleteUserView(UserDomainRolePermissionDeleteView):
    """Inside of a domain's user management, a form for deleting users."""

    object: UserDomainRole  # workaround for type mismatch in DeleteView

    def get_object(self, queryset=None):
        """Custom get_object definition to grab a UserDomainRole object from a domain_id and user_id"""
        domain_id = self.kwargs.get("pk")
        user_id = self.kwargs.get("user_pk")
        return UserDomainRole.objects.get(domain=domain_id, user=user_id)

    def get_success_url(self):
        """Refreshes the page after a delete is successful"""
        return reverse("domain-users", kwargs={"pk": self.object.domain.id})

    def get_success_message(self, delete_self=False):
        """Returns confirmation content for the deletion event"""

        # Grab the text representation of the user we want to delete
        email_or_name = self.object.user.email
        if email_or_name is None or email_or_name.strip() == "":
            email_or_name = self.object.user

        # If the user is deleting themselves, return a specific message.
        # If not, return something more generic.
        if delete_self:
            message = f"You are no longer managing the domain {self.object.domain}."
        else:
            message = f"Removed {email_or_name} as a manager for this domain."

        return message

    def form_valid(self, form):
        """Delete the specified user on this domain."""

        # Delete the object
        super().form_valid(form)

        # Is the user deleting themselves? If so, display a different message
        delete_self = self.request.user == self.object.user

        # Add a success message
        messages.success(self.request, self.get_success_message(delete_self))
        return redirect(self.get_success_url())

    def post(self, request, *args, **kwargs):
        """Custom post implementation to redirect to home in the event that the user deletes themselves"""
        response = super().post(request, *args, **kwargs)

        # If the user is deleting themselves, redirect to home
        delete_self = self.request.user == self.object.user
        if delete_self:
            return redirect(reverse("home"))

        return response<|MERGE_RESOLUTION|>--- conflicted
+++ resolved
@@ -315,24 +315,7 @@
     """Domain detail overview page."""
 
     template_name = "domain_renewal.html"
-
-<<<<<<< HEAD
-=======
-    def get_context_data(self, **kwargs):
-        context = super().get_context_data(**kwargs)
-
-        default_emails = [DefaultEmail.PUBLIC_CONTACT_DEFAULT.value, DefaultEmail.LEGACY_DEFAULT.value]
-
-        context["hidden_security_emails"] = default_emails
-
-        security_email = self.object.get_security_email()
-        if security_email is None or security_email in default_emails:
-            context["security_email"] = None
-            return context
-        context["security_email"] = security_email
-        return context
-
->>>>>>> d35e09ba
+    
     def can_access_domain_via_portfolio(self, pk):
         """Most views should not allow permission to portfolio users.
         If particular views allow permissions, they will need to override
