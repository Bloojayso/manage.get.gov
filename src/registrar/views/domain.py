--- conflicted
+++ resolved
@@ -281,16 +281,7 @@
     def get_form_kwargs(self, *args, **kwargs):
         """Add domain_info.senior_official instance to make a bound form."""
         form_kwargs = super().get_form_kwargs(*args, **kwargs)
-<<<<<<< HEAD
-        if self.request.user.is_org_user(self.request):
-            portfolio = Portfolio.objects.filter(information_portfolio=self.object.domain_info).first()
-            senior_official = portfolio.senior_official if portfolio else None
-        else:
-            senior_official = self.object.domain_info.senior_official
-        form_kwargs["instance"] = senior_official
-=======
         form_kwargs["instance"] = self.object.domain_info.senior_official
->>>>>>> 324a1a29
 
         domain_info = self.get_domain_info_from_domain()
         invalid_fields = [DomainRequest.OrganizationChoices.FEDERAL, DomainRequest.OrganizationChoices.TRIBAL]
