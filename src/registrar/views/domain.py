"""Views for a single Domain.

Authorization is handled by the `DomainPermissionView`. To ensure that only
authorized users can see information on a domain, every view here should
inherit from `DomainPermissionView` (or DomainInvitationPermissionCancelView).
"""

from datetime import date
import logging
import requests
from django.contrib import messages
from django.contrib.messages.views import SuccessMessageMixin
from django.db import IntegrityError
from django.http import HttpResponseRedirect
from django.shortcuts import redirect, render
from django.urls import reverse
from django.views.generic.edit import FormMixin
from django.conf import settings
from registrar.forms.domain import DomainSuborganizationForm
from registrar.models import (
    Domain,
    DomainRequest,
    DomainInformation,
    DomainInvitation,
    PortfolioInvitation,
    User,
    UserDomainRole,
    UserPortfolioPermission,
    PublicContact,
)
from registrar.models.utility.portfolio_helper import UserPortfolioRoleChoices
from registrar.utility.enums import DefaultEmail
from registrar.utility.errors import (
    GenericError,
    GenericErrorCodes,
    NameserverError,
    NameserverErrorCodes as nsErrorCodes,
    DsDataError,
    DsDataErrorCodes,
    SecurityEmailError,
    SecurityEmailErrorCodes,
    OutsideOrgMemberError,
)
from registrar.models.utility.contact_error import ContactError
from registrar.views.utility.permission_views import UserDomainRolePermissionDeleteView
from registrar.utility.waffle import flag_is_active_for_user

from ..forms import (
    SeniorOfficialContactForm,
    DomainOrgNameAddressForm,
    DomainAddUserForm,
    DomainSecurityEmailForm,
    NameserverFormset,
    DomainDnssecForm,
    DomainDsdataFormset,
    DomainDsdataForm,
)

from epplibwrapper import (
    common,
    extensions,
    RegistryError,
)

from ..utility.email import send_templated_email, EmailSendingError
from .utility import DomainPermissionView, DomainInvitationPermissionCancelView
from django import forms

logger = logging.getLogger(__name__)


class DomainBaseView(DomainPermissionView):
    """
    Base View for the Domain. Handles getting and setting the domain
    in session cache on GETs. Also provides methods for getting
    and setting the domain in cache
    """

    def get(self, request, *args, **kwargs):
        self._get_domain(request)
        context = self.get_context_data(object=self.object)
        return self.render_to_response(context)

    def _get_domain(self, request):
        """
        get domain from session cache or from db and set
        to self.object
        set session to self for downstream functions to
        update session cache
        """
        self.session = request.session
        # domain:private_key is the session key to use for
        # caching the domain in the session
        domain_pk = "domain:" + str(self.kwargs.get("pk"))
        cached_domain = self.session.get(domain_pk)

        if cached_domain:
            self.object = cached_domain
        else:
            self.object = self.get_object()
        self._update_session_with_domain()

    def _update_session_with_domain(self):
        """
        update domain in the session cache
        """
        domain_pk = "domain:" + str(self.kwargs.get("pk"))
        self.session[domain_pk] = self.object


class DomainFormBaseView(DomainBaseView, FormMixin):
    """
    Form Base View for the Domain. Handles getting and setting
    domain in cache when dealing with domain forms. Provides
    implementations of post, form_valid and form_invalid.
    """

    def post(self, request, *args, **kwargs):
        """Form submission posts to this view.

        This post method harmonizes using DomainBaseView and FormMixin
        """
        self._get_domain(request)
        form = self.get_form()
        if form.is_valid():
            return self.form_valid(form)
        else:
            return self.form_invalid(form)

    def form_valid(self, form):
        # updates session cache with domain
        self._update_session_with_domain()

        # superclass has the redirect
        return super().form_valid(form)

    def form_invalid(self, form):
        # updates session cache with domain
        self._update_session_with_domain()

        # superclass has the redirect
        return super().form_invalid(form)

    def get_domain_info_from_domain(self) -> DomainInformation | None:
        """
        Grabs the underlying domain_info object based off of self.object.name.
        Returns None if nothing is found.
        """
        _domain_info = DomainInformation.objects.filter(domain__name=self.object.name)
        current_domain_info = None
        if _domain_info.exists() and _domain_info.count() == 1:
            current_domain_info = _domain_info.get()
        else:
            logger.error("Could get domain_info. No domain info exists, or duplicates exist.")

        return current_domain_info

    def send_update_notification(self, form, force_send=False):
        """Send a notification to all domain managers that an update has occured
        for a single domain. Uses update_to_approved_domain.txt template.

        If there are no changes to the form, emails will NOT be sent unless force_send
        is set to True.
        """

        # send notification email for changes to any of these forms
        form_label_dict = {
            DomainSecurityEmailForm: "Security email",
            DomainDnssecForm: "DNSSEC / DS Data",
            DomainDsdataFormset: "DNSSEC / DS Data",
            DomainOrgNameAddressForm: "Organization details",
            SeniorOfficialContactForm: "Senior official",
            NameserverFormset: "Name servers",
        }

        # forms of these types should not send notifications if they're part of a portfolio/Organization
        check_for_portfolio = {
            DomainOrgNameAddressForm,
            SeniorOfficialContactForm,
        }

        is_analyst_action = "analyst_action" in self.session and "analyst_action_location" in self.session

        should_notify = False

        if form.__class__ in form_label_dict:
            if is_analyst_action:
                logger.debug("No notification sent: Action was conducted by an analyst")
            else:
                # these types of forms can cause notifications
                should_notify = True
                if form.__class__ in check_for_portfolio:
                    # some forms shouldn't cause notifications if they are in a portfolio
                    info = self.get_domain_info_from_domain()
                    if not info or info.portfolio:
                        logger.debug("No notification sent: Domain is part of a portfolio")
                        should_notify = False
        else:
            # don't notify for any other types of forms
            should_notify = False
        if should_notify and (form.has_changed() or force_send):
            context = {
                "domain": self.object.name,
                "user": self.request.user,
                "date": date.today(),
                "changes": form_label_dict[form.__class__],
            }
            self.email_domain_managers(
                self.object,
                "emails/update_to_approved_domain.txt",
                "emails/update_to_approved_domain_subject.txt",
                context,
            )
        else:
            logger.info(f"No notification sent for {form.__class__}.")

    def email_domain_managers(self, domain: Domain, template: str, subject_template: str, context={}):
        """Send a single email built from a template to all managers for a given domain.

        template_name and subject_template_name are relative to the same template
        context as Django's HTML templates. context gives additional information
        that the template may use.

        context is a dictionary containing any information needed to fill in values
        in the provided template, exactly the same as with send_templated_email.

        Will log a warning if the email fails to send for any reason, but will not raise an error.
        """
        manager_pks = UserDomainRole.objects.filter(domain=domain.pk, role=UserDomainRole.Roles.MANAGER).values_list(
            "user", flat=True
        )
        emails = list(User.objects.filter(pk__in=manager_pks).values_list("email", flat=True))
        try:
            # Remove the current user so they aren't CC'ed, since they will be the "to_address"
            emails.remove(self.request.user.email)  # type: ignore
        except ValueError:
            pass

        try:
            send_templated_email(
                template,
                subject_template,
                to_address=self.request.user.email,  # type: ignore
                context=context,
                cc_addresses=emails,
            )
        except EmailSendingError:
            logger.warning(
                "Could not sent notification email to %s for domain %s",
                emails,
                domain.name,
                exc_info=True,
            )


class DomainView(DomainBaseView):
    """Domain detail overview page."""

    template_name = "domain_detail.html"

    def get_context_data(self, **kwargs):
        context = super().get_context_data(**kwargs)

        default_emails = [DefaultEmail.PUBLIC_CONTACT_DEFAULT.value, DefaultEmail.LEGACY_DEFAULT.value]

        context["hidden_security_emails"] = default_emails

        security_email = self.object.get_security_email()
        if security_email is None or security_email in default_emails:
            context["security_email"] = None
            return context
        context["security_email"] = security_email
        return context

    def can_access_domain_via_portfolio(self, pk):
        """Most views should not allow permission to portfolio users.
        If particular views allow permissions, they will need to override
        this function."""
        portfolio = self.request.session.get("portfolio")
        if self.request.user.has_any_domains_portfolio_permission(portfolio):
            if Domain.objects.filter(id=pk).exists():
                domain = Domain.objects.get(id=pk)
                if domain.domain_info.portfolio == portfolio:
                    return True
        return False

    def in_editable_state(self, pk):
        """Override in_editable_state from DomainPermission
        Allow detail page to be viewable"""

        requested_domain = None
        if Domain.objects.filter(id=pk).exists():
            requested_domain = Domain.objects.get(id=pk)

        # return true if the domain exists, this will allow the detail page to load
        if requested_domain:
            return True
        return False

    def _get_domain(self, request):
        """
        override get_domain for this view so that domain overview
        always resets the cache for the domain object
        """
        self.session = request.session
        self.object = self.get_object()
        self._update_session_with_domain()


class DomainRenewalView(DomainBaseView):
    """Domain detail overview page."""

    template_name = "domain_renewal.html"

    def get_context_data(self, **kwargs):
        context = super().get_context_data(**kwargs)

        default_emails = [DefaultEmail.PUBLIC_CONTACT_DEFAULT.value, DefaultEmail.LEGACY_DEFAULT.value]
        context["hidden_security_emails"] = default_emails

        security_email = self.object.get_security_email()
        user = self.request.user
        if security_email is None or security_email in default_emails:
            context["security_email"] = None
        context["user"] = user
        return context

    def can_access_domain_via_portfolio(self, pk):
        """Most views should not allow permission to portfolio users.
        If particular views allow permissions, they will need to override
        this function."""
        portfolio = self.request.session.get("portfolio")
        if self.request.user.has_any_domains_portfolio_permission(portfolio):
            if Domain.objects.filter(id=pk).exists():
                domain = Domain.objects.get(id=pk)
                if domain.domain_info.portfolio == portfolio:
                    return True
        return False

    def in_editable_state(self, pk):
        """Override in_editable_state from DomainPermission
        Allow detail page to be viewable"""

        requested_domain = None
        if Domain.objects.filter(id=pk).exists():
            requested_domain = Domain.objects.get(id=pk)

        # return true if the domain exists, this will allow the detail page to load
        if requested_domain:
            return True
        return False

    def _get_domain(self, request):
        """
        override get_domain for this view so that domain overview
        always resets the cache for the domain object
        """
        self.session = request.session
        self.object = self.get_object()
        self._update_session_with_domain()

    def post(self, request, pk):
        domain = Domain.objects.filter(id=pk).first()

        # Check if the checkbox is checked
        is_policy_acknowledged = request.POST.get("is_policy_acknowledged", None)
        if is_policy_acknowledged != "on":
            print("!!! Checkbox is NOT acknowledged")
            messages.error(
                request, "Check the box if you read and agree to the requirements for operating a .gov domain."
            )
            return render(
                request,
                "domain_renewal.html",
                {
                    "domain": domain,
                    "form": request.POST,
                },
            )

        print("*** Checkbox is acknowledged")
        if "submit_button" in request.POST:
            print("*** Submit button clicked")
            # updated_expiration = domain.update_expiration(success=True)
            # print("*** Updated expiration result:", updated_expiration)
            try:
                print("*** Did we get into the try statement")
                domain.renew_domain()
                messages.success(request, "This domain has been renewed for one year")
            except Exception as e:
                print(f"An error occured: {e}")
                messages.error(request, "*** This domain has not been renewed")
        return HttpResponseRedirect(reverse("domain", kwargs={"pk": pk}))


class DomainOrgNameAddressView(DomainFormBaseView):
    """Organization view"""

    model = Domain
    template_name = "domain_org_name_address.html"
    context_object_name = "domain"
    form_class = DomainOrgNameAddressForm

    def get_form_kwargs(self, *args, **kwargs):
        """Add domain_info.organization_name instance to make a bound form."""
        form_kwargs = super().get_form_kwargs(*args, **kwargs)
        form_kwargs["instance"] = self.object.domain_info
        return form_kwargs

    def get_success_url(self):
        """Redirect to the overview page for the domain."""
        return reverse("domain-org-name-address", kwargs={"pk": self.object.pk})

    def form_valid(self, form):
        """The form is valid, save the organization name and mailing address."""
        self.send_update_notification(form)

        form.save()

        messages.success(self.request, "The organization information for this domain has been updated.")

        # superclass has the redirect
        return super().form_valid(form)

    def has_permission(self):
        """Override for the has_permission class to exclude portfolio users"""

        # Org users shouldn't have access to this page
        is_org_user = self.request.user.is_org_user(self.request)
        portfolio = self.request.session.get("portfolio")
        if portfolio and is_org_user:
            return False
        else:
            return super().has_permission()


class DomainSubOrganizationView(DomainFormBaseView):
    """Suborganization view"""

    model = Domain
    template_name = "domain_suborganization.html"
    context_object_name = "domain"
    form_class = DomainSuborganizationForm

    def has_permission(self):
        """Override for the has_permission class to exclude non-portfolio users"""

        # non-org users shouldn't have access to this page
        is_org_user = self.request.user.is_org_user(self.request)
        portfolio = self.request.session.get("portfolio")
        if portfolio and is_org_user:
            return super().has_permission()
        else:
            return False

    def get_context_data(self, **kwargs):
        """Adds custom context."""
        context = super().get_context_data(**kwargs)
        if self.object and self.object.domain_info and self.object.domain_info.sub_organization:
            context["suborganization_name"] = self.object.domain_info.sub_organization.name
        return context

    def get_form_kwargs(self, *args, **kwargs):
        """Add domain_info.organization_name instance to make a bound form."""
        form_kwargs = super().get_form_kwargs(*args, **kwargs)
        form_kwargs["instance"] = self.object.domain_info
        return form_kwargs

    def get_success_url(self):
        """Redirect to the overview page for the domain."""
        return reverse("domain-suborganization", kwargs={"pk": self.object.pk})

    def form_valid(self, form):
        """The form is valid, save the organization name and mailing address."""
        form.save()

        messages.success(self.request, "The suborganization name for this domain has been updated.")

        # superclass has the redirect
        return super().form_valid(form)


class DomainSeniorOfficialView(DomainFormBaseView):
    """Domain senior official editing view."""

    model = Domain
    template_name = "domain_senior_official.html"
    context_object_name = "domain"
    form_class = SeniorOfficialContactForm

    def get_form_kwargs(self, *args, **kwargs):
        """Add domain_info.senior_official instance to make a bound form."""
        form_kwargs = super().get_form_kwargs(*args, **kwargs)
        form_kwargs["instance"] = self.object.domain_info.senior_official

        domain_info = self.get_domain_info_from_domain()
        invalid_fields = [DomainRequest.OrganizationChoices.FEDERAL, DomainRequest.OrganizationChoices.TRIBAL]
        is_federal_or_tribal = domain_info and (domain_info.generic_org_type in invalid_fields)
        form_kwargs["disable_fields"] = is_federal_or_tribal
        return form_kwargs

    def get_context_data(self, **kwargs):
        """Adds custom context."""
        context = super().get_context_data(**kwargs)
        context["generic_org_type"] = self.object.domain_info.generic_org_type
        return context

    def get_success_url(self):
        """Redirect to the overview page for the domain."""
        return reverse("domain-senior-official", kwargs={"pk": self.object.pk})

    def form_valid(self, form):
        """The form is valid, save the senior official."""

        # Set the domain information in the form so that it can be accessible
        # to associate a new Contact, if a new Contact is needed
        # in the save() method
        form.set_domain_info(self.object.domain_info)
        form.save()

        self.send_update_notification(form)

        messages.success(self.request, "The senior official for this domain has been updated.")

        # superclass has the redirect
        return super().form_valid(form)

    def has_permission(self):
        """Override for the has_permission class to exclude portfolio users"""

        # Org users shouldn't have access to this page
        is_org_user = self.request.user.is_org_user(self.request)
        portfolio = self.request.session.get("portfolio")
        if portfolio and is_org_user:
            return False
        else:
            return super().has_permission()


class DomainDNSView(DomainBaseView):
    """DNS Information View."""

    template_name = "domain_dns.html"
    valid_domains = ["igorville.gov", "domainops.gov", "dns.gov"]

    def get_context_data(self, **kwargs):
        """Adds custom context."""
        context = super().get_context_data(**kwargs)
        context["dns_prototype_flag"] = flag_is_active_for_user(self.request.user, "dns_prototype_flag")
        context["is_valid_domain"] = self.object.name in self.valid_domains
        return context


class PrototypeDomainDNSRecordForm(forms.Form):
    """Form for adding DNS records in prototype."""

    name = forms.CharField(label="DNS record name (A record)", required=True, help_text="DNS record name")

    content = forms.GenericIPAddressField(
        label="IPv4 Address",
        required=True,
        protocol="IPv4",
    )

    ttl = forms.ChoiceField(
        label="TTL",
        choices=[
            (1, "Automatic"),
            (60, "1 minute"),
            (300, "5 minutes"),
            (1800, "30 minutes"),
            (3600, "1 hour"),
            (7200, "2 hours"),
            (18000, "5 hours"),
            (43200, "12 hours"),
            (86400, "1 day"),
        ],
        initial=1,
    )


class PrototypeDomainDNSRecordView(DomainFormBaseView):
    template_name = "prototype_domain_dns.html"
    form_class = PrototypeDomainDNSRecordForm
    valid_domains = ["igorville.gov", "domainops.gov", "dns.gov"]

    def has_permission(self):
        has_permission = super().has_permission()
        if not has_permission:
            return False

        flag_enabled = flag_is_active_for_user(self.request.user, "dns_prototype_flag")
        if not flag_enabled:
            return False

        self.object = self.get_object()
        if self.object.name not in self.valid_domains:
            return False

        return True

    def get_success_url(self):
        return reverse("prototype-domain-dns", kwargs={"pk": self.object.pk})

    def find_by_name(self, items, name):
        """Find an item by name in a list of dictionaries."""
        return next((item.get("id") for item in items if item.get("name") == name), None)

    def post(self, request, *args, **kwargs):
        """Handle form submission."""
        self.object = self.get_object()
        form = self.get_form()
        errors = []
        if form.is_valid():
            try:
                if settings.IS_PRODUCTION and self.object.name != "igorville.gov":
                    raise Exception(f"create dns record was called for domain {self.name}")

                if not settings.IS_PRODUCTION and self.object.name not in self.valid_domains:
                    raise Exception(
                        f"Can only create DNS records for: {self.valid_domains}."
                        " Create one in a test environment if it doesn't already exist."
                    )

                base_url = "https://api.cloudflare.com/client/v4"
                headers = {
                    "X-Auth-Email": settings.SECRET_REGISTRY_SERVICE_EMAIL,
                    "X-Auth-Key": settings.SECRET_REGISTRY_TENANT_KEY,
                    "Content-Type": "application/json",
                }
                params = {"tenant_name": settings.SECRET_REGISTRY_TENANT_NAME}

                # 1. Get tenant details
                tenant_response = requests.get(f"{base_url}/user/tenants", headers=headers, params=params, timeout=5)
                tenant_response_json = tenant_response.json()
                logger.info(f"Found tenant: {tenant_response_json}")
                tenant_id = tenant_response_json["result"][0]["tenant_tag"]
                errors = tenant_response_json.get("errors", [])
                tenant_response.raise_for_status()

                # 2. Create or get a account under tenant

                # Check to see if the account already exists. Filters accounts by tenant_id / account_name.
                account_name = f"account-{self.object.name}"
                params = {"tenant_id": tenant_id, "name": account_name}

                account_response = requests.get(f"{base_url}/accounts", headers=headers, params=params, timeout=5)
                account_response_json = account_response.json()
                logger.debug(f"account get: {account_response_json}")
                errors = account_response_json.get("errors", [])
                account_response.raise_for_status()

                # See if we already made an account.
                # This maybe doesn't need to be a for loop (1 record or 0) but alas, here we are
                accounts = account_response_json.get("result", [])
                account_id = self.find_by_name(accounts, account_name)

                # If we didn't, create one
                if not account_id:
                    account_response = requests.post(
                        f"{base_url}/accounts",
                        headers=headers,
                        json={"name": account_name, "type": "enterprise", "unit": {"id": tenant_id}},
                        timeout=5,
                    )
                    account_response_json = account_response.json()
                    logger.info(f"Created account: {account_response_json}")
                    account_id = account_response_json["result"]["id"]
                    errors = account_response_json.get("errors", [])
                    account_response.raise_for_status()

                # 3. Create or get a zone under account

                # Try to find an existing zone first by searching on the current id
                zone_name = self.object.name
                params = {"account.id": account_id, "name": zone_name}
                zone_response = requests.get(f"{base_url}/zones", headers=headers, params=params, timeout=5)
                zone_response_json = zone_response.json()
                logger.debug(f"get zone: {zone_response_json}")
                errors = zone_response_json.get("errors", [])
                zone_response.raise_for_status()

                # Get the zone id
                zones = zone_response_json.get("result", [])
                zone_id = self.find_by_name(zones, zone_name)

                # Create one if it doesn't presently exist
                if not zone_id:
                    zone_response = requests.post(
                        f"{base_url}/zones",
                        headers=headers,
                        json={"name": zone_name, "account": {"id": account_id}, "type": "full"},
                        timeout=5,
                    )
                    zone_response_json = zone_response.json()
                    logger.info(f"Created zone: {zone_response_json}")
                    zone_id = zone_response_json.get("result", {}).get("id")
                    errors = zone_response_json.get("errors", [])
                    zone_response.raise_for_status()

                # 4. Add or get a zone subscription

                # See if one already exists
                subscription_response = requests.get(
                    f"{base_url}/zones/{zone_id}/subscription", headers=headers, timeout=5
                )
                subscription_response_json = subscription_response.json()
                logger.debug(f"get subscription: {subscription_response_json}")

                # Create a subscription if one doesn't exist already.
                # If it doesn't, we get this error message (code 1207):
                # Add a core subscription first and try again. The zone does not have an active core subscription.
                # Note that status code and error code are different here.
                if subscription_response.status_code == 404:
                    subscription_response = requests.post(
                        f"{base_url}/zones/{zone_id}/subscription",
                        headers=headers,
                        json={"rate_plan": {"id": "PARTNERS_ENT"}, "frequency": "annual"},
                        timeout=5,
                    )
                    subscription_response.raise_for_status()
                    subscription_response_json = subscription_response.json()
                    logger.info(f"Created subscription: {subscription_response_json}")
                else:
                    subscription_response.raise_for_status()

                # # 5. Create DNS record
                # # Format the DNS record according to Cloudflare's API requirements
                dns_response = requests.post(
                    f"{base_url}/zones/{zone_id}/dns_records",
                    headers=headers,
                    json={
                        "type": "A",
                        "name": form.cleaned_data["name"],
                        "content": form.cleaned_data["content"],
                        "ttl": int(form.cleaned_data["ttl"]),
                        "comment": "Test record (will need clean up)",
                    },
                    timeout=5,
                )
                dns_response_json = dns_response.json()
                logger.info(f"Created DNS record: {dns_response_json}")
                errors = dns_response_json.get("errors", [])
                dns_response.raise_for_status()
                dns_name = dns_response_json["result"]["name"]
                messages.success(request, f"DNS A record '{dns_name}' created successfully.")
            except Exception as err:
                logger.error(f"Error creating DNS A record for {self.object.name}: {err}")
                messages.error(request, f"An error occurred: {err}")
            finally:
                if errors:
                    messages.error(request, f"Request errors: {errors}")
        return super().post(request)


class DomainNameserversView(DomainFormBaseView):
    """Domain nameserver editing view."""

    template_name = "domain_nameservers.html"
    form_class = NameserverFormset
    model = Domain

    def get_initial(self):
        """The initial value for the form (which is a formset here)."""
        nameservers = self.object.nameservers
        initial_data = []

        if nameservers is not None:
            # Add existing nameservers as initial data
            initial_data.extend({"server": name, "ip": ",".join(ip)} for name, ip in nameservers)

        # Ensure at least 3 fields, filled or empty
        while len(initial_data) < 2:
            initial_data.append({})

        return initial_data

    def get_success_url(self):
        """Redirect to the nameservers page for the domain."""
        return reverse("domain-dns-nameservers", kwargs={"pk": self.object.pk})

    def get_context_data(self, **kwargs):
        """Adjust context from FormMixin for formsets."""
        context = super().get_context_data(**kwargs)
        # use "formset" instead of "form" for the key
        context["formset"] = context.pop("form")
        return context

    def get_form(self, **kwargs):
        """Override the labels and required fields every time we get a formset."""
        formset = super().get_form(**kwargs)

        for i, form in enumerate(formset):
            form.fields["server"].label += f" {i+1}"
            if i < 2:
                form.fields["server"].required = True
            else:
                form.fields["server"].required = False
                form.fields["server"].label += " (optional)"
            form.fields["domain"].initial = self.object.name
        return formset

    def post(self, request, *args, **kwargs):
        """Form submission posts to this view.

        This post method harmonizes using DomainBaseView and FormMixin
        """
        self._get_domain(request)
        formset = self.get_form()

        logger.debug("got formet")

        if "btn-cancel-click" in request.POST:
            url = self.get_success_url()
            return HttpResponseRedirect(url)

        if formset.is_valid():
            logger.debug("formset is valid")
            return self.form_valid(formset)
        else:
            logger.debug("formset is invalid")
            logger.debug(formset.errors)
            return self.form_invalid(formset)

    def form_valid(self, formset):
        """The formset is valid, perform something with it."""

        self.request.session["nameservers_form_domain"] = self.object
        initial_state = self.object.state

        # Set the nameservers from the formset
        nameservers = []
        for form in formset:
            try:
                ip_string = form.cleaned_data["ip"]
                # ip_string will be None or a string of IP addresses
                # comma-separated
                ip_list = []
                if ip_string:
                    # Split the string into a list using a comma as the delimiter
                    ip_list = ip_string.split(",")

                as_tuple = (
                    form.cleaned_data["server"],
                    ip_list,
                )
                nameservers.append(as_tuple)
            except KeyError:
                # no server information in this field, skip it
                pass
        try:
            self.object.nameservers = nameservers
        except NameserverError as Err:
            # NamserverErrors *should* be caught in form; if reached here,
            # there was an uncaught error in submission (through EPP)
            messages.error(self.request, NameserverError(code=nsErrorCodes.BAD_DATA))
            logger.error(f"Nameservers error: {Err}")
        # TODO: registry is not throwing an error when no connection
        except RegistryError as Err:
            if Err.is_connection_error():
                messages.error(
                    self.request,
                    GenericError(code=GenericErrorCodes.CANNOT_CONTACT_REGISTRY),
                )
                logger.error(f"Registry connection error: {Err}")
            else:
                messages.error(self.request, NameserverError(code=nsErrorCodes.BAD_DATA))
                logger.error(f"Registry error: {Err}")
        else:
            if initial_state == Domain.State.READY:
                self.send_update_notification(formset)
            messages.success(
                self.request,
                "The name servers for this domain have been updated. "
                "Note that DNS changes could take anywhere from a few minutes to "
                "48 hours to propagate across the internet.",
            )

        # superclass has the redirect
        return super().form_valid(formset)


class DomainDNSSECView(DomainFormBaseView):
    """Domain DNSSEC editing view."""

    template_name = "domain_dnssec.html"
    form_class = DomainDnssecForm

    def get_context_data(self, **kwargs):
        """The initial value for the form (which is a formset here)."""
        context = super().get_context_data(**kwargs)

        has_dnssec_records = self.object.dnssecdata is not None
<<<<<<< HEAD

        # Create HTML for the modal button
        modal_button = '<button type="submit" ' 'name="disable_dnssec">Confirm</button>'

        context["modal_button"] = modal_button
=======
>>>>>>> 231aca0b
        context["has_dnssec_records"] = has_dnssec_records
        context["dnssec_enabled"] = self.request.session.pop("dnssec_enabled", False)

        return context

    def get_success_url(self):
        """Redirect to the DNSSEC page for the domain."""
        return reverse("domain-dns-dnssec", kwargs={"pk": self.object.pk})

    def post(self, request, *args, **kwargs):
        """Form submission posts to this view."""
        self._get_domain(request)
        form = self.get_form()
        if form.is_valid():
            if "disable_dnssec" in request.POST:
                try:
                    self.object.dnssecdata = {}
                except RegistryError as err:
                    errmsg = "Error removing existing DNSSEC record(s)."
                    logger.error(errmsg + ": " + err)
                    messages.error(self.request, errmsg)
                else:
                    self.send_update_notification(form, force_send=True)
        return self.form_valid(form)


class DomainDsDataView(DomainFormBaseView):
    """Domain DNSSEC ds data editing view."""

    template_name = "domain_dsdata.html"
    form_class = DomainDsdataFormset
    form = DomainDsdataForm

    def get_initial(self):
        """The initial value for the form (which is a formset here)."""
        dnssecdata: extensions.DNSSECExtension = self.object.dnssecdata
        initial_data = []

        if dnssecdata is not None and dnssecdata.dsData is not None:
            # Add existing nameservers as initial data
            initial_data.extend(
                {
                    "key_tag": record.keyTag,
                    "algorithm": record.alg,
                    "digest_type": record.digestType,
                    "digest": record.digest,
                }
                for record in dnssecdata.dsData
            )

        # Ensure at least 1 record, filled or empty
        while len(initial_data) == 0:
            initial_data.append({})

        return initial_data

    def get_success_url(self):
        """Redirect to the DS data page for the domain."""
        return reverse("domain-dns-dnssec-dsdata", kwargs={"pk": self.object.pk})

    def get_context_data(self, **kwargs):
        """Adjust context from FormMixin for formsets."""
        context = super().get_context_data(**kwargs)
        # use "formset" instead of "form" for the key
        context["formset"] = context.pop("form")

        return context

    def post(self, request, *args, **kwargs):
        """Formset submission posts to this view."""
        self._get_domain(request)
        formset = self.get_form()
        override = False

        # This is called by the form cancel button,
        # and also by the modal's X and cancel buttons
        if "btn-cancel-click" in request.POST:
            url = self.get_success_url()
            return HttpResponseRedirect(url)

        # This is called by the Disable DNSSEC modal to override
        if "disable-override-click" in request.POST:
            override = True

        # This is called when all DNSSEC data has been deleted and the
        # Save button is pressed
        if len(formset) == 0 and formset.initial != [{}] and override is False:
            # trigger the modal
            # get context data from super() rather than self
            # to preserve the context["form"]
            context = super().get_context_data(form=formset)
            context["trigger_modal"] = True
            return self.render_to_response(context)

        if formset.is_valid() or override:
            return self.form_valid(formset)
        else:
            return self.form_invalid(formset)

    def form_valid(self, formset, **kwargs):
        """The formset is valid, perform something with it."""

        # Set the dnssecdata from the formset
        dnssecdata = extensions.DNSSECExtension()

        for form in formset:
            try:
                # if 'delete' not in form.cleaned_data
                # or form.cleaned_data['delete'] == False:
                dsrecord = {
                    "keyTag": form.cleaned_data["key_tag"],
                    "alg": int(form.cleaned_data["algorithm"]),
                    "digestType": int(form.cleaned_data["digest_type"]),
                    "digest": form.cleaned_data["digest"],
                }
                if dnssecdata.dsData is None:
                    dnssecdata.dsData = []
                dnssecdata.dsData.append(common.DSData(**dsrecord))
            except KeyError:
                # no cleaned_data provided for this form, but passed
                # as valid; this can happen if form has been added but
                # not been interacted with; in that case, want to ignore
                pass
        try:
            self.object.dnssecdata = dnssecdata
        except RegistryError as err:
            if err.is_connection_error():
                messages.error(
                    self.request,
                    GenericError(code=GenericErrorCodes.CANNOT_CONTACT_REGISTRY),
                )
                logger.error(f"Registry connection error: {err}")
            else:
                messages.error(self.request, DsDataError(code=DsDataErrorCodes.BAD_DATA))
                logger.error(f"Registry error: {err}")
            return self.form_invalid(formset)
        else:
            self.send_update_notification(formset)

            messages.success(self.request, "The DS data records for this domain have been updated.")
            # superclass has the redirect
            return super().form_valid(formset)


class DomainSecurityEmailView(DomainFormBaseView):
    """Domain security email editing view."""

    template_name = "domain_security_email.html"
    form_class = DomainSecurityEmailForm

    def get_initial(self):
        """The initial value for the form."""
        initial = super().get_initial()
        security_contact = self.object.security_contact

        invalid_emails = [DefaultEmail.PUBLIC_CONTACT_DEFAULT.value, DefaultEmail.LEGACY_DEFAULT.value]
        if security_contact is None or security_contact.email in invalid_emails:
            initial["security_email"] = None
            return initial
        initial["security_email"] = security_contact.email
        return initial

    def get_success_url(self):
        """Redirect to the security email page for the domain."""
        return reverse("domain-security-email", kwargs={"pk": self.object.pk})

    def form_valid(self, form):
        """The form is valid, call setter in model."""

        # Set the security email from the form
        new_email: str = form.cleaned_data.get("security_email", "")

        # If we pass nothing for the sec email, set to the default
        if new_email is None or new_email.strip() == "":
            new_email = PublicContact.get_default_security().email

        contact = self.object.security_contact

        # If no default is created for security_contact,
        # then we cannot connect to the registry.
        if contact is None:
            messages.error(
                self.request,
                GenericError(code=GenericErrorCodes.CANNOT_CONTACT_REGISTRY),
            )
            return redirect(self.get_success_url())

        contact.email = new_email

        try:
            contact.save()
        except RegistryError as Err:
            if Err.is_connection_error():
                messages.error(
                    self.request,
                    GenericError(code=GenericErrorCodes.CANNOT_CONTACT_REGISTRY),
                )
                logger.error(f"Registry connection error: {Err}")
            else:
                messages.error(self.request, SecurityEmailError(code=SecurityEmailErrorCodes.BAD_DATA))
                logger.error(f"Registry error: {Err}")
        except ContactError as Err:
            messages.error(self.request, SecurityEmailError(code=SecurityEmailErrorCodes.BAD_DATA))
            logger.error(f"Generic registry error: {Err}")
        else:
            self.send_update_notification(form)
            messages.success(self.request, "The security email for this domain has been updated.")

            # superclass has the redirect
            return super().form_valid(form)

        # superclass has the redirect
        return redirect(self.get_success_url())


class DomainUsersView(DomainBaseView):
    """Domain managers page in the domain details."""

    template_name = "domain_users.html"

    def get_context_data(self, **kwargs):
        """The initial value for the form (which is a formset here)."""
        context = super().get_context_data(**kwargs)

        # Add conditionals to the context (such as "can_delete_users")
        context = self._add_booleans_to_context(context)

        # Get portfolio from session (if set)
        portfolio = self.request.session.get("portfolio")

        # Add domain manager roles separately in order to also pass admin status
        context = self._add_domain_manager_roles_to_context(context, portfolio)

        # Add domain invitations separately in order to also pass admin status
        context = self._add_invitations_to_context(context, portfolio)

        # Get the email of the current user
        context["current_user_email"] = self.request.user.email

        return context

    def get(self, request, *args, **kwargs):
        """Get method for DomainUsersView."""
        # Call the parent class's `get` method to get the response and context
        response = super().get(request, *args, **kwargs)

        # Ensure context is available after the parent call
        context = response.context_data if hasattr(response, "context_data") else {}

        # Check if context contains `domain_managers_roles` and its length is 1
        if context.get("domain_manager_roles") and len(context["domain_manager_roles"]) == 1:
            # Add an info message
            messages.info(request, "This domain has one manager. Adding more can prevent issues.")

        return response

    def _add_domain_manager_roles_to_context(self, context, portfolio):
        """Add domain_manager_roles to context separately, as roles need admin indicator."""

        # Prepare a list to store roles with an admin flag
        domain_manager_roles = []

        for permission in self.object.permissions.all():
            # Determine if the user has the ORGANIZATION_ADMIN role
            has_admin_flag = any(
                UserPortfolioRoleChoices.ORGANIZATION_ADMIN in portfolio_permission.roles
                and portfolio == portfolio_permission.portfolio
                for portfolio_permission in permission.user.portfolio_permissions.all()
            )

            # Add the role along with the computed flag to the list
            domain_manager_roles.append({"permission": permission, "has_admin_flag": has_admin_flag})

        # Pass roles_with_flags to the context
        context["domain_manager_roles"] = domain_manager_roles

        return context

    def _add_invitations_to_context(self, context, portfolio):
        """Add invitations to context separately as invitations needs admin indicator."""

        # Prepare a list to store invitations with an admin flag
        invitations = []

        for domain_invitation in self.object.invitations.all():
            # Check if there are any PortfolioInvitations linked to the same portfolio with the ORGANIZATION_ADMIN role
            has_admin_flag = False

            # Query PortfolioInvitations linked to the same portfolio and check roles
            portfolio_invitations = PortfolioInvitation.objects.filter(
                portfolio=portfolio, email=domain_invitation.email
            )

            # If any of the PortfolioInvitations have the ORGANIZATION_ADMIN role, set the flag to True
            for portfolio_invitation in portfolio_invitations:
                if UserPortfolioRoleChoices.ORGANIZATION_ADMIN in portfolio_invitation.roles:
                    has_admin_flag = True
                    break  # Once we find one match, no need to check further

            # Add the role along with the computed flag to the list if the domain invitation
            # if the status is not canceled
            if domain_invitation.status != "canceled":
                invitations.append({"domain_invitation": domain_invitation, "has_admin_flag": has_admin_flag})

        # Pass roles_with_flags to the context
        context["invitations"] = invitations

        return context

    def _add_booleans_to_context(self, context):
        # Determine if the current user can delete managers
        domain_pk = None
        can_delete_users = False

        if self.kwargs is not None and "pk" in self.kwargs:
            domain_pk = self.kwargs["pk"]
            # Prevent the end user from deleting themselves as a manager if they are the
            # only manager that exists on a domain.
            can_delete_users = UserDomainRole.objects.filter(domain__id=domain_pk).count() > 1

        context["can_delete_users"] = can_delete_users
        return context


class DomainAddUserView(DomainFormBaseView):
    """Inside of a domain's user management, a form for adding users.

    Multiple inheritance is used here for permissions, form handling, and
    details of the individual domain.
    """

    template_name = "domain_add_user.html"
    form_class = DomainAddUserForm

    def get_success_url(self):
        return reverse("domain-users", kwargs={"pk": self.object.pk})

    def _domain_abs_url(self):
        """Get an absolute URL for this domain."""
        return self.request.build_absolute_uri(reverse("domain", kwargs={"pk": self.object.id}))

    def _is_member_of_different_org(self, email, requestor, requested_user):
        """Verifies if an email belongs to a different organization as a member or invited member."""
        # Check if user is a already member of a different organization than the requestor's org
        requestor_org = UserPortfolioPermission.objects.filter(user=requestor).first().portfolio
        existing_org_permission = UserPortfolioPermission.objects.filter(user=requested_user).first()
        existing_org_invitation = PortfolioInvitation.objects.filter(email=email).first()

        return (existing_org_permission and existing_org_permission.portfolio != requestor_org) or (
            existing_org_invitation and existing_org_invitation.portfolio != requestor_org
        )

    def _check_invite_status(self, invite, email):
        """Check if invitation status is canceled or retrieved, and gives the appropiate response"""
        if invite.status == DomainInvitation.DomainInvitationStatus.RETRIEVED:
            messages.warning(
                self.request,
                f"{email} is already a manager for this domain.",
            )
            return False
        elif invite.status == DomainInvitation.DomainInvitationStatus.CANCELED:
            invite.update_cancellation_status()
            invite.save()
            return True
        else:
            # else if it has been sent but not accepted
            messages.warning(self.request, f"{email} has already been invited to this domain")
            return False

    def _send_domain_invitation_email(self, email: str, requestor: User, requested_user=None, add_success=True):
        """Performs the sending of the domain invitation email,
        does not make a domain information object
        email: string- email to send to
        add_success: bool- default True indicates:
        adding a success message to the view if the email sending succeeds

        raises EmailSendingError
        """

        # Set a default email address to send to for staff
        requestor_email = settings.DEFAULT_FROM_EMAIL

        # Check if the email requestor has a valid email address
        if not requestor.is_staff and requestor.email is not None and requestor.email.strip() != "":
            requestor_email = requestor.email
        elif not requestor.is_staff:
            messages.error(self.request, "Can't send invitation email. No email is associated with your account.")
            logger.error(
                f"Can't send email to '{email}' on domain '{self.object}'."
                f"No email exists for the requestor '{requestor.username}'.",
                exc_info=True,
            )
            return None

        # Check is user is a member or invited member of a different org from this domain's org
        if flag_is_active_for_user(requestor, "organization_feature") and self._is_member_of_different_org(
            email, requestor, requested_user
        ):
            add_success = False
            raise OutsideOrgMemberError

        # Check to see if an invite has already been sent
        try:
            invite = DomainInvitation.objects.get(email=email, domain=self.object)
            # check if the invite has already been accepted or has a canceled invite
            add_success = self._check_invite_status(invite, email)
        except Exception:
            logger.error("An error occured")

        try:
            send_templated_email(
                "emails/domain_invitation.txt",
                "emails/domain_invitation_subject.txt",
                to_address=email,
                context={
                    "domain_url": self._domain_abs_url(),
                    "domain": self.object,
                    "requestor_email": requestor_email,
                },
            )
        except EmailSendingError as exc:
            logger.warn(
                "Could not sent email invitation to %s for domain %s",
                email,
                self.object,
                exc_info=True,
            )
            logger.info(exc)
            raise EmailSendingError("Could not send email invitation.") from exc
        else:
            if add_success:
                messages.success(self.request, f"{email} has been invited to this domain.")

    def _make_invitation(self, email_address: str, requestor: User):
        """Make a Domain invitation for this email and redirect with a message."""
        try:
            self._send_domain_invitation_email(email=email_address, requestor=requestor)
        except EmailSendingError:
            messages.warning(self.request, "Could not send email invitation.")
        else:
            # (NOTE: only create a domainInvitation if the e-mail sends correctly)
            DomainInvitation.objects.get_or_create(email=email_address, domain=self.object)
        return redirect(self.get_success_url())

    def form_valid(self, form):
        """Add the specified user on this domain.
        Throws EmailSendingError."""
        requested_email = form.cleaned_data["email"]
        requestor = self.request.user
        email_success = False
        # look up a user with that email
        try:
            requested_user = User.objects.get(email=requested_email)
        except User.DoesNotExist:
            # no matching user, go make an invitation
            email_success = True
            return self._make_invitation(requested_email, requestor)
        else:
            # if user already exists then just send an email
            try:
                self._send_domain_invitation_email(
                    requested_email, requestor, requested_user=requested_user, add_success=False
                )
                email_success = True
            except EmailSendingError:
                logger.warn(
                    "Could not send email invitation (EmailSendingError)",
                    self.object,
                    exc_info=True,
                )
                messages.warning(self.request, "Could not send email invitation.")
                email_success = True
            except OutsideOrgMemberError:
                logger.warn(
                    "Could not send email. Can not invite member of a .gov organization to a different organization.",
                    self.object,
                    exc_info=True,
                )
                messages.error(
                    self.request,
                    f"{requested_email} is already a member of another .gov organization.",
                )
            except Exception:
                logger.warn(
                    "Could not send email invitation (Other Exception)",
                    self.object,
                    exc_info=True,
                )
                messages.warning(self.request, "Could not send email invitation.")
        if email_success:
            try:
                UserDomainRole.objects.create(
                    user=requested_user,
                    domain=self.object,
                    role=UserDomainRole.Roles.MANAGER,
                )
                messages.success(self.request, f"Added user {requested_email}.")
            except IntegrityError:
                messages.warning(self.request, f"{requested_email} is already a manager for this domain")

        return redirect(self.get_success_url())


class DomainInvitationCancelView(SuccessMessageMixin, DomainInvitationPermissionCancelView):
    object: DomainInvitation
    fields = []

    def post(self, request, *args, **kwargs):
        """Override post method in order to error in the case when the
        domain invitation status is RETRIEVED"""
        self.object = self.get_object()
        form = self.get_form()
        if form.is_valid() and self.object.status == self.object.DomainInvitationStatus.INVITED:
            self.object.cancel_invitation()
            self.object.save()
            return self.form_valid(form)
        else:
            # Produce an error message if the domain invatation status is RETRIEVED
            messages.error(request, f"Invitation to {self.object.email} has already been retrieved.")
            return HttpResponseRedirect(self.get_success_url())

    def get_success_url(self):
        return reverse("domain-users", kwargs={"pk": self.object.domain.id})

    def get_success_message(self, cleaned_data):
        return f"Canceled invitation to {self.object.email}."


class DomainDeleteUserView(UserDomainRolePermissionDeleteView):
    """Inside of a domain's user management, a form for deleting users."""

    object: UserDomainRole  # workaround for type mismatch in DeleteView

    def get_object(self, queryset=None):
        """Custom get_object definition to grab a UserDomainRole object from a domain_id and user_id"""
        domain_id = self.kwargs.get("pk")
        user_id = self.kwargs.get("user_pk")
        return UserDomainRole.objects.get(domain=domain_id, user=user_id)

    def get_success_url(self):
        """Refreshes the page after a delete is successful"""
        return reverse("domain-users", kwargs={"pk": self.object.domain.id})

    def get_success_message(self, delete_self=False):
        """Returns confirmation content for the deletion event"""

        # Grab the text representation of the user we want to delete
        email_or_name = self.object.user.email
        if email_or_name is None or email_or_name.strip() == "":
            email_or_name = self.object.user

        # If the user is deleting themselves, return a specific message.
        # If not, return something more generic.
        if delete_self:
            message = f"You are no longer managing the domain {self.object.domain}."
        else:
            message = f"Removed {email_or_name} as a manager for this domain."

        return message

    def form_valid(self, form):
        """Delete the specified user on this domain."""

        # Delete the object
        super().form_valid(form)

        # Is the user deleting themselves? If so, display a different message
        delete_self = self.request.user == self.object.user

        # Add a success message
        messages.success(self.request, self.get_success_message(delete_self))
        return redirect(self.get_success_url())

    def post(self, request, *args, **kwargs):
        """Custom post implementation to redirect to home in the event that the user deletes themselves"""
        response = super().post(request, *args, **kwargs)

        # If the user is deleting themselves, redirect to home
        delete_self = self.request.user == self.object.user
        if delete_self:
            return redirect(reverse("home"))

        return response<|MERGE_RESOLUTION|>--- conflicted
+++ resolved
@@ -891,14 +891,6 @@
         context = super().get_context_data(**kwargs)
 
         has_dnssec_records = self.object.dnssecdata is not None
-<<<<<<< HEAD
-
-        # Create HTML for the modal button
-        modal_button = '<button type="submit" ' 'name="disable_dnssec">Confirm</button>'
-
-        context["modal_button"] = modal_button
-=======
->>>>>>> 231aca0b
         context["has_dnssec_records"] = has_dnssec_records
         context["dnssec_enabled"] = self.request.session.pop("dnssec_enabled", False)
 
