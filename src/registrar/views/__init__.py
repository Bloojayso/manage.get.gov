from .domain_request import *
from .domain import (
    DomainView,
    DomainAuthorizingOfficialView,
    DomainOrgNameAddressView,
    DomainDNSView,
    DomainNameserversView,
    DomainDNSSECView,
    DomainDsDataView,
    DomainYourContactInformationView,
    DomainSecurityEmailView,
    DomainUsersView,
    DomainAddUserView,
    DomainInvitationDeleteView,
    DomainDeleteUserView,
)
<<<<<<< HEAD
from .finish_user_setup import (
    FinishUserSetupView,
)
=======
from .user_profile import UserProfileView
>>>>>>> 770dbc95
from .health import *
from .index import *<|MERGE_RESOLUTION|>--- conflicted
+++ resolved
@@ -14,12 +14,9 @@
     DomainInvitationDeleteView,
     DomainDeleteUserView,
 )
-<<<<<<< HEAD
+from .user_profile import UserProfileView
 from .finish_user_setup import (
     FinishUserSetupView,
 )
-=======
-from .user_profile import UserProfileView
->>>>>>> 770dbc95
 from .health import *
 from .index import *