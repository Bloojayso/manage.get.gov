--- conflicted
+++ resolved
@@ -36,9 +36,6 @@
 
         return JsonResponse(so_dict)
     else:
-<<<<<<< HEAD
-        return JsonResponse({"error": "Senior official not found"}, status=404)
-=======
         return JsonResponse({"error": "Senior Official not found"}, status=404)
 
 
@@ -70,5 +67,4 @@
         "federal_type": federal_type,
     }
 
-    return JsonResponse(response_data)
->>>>>>> ec56f176
+    return JsonResponse(response_data)