--- conflicted
+++ resolved
@@ -57,21 +57,6 @@
 
     def initial_permissions_search(self, portfolio):
         """Perform initial search for permissions before applying any filters."""
-<<<<<<< HEAD
-        # Get UserPortfolioPermission query for getting active members on the portfolio
-        permissions = UserPortfolioPermissionModelAnnotation.get_annotated_queryset(portfolio)
-        return permissions.values(
-            "id",
-            "first_name",
-            "last_name",
-            "email_display",
-            "last_active",
-            "roles",
-            "additional_permissions_display",
-            "member_display",
-            "domain_info",
-            "type",
-=======
         permissions = UserPortfolioPermission.objects.filter(portfolio=portfolio)
         permissions = (
             permissions.select_related("user")
@@ -130,17 +115,11 @@
                 "domain_info",
                 "type",
             )
->>>>>>> 2b5a5fe7
         )
         return permissions
 
     def initial_invitations_search(self, portfolio):
         """Perform initial invitations search and get related DomainInvitation data based on the email."""
-<<<<<<< HEAD
-        # Get PortfolioInvitation query for getting active invitations on the portfolio
-        invitations = PortfolioInvitationModelAnnotation.get_annotated_queryset(portfolio)
-        return invitations.values(
-=======
         # Get DomainInvitation query for matching email and for the portfolio
         domain_invitations = DomainInvitation.objects.filter(
             email=OuterRef("email"),  # Check if email matches the OuterRef("email")
@@ -164,7 +143,6 @@
             ),
             type=Value("invitedmember", output_field=CharField()),
         ).values(
->>>>>>> 2b5a5fe7
             "id",
             "first_name",
             "last_name",
