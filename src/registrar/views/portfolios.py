--- conflicted
+++ resolved
@@ -1,13 +1,9 @@
-<<<<<<< HEAD
-from django.shortcuts import render
-=======
 import logging
 from django.shortcuts import get_object_or_404, render
 from django.urls import reverse
 from django.contrib import messages
 from registrar.forms.portfolio import PortfolioOrgAddressForm
 from registrar.models.portfolio import Portfolio
->>>>>>> 6e3d6bba
 from registrar.views.utility.permission_views import (
     PortfolioDomainRequestsPermissionView,
     PortfolioDomainsPermissionView,
@@ -15,6 +11,7 @@
 )
 from django.views.generic import View
 from django.views.generic.edit import FormMixin
+from waffle.decorators import flag_is_active
 
 
 logger = logging.getLogger(__name__)
@@ -45,25 +42,17 @@
 
     model = Portfolio
     template_name = "portfolio_organization.html"
-<<<<<<< HEAD
-
-    def get(self, request):
-        return render(request, "portfolio_organization.html")
-=======
     form_class = PortfolioOrgAddressForm
     context_object_name = "portfolio"
 
     def get_context_data(self, **kwargs):
         """Add additional context data to the template."""
         context = super().get_context_data(**kwargs)
-        # no need to add portfolio to request context here
-        context["has_profile_feature_flag"] = flag_is_active(self.request, "profile_feature")
-        context["has_organization_feature_flag"] = flag_is_active(self.request, "organization_feature")
         return context
 
     def get_object(self, queryset=None):
         """Get the portfolio object based on the URL parameter."""
-        return get_object_or_404(Portfolio, id=self.kwargs.get("portfolio_id"))
+        return get_object_or_404(Portfolio, id=self.request.user.portfolio.id)
 
     def get_form_kwargs(self):
         """Include the instance in the form kwargs."""
@@ -100,5 +89,4 @@
 
     def get_success_url(self):
         """Redirect to the overview page for the portfolio."""
-        return reverse("portfolio-organization", kwargs={"portfolio_id": self.object.pk})
->>>>>>> 6e3d6bba
+        return reverse("organization")