--- conflicted
+++ resolved
@@ -2,13 +2,9 @@
 
 import time
 import logging
-<<<<<<< HEAD
 from typing import Any
 from urllib.parse import urlparse, urlunparse, urlencode
-=======
-from urllib.parse import urlparse, urlunparse, urlencode
-
->>>>>>> 07bfac4f
+
 
 logger = logging.getLogger(__name__)
 
@@ -274,17 +270,6 @@
             return True
 
 
-<<<<<<< HEAD
-def replace_url_queryparams(url_to_modify: str, query_params: dict[Any, list]):
-    """
-    Replaces the query parameters of a given URL.
-    Because this replaces them, this can be used to either add, delete, or modify.
-
-    Args:
-        url_to_modify (str): The URL whose query parameters need to be modified.
-        query_params (dict): Dictionary of query parameters to use.
-
-=======
 def replace_url_queryparams(url_to_modify: str, query_params, convert_list_to_csv=False):
     """
     Replaces the query parameters of a given URL.
@@ -294,20 +279,16 @@
         query_params (dict): Dictionary of query parameters to use.
         convert_list_to_csv (bool): If the queryparam contains a list of items,
         convert it to a csv representation instead.
->>>>>>> 07bfac4f
     Returns:
         str: The modified URL with the updated query parameters.
     """
 
-<<<<<<< HEAD
-=======
     # Ensure each key in query_params maps to a single value, not a list
     if convert_list_to_csv:
         for key, value in query_params.items():
             if isinstance(value, list):
                 query_params[key] = ",".join(value)
 
->>>>>>> 07bfac4f
     # Split the URL into parts
     url_parts = list(urlparse(url_to_modify))
 
