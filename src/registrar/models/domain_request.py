from __future__ import annotations
from typing import Union
import logging
from django.apps import apps
from django.conf import settings
from django.db import models
from django_fsm import FSMField, transition  # type: ignore
from django.utils import timezone
from registrar.models.domain import Domain
from registrar.models.federal_agency import FederalAgency
from registrar.models.utility.generic_helper import CreateOrUpdateOrganizationTypeHelper
from registrar.utility.errors import FSMDomainRequestError, FSMErrorCodes
from registrar.utility.constants import BranchChoices
from auditlog.models import LogEntry

from .utility.time_stamped_model import TimeStampedModel
from ..utility.email import send_templated_email, EmailSendingError
from itertools import chain

logger = logging.getLogger(__name__)


class DomainRequest(TimeStampedModel):
    """A registrant's domain request for a new domain."""

    class Meta:
        """Contains meta information about this class"""

        indexes = [
            models.Index(fields=["requested_domain"]),
            models.Index(fields=["approved_domain"]),
            models.Index(fields=["status"]),
        ]

    # https://django-auditlog.readthedocs.io/en/latest/usage.html#object-history
    # history = AuditlogHistoryField()

    # Constants for choice fields
    class DomainRequestStatus(models.TextChoices):
        IN_REVIEW = "in review", "In review"
        ACTION_NEEDED = "action needed", "Action needed"
        APPROVED = "approved", "Approved"
        REJECTED = "rejected", "Rejected"
        INELIGIBLE = "ineligible", "Ineligible"
        SUBMITTED = "submitted", "Submitted"
        WITHDRAWN = "withdrawn", "Withdrawn"
        STARTED = "started", "Started"

        @classmethod
        def get_status_label(cls, status_name: str):
            """Returns the associated label for a given status name"""
            return cls(status_name).label if status_name else None

    class StateTerritoryChoices(models.TextChoices):
        ALABAMA = "AL", "Alabama (AL)"
        ALASKA = "AK", "Alaska (AK)"
        AMERICAN_SAMOA = "AS", "American Samoa (AS)"
        ARIZONA = "AZ", "Arizona (AZ)"
        ARKANSAS = "AR", "Arkansas (AR)"
        CALIFORNIA = "CA", "California (CA)"
        COLORADO = "CO", "Colorado (CO)"
        CONNECTICUT = "CT", "Connecticut (CT)"
        DELAWARE = "DE", "Delaware (DE)"
        DISTRICT_OF_COLUMBIA = "DC", "District of Columbia (DC)"
        FLORIDA = "FL", "Florida (FL)"
        GEORGIA = "GA", "Georgia (GA)"
        GUAM = "GU", "Guam (GU)"
        HAWAII = "HI", "Hawaii (HI)"
        IDAHO = "ID", "Idaho (ID)"
        ILLINOIS = "IL", "Illinois (IL)"
        INDIANA = "IN", "Indiana (IN)"
        IOWA = "IA", "Iowa (IA)"
        KANSAS = "KS", "Kansas (KS)"
        KENTUCKY = "KY", "Kentucky (KY)"
        LOUISIANA = "LA", "Louisiana (LA)"
        MAINE = "ME", "Maine (ME)"
        MARYLAND = "MD", "Maryland (MD)"
        MASSACHUSETTS = "MA", "Massachusetts (MA)"
        MICHIGAN = "MI", "Michigan (MI)"
        MINNESOTA = "MN", "Minnesota (MN)"
        MISSISSIPPI = "MS", "Mississippi (MS)"
        MISSOURI = "MO", "Missouri (MO)"
        MONTANA = "MT", "Montana (MT)"
        NEBRASKA = "NE", "Nebraska (NE)"
        NEVADA = "NV", "Nevada (NV)"
        NEW_HAMPSHIRE = "NH", "New Hampshire (NH)"
        NEW_JERSEY = "NJ", "New Jersey (NJ)"
        NEW_MEXICO = "NM", "New Mexico (NM)"
        NEW_YORK = "NY", "New York (NY)"
        NORTH_CAROLINA = "NC", "North Carolina (NC)"
        NORTH_DAKOTA = "ND", "North Dakota (ND)"
        NORTHERN_MARIANA_ISLANDS = "MP", "Northern Mariana Islands (MP)"
        OHIO = "OH", "Ohio (OH)"
        OKLAHOMA = "OK", "Oklahoma (OK)"
        OREGON = "OR", "Oregon (OR)"
        PENNSYLVANIA = "PA", "Pennsylvania (PA)"
        PUERTO_RICO = "PR", "Puerto Rico (PR)"
        RHODE_ISLAND = "RI", "Rhode Island (RI)"
        SOUTH_CAROLINA = "SC", "South Carolina (SC)"
        SOUTH_DAKOTA = "SD", "South Dakota (SD)"
        TENNESSEE = "TN", "Tennessee (TN)"
        TEXAS = "TX", "Texas (TX)"
        UNITED_STATES_MINOR_OUTLYING_ISLANDS = (
            "UM",
            "United States Minor Outlying Islands (UM)",
        )
        UTAH = "UT", "Utah (UT)"
        VERMONT = "VT", "Vermont (VT)"
        VIRGIN_ISLANDS = "VI", "Virgin Islands (VI)"
        VIRGINIA = "VA", "Virginia (VA)"
        WASHINGTON = "WA", "Washington (WA)"
        WEST_VIRGINIA = "WV", "West Virginia (WV)"
        WISCONSIN = "WI", "Wisconsin (WI)"
        WYOMING = "WY", "Wyoming (WY)"
        ARMED_FORCES_AA = "AA", "Armed Forces Americas (AA)"
        ARMED_FORCES_AE = "AE", "Armed Forces Africa, Canada, Europe, Middle East (AE)"
        ARMED_FORCES_AP = "AP", "Armed Forces Pacific (AP)"

    class OrganizationChoices(models.TextChoices):
        """
        Primary organization choices:
        For use in the domain request experience
        Keys need to match OrgChoicesElectionOffice and OrganizationChoicesVerbose
        """

        FEDERAL = "federal", "Federal"
        INTERSTATE = "interstate", "Interstate"
        STATE_OR_TERRITORY = "state_or_territory", "State or territory"
        TRIBAL = "tribal", "Tribal"
        COUNTY = "county", "County"
        CITY = "city", "City"
        SPECIAL_DISTRICT = "special_district", "Special district"
        SCHOOL_DISTRICT = "school_district", "School district"

        @classmethod
        def get_org_label(cls, org_name: str):
            """Returns the associated label for a given org name"""
            # This is an edgecase on domains with no org.
            # This unlikely to happen but
            # a break will occur in certain edge cases without this.
            # (more specifically, csv exports).
            if not org_name:
                return None

            org_names = org_name.split("_election")
            if len(org_names) > 0:
                org_name = org_names[0]
            return cls(org_name).label if org_name else None

    class OrgChoicesElectionOffice(models.TextChoices):
        """
        Primary organization choices for Django admin:
        Keys need to match OrganizationChoices and OrganizationChoicesVerbose.

        The enums here come in two variants:
        Regular (matches the choices from OrganizationChoices)
        Election (Appends " - Election" to the string)

        When adding the election variant, you must append "_election" to the end of the string.
        """

        # We can't inherit OrganizationChoices due to models.TextChoices being an enum.
        # We can redefine these values instead.
        FEDERAL = "federal", "Federal"
        INTERSTATE = "interstate", "Interstate"
        STATE_OR_TERRITORY = "state_or_territory", "State or territory"
        TRIBAL = "tribal", "Tribal"
        COUNTY = "county", "County"
        CITY = "city", "City"
        SPECIAL_DISTRICT = "special_district", "Special district"
        SCHOOL_DISTRICT = "school_district", "School district"

        # Election variants
        STATE_OR_TERRITORY_ELECTION = "state_or_territory_election", "State or territory - Election"
        TRIBAL_ELECTION = "tribal_election", "Tribal - Election"
        COUNTY_ELECTION = "county_election", "County - Election"
        CITY_ELECTION = "city_election", "City - Election"
        SPECIAL_DISTRICT_ELECTION = "special_district_election", "Special district - Election"

        @classmethod
        def get_org_election_to_org_generic(cls):
            """
            Creates and returns a dictionary mapping from election-specific organization
            choice enums to their corresponding general organization choice enums.

            If no such mapping exists, it is simple excluded from the map.
            """
            # This can be mapped automatically but its harder to read.
            # For clarity reasons, we manually define this.
            org_election_map = {
                cls.STATE_OR_TERRITORY_ELECTION: cls.STATE_OR_TERRITORY,
                cls.TRIBAL_ELECTION: cls.TRIBAL,
                cls.COUNTY_ELECTION: cls.COUNTY,
                cls.CITY_ELECTION: cls.CITY,
                cls.SPECIAL_DISTRICT_ELECTION: cls.SPECIAL_DISTRICT,
            }
            return org_election_map

        @classmethod
        def get_org_generic_to_org_election(cls):
            """
            Creates and returns a dictionary mapping from general organization
            choice enums to their corresponding election-specific organization enums.

            If no such mapping exists, it is simple excluded from the map.
            """
            # This can be mapped automatically but its harder to read.
            # For clarity reasons, we manually define this.
            org_election_map = {
                cls.STATE_OR_TERRITORY: cls.STATE_OR_TERRITORY_ELECTION,
                cls.TRIBAL: cls.TRIBAL_ELECTION,
                cls.COUNTY: cls.COUNTY_ELECTION,
                cls.CITY: cls.CITY_ELECTION,
                cls.SPECIAL_DISTRICT: cls.SPECIAL_DISTRICT_ELECTION,
            }
            return org_election_map

        @classmethod
        def get_org_label(cls, org_name: str):
            # Translating the key that is given to the direct readable value
            return cls(org_name).label if org_name else None

    class OrganizationChoicesVerbose(models.TextChoices):
        """
        Tertiary organization choices
        For use in the domain request form and on the templates
        Keys need to match OrganizationChoices
        """

        FEDERAL = (
            "federal",
            "Federal: an agency of the U.S. government’s legislative, executive, or judicial branches",
        )
        INTERSTATE = "interstate", "Interstate: an organization of two or more states"
        STATE_OR_TERRITORY = (
            "state_or_territory",
            "State or territory: one of the 50 U.S. states, the District of Columbia, "
            "American Samoa, Guam, Northern Mariana Islands, Puerto Rico, or the U.S. "
            "Virgin Islands",
        )
        TRIBAL = (
            "tribal",
            "Tribal: a tribal government recognized by the federal or a state government",
        )
        COUNTY = "county", "County: a county, parish, or borough"
        CITY = "city", "City: a city, town, township, village, etc."
        SPECIAL_DISTRICT = (
            "special_district",
            "Special district: an independent government that delivers specialized, essential services",
        )
        SCHOOL_DISTRICT = (
            "school_district",
            "School district: a school district that is not part of a local government",
        )

    class RejectionReasons(models.TextChoices):
        DOMAIN_PURPOSE = "purpose_not_met", "Purpose requirements not met"
        REQUESTOR = "requestor_not_eligible", "Requestor not eligible to make request"
        SECOND_DOMAIN_REASONING = (
            "org_has_domain",
            "Org already has a .gov domain",
        )
        CONTACTS_OR_ORGANIZATION_LEGITIMACY = (
            "contacts_not_verified",
            "Org contacts couldn't be verified",
        )
        ORGANIZATION_ELIGIBILITY = "org_not_eligible", "Org not eligible for a .gov domain"
        NAMING_REQUIREMENTS = "naming_not_met", "Naming requirements not met"
        OTHER = "other", "Other/Unspecified"

        @classmethod
        def get_rejection_reason_label(cls, rejection_reason: str):
            """Returns the associated label for a given rejection reason"""
            return cls(rejection_reason).label if rejection_reason else None

    class ActionNeededReasons(models.TextChoices):
        """Defines common action needed reasons for domain requests"""

        ELIGIBILITY_UNCLEAR = ("eligibility_unclear", "Unclear organization eligibility")
        QUESTIONABLE_SENIOR_OFFICIAL = ("questionable_senior_official", "Questionable senior official")
        ALREADY_HAS_DOMAINS = ("already_has_domains", "Already has domains")
        BAD_NAME = ("bad_name", "Doesn’t meet naming requirements")
        OTHER = ("other", "Other (no auto-email sent)")

        @classmethod
        def get_action_needed_reason_label(cls, action_needed_reason: str):
            """Returns the associated label for a given action needed reason"""
            return cls(action_needed_reason).label if action_needed_reason else None

    # #### Internal fields about the domain request #####
    status = FSMField(
        choices=DomainRequestStatus.choices,  # possible states as an array of constants
        default=DomainRequestStatus.STARTED,  # sensible default
        protected=False,  # can change state directly, particularly in Django admin
    )

    rejection_reason = models.TextField(
        choices=RejectionReasons.choices,
        null=True,
        blank=True,
    )

    action_needed_reason = models.TextField(
        choices=ActionNeededReasons.choices,
        null=True,
        blank=True,
    )

    action_needed_reason_email = models.TextField(
        null=True,
        blank=True,
    )

    federal_agency = models.ForeignKey(
        "registrar.FederalAgency",
        on_delete=models.PROTECT,
        help_text="Associated federal agency",
        unique=False,
        blank=True,
        null=True,
    )

    # portfolio
    portfolio = models.ForeignKey(
        "registrar.Portfolio",
        on_delete=models.PROTECT,
        null=True,
        blank=True,
        related_name="DomainRequest_portfolio",
        help_text="Portfolio associated with this domain request",
    )

    sub_organization = models.ForeignKey(
        "registrar.Suborganization",
        on_delete=models.PROTECT,
        null=True,
        blank=True,
        related_name="request_sub_organization",
        help_text="The suborganization that this domain request is included under",
    )

    # This is the domain request user who created this domain request.
    creator = models.ForeignKey(
        "registrar.User",
        on_delete=models.PROTECT,
        related_name="domain_requests_created",
        help_text="Person who submitted the domain request. Will receive email updates.",
    )

    investigator = models.ForeignKey(
        "registrar.User",
        null=True,
        blank=True,
        on_delete=models.SET_NULL,
        related_name="domain_requests_investigating",
    )

    # ##### data fields from the initial form #####
    generic_org_type = models.CharField(
        max_length=255,
        # use the short names in Django admin
        choices=OrganizationChoices.choices,
        null=True,
        blank=True,
    )

    is_election_board = models.BooleanField(
        null=True,
        blank=True,
        verbose_name="election office",
    )

    # TODO - Ticket #1911: stub this data from DomainRequest
    organization_type = models.CharField(
        max_length=255,
        choices=OrgChoicesElectionOffice.choices,
        null=True,
        blank=True,
        help_text='"Election" appears after the org type if it\'s an election office.',
    )

    federally_recognized_tribe = models.BooleanField(
        null=True,
    )

    state_recognized_tribe = models.BooleanField(
        null=True,
    )

    tribe_name = models.CharField(
        null=True,
        blank=True,
    )

    federal_type = models.CharField(
        max_length=50,
        choices=BranchChoices.choices,
        null=True,
        blank=True,
    )

    organization_name = models.CharField(
        null=True,
        blank=True,
    )

    address_line1 = models.CharField(
        null=True,
        blank=True,
        verbose_name="Address line 1",
    )
    address_line2 = models.CharField(
        null=True,
        blank=True,
        verbose_name="Address line 2",
    )
    city = models.CharField(
        null=True,
        blank=True,
    )
    state_territory = models.CharField(
        max_length=2,
        choices=StateTerritoryChoices.choices,
        null=True,
        blank=True,
        verbose_name="state, territory, or military post",
    )
    zipcode = models.CharField(
        max_length=10,
        null=True,
        blank=True,
        verbose_name="zip code",
    )
    urbanization = models.CharField(
        null=True,
        blank=True,
        help_text="Required for Puerto Rico only",
    )

    about_your_organization = models.TextField(
        null=True,
        blank=True,
    )

    senior_official = models.ForeignKey(
        "registrar.Contact",
        null=True,
        blank=True,
        related_name="senior_official",
        on_delete=models.PROTECT,
    )

    # "+" means no reverse relation to lookup domain requests from Website
    current_websites = models.ManyToManyField(
        "registrar.Website",
        blank=True,
        related_name="current+",
        verbose_name="Current websites",
    )

    approved_domain = models.OneToOneField(
        "Domain",
        null=True,
        blank=True,
        help_text="Domain associated with this request; will be blank until request is approved",
        related_name="domain_request_approved_domain",
        on_delete=models.SET_NULL,
    )

    requested_domain = models.OneToOneField(
        "DraftDomain",
        null=True,
        blank=True,
        related_name="domain_request_requested_domain",
        on_delete=models.PROTECT,
    )

    alternative_domains = models.ManyToManyField(
        "registrar.Website",
        blank=True,
        related_name="alternatives+",
        help_text="Other domain names the creator provided for consideration",
    )

    purpose = models.TextField(
        null=True,
        blank=True,
    )

    other_contacts = models.ManyToManyField(
        "registrar.Contact",
        blank=True,
        related_name="contact_domain_requests",
        verbose_name="Other employees",
    )

    no_other_contacts_rationale = models.TextField(
        null=True,
        blank=True,
        help_text="Required if creator does not list other employees",
    )

    anything_else = models.TextField(
        null=True,
        blank=True,
        verbose_name="Additional details",
    )

    # This is a drop-in replacement for a has_anything_else_text() function.
    # In order to track if the user has clicked the yes/no field (while keeping a none default), we need
    # a tertiary state. We should not display this in /admin.
    has_anything_else_text = models.BooleanField(
        null=True,
        blank=True,
        help_text="Determines if the user has a anything_else or not",
    )

    cisa_representative_email = models.EmailField(
        null=True,
        blank=True,
        verbose_name="CISA regional representative email",
        max_length=320,
    )

    cisa_representative_first_name = models.CharField(
        null=True,
        blank=True,
        verbose_name="CISA regional representative first name",
        db_index=True,
    )

    cisa_representative_last_name = models.CharField(
        null=True,
        blank=True,
        verbose_name="CISA regional representative last name",
        db_index=True,
    )

    # This is a drop-in replacement for an has_cisa_representative() function.
    # In order to track if the user has clicked the yes/no field (while keeping a none default), we need
    # a tertiary state. We should not display this in /admin.
    has_cisa_representative = models.BooleanField(
        null=True,
        blank=True,
        help_text="Determines if the user has a representative email or not",
    )

    is_policy_acknowledged = models.BooleanField(
        null=True,
        blank=True,
        help_text="Acknowledged .gov acceptable use policy",
    )

    # Records when the domain request was first submitted
    first_submitted_date = models.DateField(
        null=True,
        blank=True,
        default=None,
        verbose_name="first submitted on",
        help_text="Date initially submitted",
    )

    # Records when domain request was last submitted
    last_submitted_date = models.DateField(
        null=True,
        blank=True,
        default=None,
        verbose_name="last submitted on",
        help_text="Date last submitted",
    )

    # Records when domain request status was last updated by an admin or analyst
    last_status_update = models.DateField(
        null=True,
        blank=True,
        default=None,
        verbose_name="last updated on",
        help_text="Date of the last status update",
    )

    notes = models.TextField(
        null=True,
        blank=True,
    )

<<<<<<< HEAD
    def is_awaiting_review(self) -> bool:
        """Checks if the current status is in submitted or in_review"""
        return self.status in [self.DomainRequestStatus.SUBMITTED, self.DomainRequestStatus.IN_REVIEW]

=======
>>>>>>> 3495101e
    def get_first_status_set_date(self, status):
        """Returns the date when the domain request was first set to the given status."""
        log_entry = (
            LogEntry.objects.filter(content_type__model="domainrequest", object_pk=self.pk, changes__status__1=status)
            .order_by("-timestamp")
            .first()
        )
        return log_entry.timestamp.date() if log_entry else None

    def get_first_status_started_date(self):
        """Returns the date when the domain request was put into the status "started" for the first time"""
        return self.get_first_status_set_date(DomainRequest.DomainRequestStatus.STARTED)

    @classmethod
    def get_statuses_that_send_emails(cls):
        """Returns a list of statuses that send an email to the user"""
        excluded_statuses = [cls.DomainRequestStatus.INELIGIBLE, cls.DomainRequestStatus.IN_REVIEW]
        return [status for status in cls.DomainRequestStatus if status not in excluded_statuses]

    def sync_organization_type(self):
        """
        Updates the organization_type (without saving) to match
        the is_election_board and generic_organization_type fields.
        """
        # Define mappings between generic org and election org.
        # These have to be defined here, as you'd get a cyclical import error
        # otherwise.

        # For any given organization type, return the "_ELECTION" enum equivalent.
        # For example: STATE_OR_TERRITORY => STATE_OR_TERRITORY_ELECTION
        generic_org_map = self.OrgChoicesElectionOffice.get_org_generic_to_org_election()

        # For any given "_election" variant, return the base org type.
        # For example: STATE_OR_TERRITORY_ELECTION => STATE_OR_TERRITORY
        election_org_map = self.OrgChoicesElectionOffice.get_org_election_to_org_generic()

        # Manages the "organization_type" variable and keeps in sync with
        # "is_election_office" and "generic_organization_type"
        org_type_helper = CreateOrUpdateOrganizationTypeHelper(
            sender=self.__class__,
            instance=self,
            generic_org_to_org_map=generic_org_map,
            election_org_to_generic_org_map=election_org_map,
        )

        # Actually updates the organization_type field
        org_type_helper.create_or_update_organization_type()

    def _cache_status_and_action_needed_reason(self):
        """Maintains a cache of properties so we can avoid a DB call"""
        self._cached_action_needed_reason = self.action_needed_reason
        self._cached_status = self.status

    def __init__(self, *args, **kwargs):
        super().__init__(*args, **kwargs)
        # Store original values for caching purposes. Used to compare them on save.
        self._cache_status_and_action_needed_reason()

    def save(self, *args, **kwargs):
        """Save override for custom properties"""
        self.sync_organization_type()
        self.sync_yes_no_form_fields()

        if self._cached_status != self.status:
            self.last_status_update = timezone.now().date()

        super().save(*args, **kwargs)

        # Handle the action needed email.
        # An email is sent out when action_needed_reason is changed or added.
        if self.action_needed_reason and self.status == self.DomainRequestStatus.ACTION_NEEDED:
            self.sync_action_needed_reason()

        # Update the cached values after saving
        self._cache_status_and_action_needed_reason()

    def sync_action_needed_reason(self):
        """Checks if we need to send another action needed email"""
        was_already_action_needed = self._cached_status == self.DomainRequestStatus.ACTION_NEEDED
        reason_exists = self._cached_action_needed_reason is not None and self.action_needed_reason is not None
        reason_changed = self._cached_action_needed_reason != self.action_needed_reason
        if was_already_action_needed and reason_exists and reason_changed:
            # We don't send emails out in state "other"
            if self.action_needed_reason != self.ActionNeededReasons.OTHER:
                self._send_action_needed_reason_email(email_content=self.action_needed_reason_email)

    def sync_yes_no_form_fields(self):
        """Some yes/no forms use a db field to track whether it was checked or not.
        We handle that here for def save().
        """
        # Check if the firstname or lastname of cisa representative has any data.
        # Then set the has_cisa_representative flag accordingly (so that it isn't
        # "none", which indicates an incomplete form).
        # This ensures that if we have prefilled data, the form is prepopulated
        if self.cisa_representative_first_name is not None or self.cisa_representative_last_name is not None:
            self.has_cisa_representative = (
                self.cisa_representative_first_name != "" and self.cisa_representative_last_name != ""
            )

        # Check for blank data and update has_cisa_representative accordingly (if it isn't None)
        if self.has_cisa_representative is not None:
            self.has_cisa_representative = (
                self.cisa_representative_first_name != "" and self.cisa_representative_first_name is not None
            ) and (self.cisa_representative_last_name != "" and self.cisa_representative_last_name is not None)

        # Check if anything_else has any data.
        # Then set the has_anything_else_text flag accordingly (so that it isn't
        # "none", which indicates an incomplete form).
        # This ensures that if we have prefilled data, the form is prepopulated
        if self.anything_else is not None:
            self.has_anything_else_text = self.anything_else != ""

        # Check for blank data and update has_anything_else_text accordingly (if it isn't None)
        if self.has_anything_else_text is not None:
            self.has_anything_else_text = self.anything_else != "" and self.anything_else is not None

    def __str__(self):
        try:
            if self.requested_domain and self.requested_domain.name:
                return self.requested_domain.name
            else:
                return f"{self.status} domain request created by {self.creator}"
        except Exception:
            return ""

    def domain_is_not_active(self):
        if self.approved_domain:
            return not self.approved_domain.is_active()
        return True

    def delete_and_clean_up_domain(self, called_from):
        try:
            domain_state = self.approved_domain.state
            # Only reject if it exists on EPP
            if domain_state != Domain.State.UNKNOWN:
                self.approved_domain.deletedInEpp()
                self.approved_domain.save()
            self.approved_domain.delete()
            self.approved_domain = None
        except Exception as err:
            logger.error(err)
            logger.error(f"Can't query an approved domain while attempting {called_from}")

    def _send_status_update_email(
        self,
        new_status,
        email_template,
        email_template_subject,
        bcc_address="",
        context=None,
        send_email=True,
        wrap_email=False,
        custom_email_content=None,
    ):
        """Send a status update email to the creator.

        The email goes to the email address that the creator gave as their
        contact information. If there is not creator information, then do
        nothing.

        Optional args:
        bcc_address: str -> the address to bcc to

        context: dict -> The context sent to the template

        send_email: bool -> Used to bypass the send_templated_email function, in the event
        we just want to log that an email would have been sent, rather than actually sending one.

        wrap_email: bool -> Wraps emails using `wrap_text_and_preserve_paragraphs` if any given
        paragraph exceeds our desired max length (for prettier display).

        custom_email_content: str -> Renders an email with the content of this string as its body text.
        """

        recipient = self.creator
        if recipient is None or recipient.email is None:
            logger.warning(
                f"Cannot send {new_status} email, no creator email address for domain request with pk: {self.pk}."
                f" Name: {self.requested_domain.name}"
                if self.requested_domain
                else ""
            )
            return None

        if not send_email:
            logger.info(f"Email was not sent. Would send {new_status} email to: {recipient.email}")
            return None

        try:
            if not context:
                context = {
                    "domain_request": self,
                    # This is the user that we refer to in the email
                    "recipient": recipient,
                }

            if custom_email_content:
                context["custom_email_content"] = custom_email_content

            send_templated_email(
                email_template,
                email_template_subject,
                recipient.email,
                context=context,
                bcc_address=bcc_address,
                wrap_email=wrap_email,
            )
            logger.info(f"The {new_status} email sent to: {recipient.email}")
        except EmailSendingError:
            logger.warning("Failed to send confirmation email", exc_info=True)

    def investigator_exists_and_is_staff(self):
        """Checks if the current investigator is in a valid state for a state transition"""
        is_valid = True
        # Check if an investigator is assigned. No approval is possible without one.
        if self.investigator is None or not self.investigator.is_staff:
            is_valid = False
        return is_valid

    @transition(
        field="status",
        source=[
            DomainRequestStatus.STARTED,
            DomainRequestStatus.IN_REVIEW,
            DomainRequestStatus.ACTION_NEEDED,
            DomainRequestStatus.WITHDRAWN,
        ],
        target=DomainRequestStatus.SUBMITTED,
    )
    def submit(self):
        """Submit an domain request that is started.

        As a side effect, an email notification is sent."""

        # check our conditions here inside the `submit` method so that we
        # can raise more informative exceptions

        # requested_domain could be None here
        if not hasattr(self, "requested_domain") or self.requested_domain is None:
            raise ValueError("Requested domain is missing.")

        DraftDomain = apps.get_model("registrar.DraftDomain")
        if not DraftDomain.string_could_be_domain(self.requested_domain.name):
            raise ValueError("Requested domain is not a valid domain name.")

        # if the domain has not been submitted before this  must be the first time
        if not self.first_submitted_date:
            self.first_submitted_date = timezone.now().date()

        # Update last_submitted_date to today
        self.last_submitted_date = timezone.now().date()
        self.save()

        # Limit email notifications to transitions from Started and Withdrawn
        limited_statuses = [self.DomainRequestStatus.STARTED, self.DomainRequestStatus.WITHDRAWN]

        bcc_address = ""
        if settings.IS_PRODUCTION:
            bcc_address = settings.DEFAULT_FROM_EMAIL

        if self.status in limited_statuses:
            self._send_status_update_email(
                "submission confirmation",
                "emails/submission_confirmation.txt",
                "emails/submission_confirmation_subject.txt",
                send_email=True,
                bcc_address=bcc_address,
            )

    @transition(
        field="status",
        source=[
            DomainRequestStatus.SUBMITTED,
            DomainRequestStatus.ACTION_NEEDED,
            DomainRequestStatus.APPROVED,
            DomainRequestStatus.REJECTED,
            DomainRequestStatus.INELIGIBLE,
        ],
        target=DomainRequestStatus.IN_REVIEW,
        conditions=[domain_is_not_active, investigator_exists_and_is_staff],
    )
    def in_review(self):
        """Investigate an domain request that has been submitted.

        This action is logged.

        This action cleans up the rejection status if moving away from rejected.

        As side effects this will delete the domain and domain_information
        (will cascade) when they exist."""

        if self.status == self.DomainRequestStatus.APPROVED:
            self.delete_and_clean_up_domain("in_review")
        elif self.status == self.DomainRequestStatus.REJECTED:
            self.rejection_reason = None
        elif self.status == self.DomainRequestStatus.ACTION_NEEDED:
            self.action_needed_reason = None

        literal = DomainRequest.DomainRequestStatus.IN_REVIEW
        # Check if the tuple exists, then grab its value
        in_review = literal if literal is not None else "In Review"
        logger.info(f"A status change occurred. {self} was changed to '{in_review}'")

    @transition(
        field="status",
        source=[
            DomainRequestStatus.IN_REVIEW,
            DomainRequestStatus.APPROVED,
            DomainRequestStatus.REJECTED,
            DomainRequestStatus.INELIGIBLE,
        ],
        target=DomainRequestStatus.ACTION_NEEDED,
        conditions=[domain_is_not_active, investigator_exists_and_is_staff],
    )
    def action_needed(self, send_email=True):
        """Send back an domain request that is under investigation or rejected.

        This action is logged.

        This action cleans up the rejection status if moving away from rejected.

        As side effects this will delete the domain and domain_information
        (will cascade) when they exist."""

        if self.status == self.DomainRequestStatus.APPROVED:
            self.delete_and_clean_up_domain("reject_with_prejudice")
        elif self.status == self.DomainRequestStatus.REJECTED:
            self.rejection_reason = None

        literal = DomainRequest.DomainRequestStatus.ACTION_NEEDED
        # Check if the tuple is setup correctly, then grab its value
        action_needed = literal if literal is not None else "Action Needed"
        logger.info(f"A status change occurred. {self} was changed to '{action_needed}'")

        # Send out an email if an action needed reason exists
        if self.action_needed_reason and self.action_needed_reason != self.ActionNeededReasons.OTHER:
            email_content = self.action_needed_reason_email
            self._send_action_needed_reason_email(send_email, email_content)

    def _send_action_needed_reason_email(self, send_email=True, email_content=None):
        """Sends out an automatic email for each valid action needed reason provided"""

        email_template_name = "custom_email.txt"
        email_template_subject_name = f"{self.action_needed_reason}_subject.txt"

        bcc_address = ""
        if settings.IS_PRODUCTION:
            bcc_address = settings.DEFAULT_FROM_EMAIL

        self._send_status_update_email(
            new_status="action needed",
            email_template=f"emails/action_needed_reasons/{email_template_name}",
            email_template_subject=f"emails/action_needed_reasons/{email_template_subject_name}",
            send_email=send_email,
            bcc_address=bcc_address,
            custom_email_content=email_content,
            wrap_email=True,
        )

    @transition(
        field="status",
        source=[
            DomainRequestStatus.SUBMITTED,
            DomainRequestStatus.IN_REVIEW,
            DomainRequestStatus.ACTION_NEEDED,
            DomainRequestStatus.REJECTED,
        ],
        target=DomainRequestStatus.APPROVED,
        conditions=[investigator_exists_and_is_staff],
    )
    def approve(self, send_email=True):
        """Approve an domain request that has been submitted.

        This action cleans up the rejection status if moving away from rejected.

        This has substantial side-effects because it creates another database
        object for the approved Domain and makes the user who created the
        domain request into an admin on that domain. It also triggers an email
        notification."""

        if self.federal_agency is None:
            self.federal_agency = FederalAgency.objects.filter(agency="Non-Federal Agency").first()
            self.save()

        # create the domain
        Domain = apps.get_model("registrar.Domain")

        # == Check that the domain_request is valid == #
        if Domain.objects.filter(name=self.requested_domain.name).exists():
            raise FSMDomainRequestError(code=FSMErrorCodes.APPROVE_DOMAIN_IN_USE)

        # == Create the domain and related components == #
        created_domain = Domain.objects.create(name=self.requested_domain.name)
        self.approved_domain = created_domain

        # copy the information from DomainRequest into domaininformation
        DomainInformation = apps.get_model("registrar.DomainInformation")
        DomainInformation.create_from_da(domain_request=self, domain=created_domain)

        # create the permission for the user
        UserDomainRole = apps.get_model("registrar.UserDomainRole")
        UserDomainRole.objects.get_or_create(
            user=self.creator, domain=created_domain, role=UserDomainRole.Roles.MANAGER
        )

        if self.status == self.DomainRequestStatus.REJECTED:
            self.rejection_reason = None
        elif self.status == self.DomainRequestStatus.ACTION_NEEDED:
            self.action_needed_reason = None

        # == Send out an email == #
        self._send_status_update_email(
            "domain request approved",
            "emails/status_change_approved.txt",
            "emails/status_change_approved_subject.txt",
            send_email=send_email,
        )

    def is_withdrawable(self):
        """Helper function that determines if the request can be withdrawn in its current status"""
        # This list is equivalent to the source field on withdraw. We need a better way to
        # consolidate these two lists - i.e. some sort of method that keeps these two lists in sync.
        # django fsm is very picky with what we can define in that field.
        return self.status in [
            self.DomainRequestStatus.SUBMITTED,
            self.DomainRequestStatus.IN_REVIEW,
            self.DomainRequestStatus.ACTION_NEEDED,
        ]

    @transition(
        field="status",
        source=[DomainRequestStatus.SUBMITTED, DomainRequestStatus.IN_REVIEW, DomainRequestStatus.ACTION_NEEDED],
        target=DomainRequestStatus.WITHDRAWN,
    )
    def withdraw(self):
        """Withdraw an domain request that has been submitted."""

        self._send_status_update_email(
            "withdraw",
            "emails/domain_request_withdrawn.txt",
            "emails/domain_request_withdrawn_subject.txt",
        )

    @transition(
        field="status",
        source=[DomainRequestStatus.IN_REVIEW, DomainRequestStatus.ACTION_NEEDED, DomainRequestStatus.APPROVED],
        target=DomainRequestStatus.REJECTED,
        conditions=[domain_is_not_active, investigator_exists_and_is_staff],
    )
    def reject(self):
        """Reject an domain request that has been submitted.

        As side effects this will delete the domain and domain_information
        (will cascade), and send an email notification."""

        if self.status == self.DomainRequestStatus.APPROVED:
            self.delete_and_clean_up_domain("reject")

        self._send_status_update_email(
            "action needed",
            "emails/status_change_rejected.txt",
            "emails/status_change_rejected_subject.txt",
        )

    @transition(
        field="status",
        source=[
            DomainRequestStatus.IN_REVIEW,
            DomainRequestStatus.ACTION_NEEDED,
            DomainRequestStatus.APPROVED,
            DomainRequestStatus.REJECTED,
        ],
        target=DomainRequestStatus.INELIGIBLE,
        conditions=[domain_is_not_active, investigator_exists_and_is_staff],
    )
    def reject_with_prejudice(self):
        """The applicant is a bad actor, reject with prejudice.

        No email As a side effect, but we block the applicant from editing
        any existing domains/domain requests and from submitting new aplications.
        We do this by setting an ineligible status on the user, which the
        permissions classes test against. This will also delete the domain
        and domain_information (will cascade) when they exist."""

        if self.status == self.DomainRequestStatus.APPROVED:
            self.delete_and_clean_up_domain("reject_with_prejudice")

        self.creator.restrict_user()

    # ## Form policies ###
    #
    # These methods control what questions need to be answered by applicants
    # during the domain request flow. They are policies about the domain request so
    # they appear here.

    def show_organization_federal(self) -> bool:
        """Show this step if the answer to the first question was "federal"."""
        user_choice = self.generic_org_type
        return user_choice == DomainRequest.OrganizationChoices.FEDERAL

    def show_tribal_government(self) -> bool:
        """Show this step if the answer to the first question was "tribal"."""
        user_choice = self.generic_org_type
        return user_choice == DomainRequest.OrganizationChoices.TRIBAL

    def show_organization_election(self) -> bool:
        """Show this step if the answer to the first question implies it.

        This shows for answers that aren't "Federal" or "Interstate".
        This also doesnt show if user selected "School District" as well (#524)
        """
        user_choice = self.generic_org_type
        excluded = [
            DomainRequest.OrganizationChoices.FEDERAL,
            DomainRequest.OrganizationChoices.INTERSTATE,
            DomainRequest.OrganizationChoices.SCHOOL_DISTRICT,
        ]
        return bool(user_choice and user_choice not in excluded)

    def show_about_your_organization(self) -> bool:
        """Show this step if this is a special district or interstate."""
        user_choice = self.generic_org_type
        return user_choice in [
            DomainRequest.OrganizationChoices.SPECIAL_DISTRICT,
            DomainRequest.OrganizationChoices.INTERSTATE,
        ]

    def has_rationale(self) -> bool:
        """Does this domain request have no_other_contacts_rationale?"""
        return bool(self.no_other_contacts_rationale)

    def has_other_contacts(self) -> bool:
        """Does this domain request have other contacts listed?"""
        return self.other_contacts.exists()

    def has_additional_details(self) -> bool:
        """Combines the has_anything_else_text and has_cisa_representative fields,
        then returns if this domain request has either of them."""

        # Split out for linter
        has_details = True

        if self.has_anything_else_text is None or self.has_cisa_representative is None:
            has_details = False
        return has_details

    def is_federal(self) -> Union[bool, None]:
        """Is this domain request for a federal agency?

        generic_org_type can be both null and blank,
        """
        if not self.generic_org_type:
            # generic_org_type is either blank or None, can't answer
            return None
        if self.generic_org_type == DomainRequest.OrganizationChoices.FEDERAL:
            return True
        return False

    def to_dict(self):
        """This is to process to_dict for Domain Information, making it friendly
        to "copy" it

        More information can be found at this- (This used #5)
        https://stackoverflow.com/questions/21925671/convert-django-model-object-to-dict-with-all-of-the-fields-intact/29088221#29088221
        """  # noqa 590
        opts = self._meta
        data = {}
        for field in chain(opts.concrete_fields, opts.private_fields):
            if field.get_internal_type() in ("ForeignKey", "OneToOneField"):
                # get the related instance of the FK value
                fk_id = field.value_from_object(self)
                if fk_id:
                    data[field.name] = field.related_model.objects.get(id=fk_id)
                else:
                    data[field.name] = None
            else:
                data[field.name] = field.value_from_object(self)
        for field in opts.many_to_many:
            data[field.name] = field.value_from_object(self)
        return data

    def get_formatted_cisa_rep_name(self):
        """Returns the cisa representatives name in Western order."""
        names = [n for n in [self.cisa_representative_first_name, self.cisa_representative_last_name] if n]
        return " ".join(names) if names else "Unknown"

    def _is_federal_complete(self):
        # Federal -> "Federal government branch" page can't be empty + Federal Agency selection can't be None
        return not (self.federal_type is None or self.federal_agency is None)

    def _is_interstate_complete(self):
        # Interstate -> "About your organization" page can't be empty
        return self.about_your_organization is not None

    def _is_state_or_territory_complete(self):
        # State -> ""Election office" page can't be empty
        return self.is_election_board is not None

    def _is_tribal_complete(self):
        # Tribal -> "Tribal name" and "Election office" page can't be empty
        return self.tribe_name is not None and self.is_election_board is not None

    def _is_county_complete(self):
        # County -> "Election office" page can't be empty
        return self.is_election_board is not None

    def _is_city_complete(self):
        # City -> "Election office" page can't be empty
        return self.is_election_board is not None

    def _is_special_district_complete(self):
        # Special District -> "Election office" and "About your organization" page can't be empty
        return self.is_election_board is not None and self.about_your_organization is not None

    # Do we still want to test this after creator is autogenerated? Currently it went back to being selectable
    def _is_creator_complete(self):
        return self.creator is not None

    def is_organization_name_and_address_complete(self):
        return not (
            self.organization_name is None
            and self.address_line1 is None
            and self.city is None
            and self.state_territory is None
            and self.zipcode is None
        )

    def _is_senior_official_complete(self):
        return self.senior_official is not None

    def _is_requested_domain_complete(self):
        return self.requested_domain is not None

    def _is_purpose_complete(self):
        return self.purpose is not None

    def _has_other_contacts_and_filled(self):
        # Other Contacts Radio button is Yes and if all required fields are filled
        return (
            self.has_other_contacts()
            and self.other_contacts.filter(
                first_name__isnull=False,
                last_name__isnull=False,
                title__isnull=False,
                email__isnull=False,
                phone__isnull=False,
            ).exists()
        )

    def _has_no_other_contacts_gives_rationale(self):
        # Other Contacts Radio button is No and a rationale is provided
        return self.has_other_contacts() is False and self.no_other_contacts_rationale is not None

    def _is_other_contacts_complete(self):
        if self._has_other_contacts_and_filled() or self._has_no_other_contacts_gives_rationale():
            return True
        return False

    def _cisa_rep_check(self):
        # Either does not have a CISA rep, OR has a CISA rep + both first name
        # and last name are NOT empty and are NOT an empty string
        to_return = (
            self.has_cisa_representative is True
            and self.cisa_representative_first_name is not None
            and self.cisa_representative_first_name != ""
            and self.cisa_representative_last_name is not None
            and self.cisa_representative_last_name != ""
        ) or self.has_cisa_representative is False

        return to_return

    def _anything_else_radio_button_and_text_field_check(self):
        # Anything else boolean is True + filled text field and it's not an empty string OR the boolean is No
        return (
            self.has_anything_else_text is True and self.anything_else is not None and self.anything_else != ""
        ) or self.has_anything_else_text is False

    def _is_additional_details_complete(self):
        return self._cisa_rep_check() and self._anything_else_radio_button_and_text_field_check()

    def _is_policy_acknowledgement_complete(self):
        return self.is_policy_acknowledged is not None

    def _is_general_form_complete(self, request):
        return (
            self._is_creator_complete()
            and self.is_organization_name_and_address_complete()
            and self._is_senior_official_complete()
            and self._is_requested_domain_complete()
            and self._is_purpose_complete()
            and self._is_other_contacts_complete()
            and self._is_additional_details_complete()
            and self._is_policy_acknowledgement_complete()
        )

    def _form_complete(self, request):
        match self.generic_org_type:
            case DomainRequest.OrganizationChoices.FEDERAL:
                is_complete = self._is_federal_complete()
            case DomainRequest.OrganizationChoices.INTERSTATE:
                is_complete = self._is_interstate_complete()
            case DomainRequest.OrganizationChoices.STATE_OR_TERRITORY:
                is_complete = self._is_state_or_territory_complete()
            case DomainRequest.OrganizationChoices.TRIBAL:
                is_complete = self._is_tribal_complete()
            case DomainRequest.OrganizationChoices.COUNTY:
                is_complete = self._is_county_complete()
            case DomainRequest.OrganizationChoices.CITY:
                is_complete = self._is_city_complete()
            case DomainRequest.OrganizationChoices.SPECIAL_DISTRICT:
                is_complete = self._is_special_district_complete()
            case DomainRequest.OrganizationChoices.SCHOOL_DISTRICT:
                is_complete = True
            case _:
                # NOTE: Shouldn't happen, this is only if somehow they didn't choose an org type
                is_complete = False
        if not is_complete or not self._is_general_form_complete(request):
            return False
        return True<|MERGE_RESOLUTION|>--- conflicted
+++ resolved
@@ -583,13 +583,10 @@
         blank=True,
     )
 
-<<<<<<< HEAD
     def is_awaiting_review(self) -> bool:
         """Checks if the current status is in submitted or in_review"""
         return self.status in [self.DomainRequestStatus.SUBMITTED, self.DomainRequestStatus.IN_REVIEW]
 
-=======
->>>>>>> 3495101e
     def get_first_status_set_date(self, status):
         """Returns the date when the domain request was first set to the given status."""
         log_entry = (
