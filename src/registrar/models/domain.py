from itertools import zip_longest
import logging
import ipaddress
import re
from datetime import date, timedelta
from typing import Optional

from django_fsm import FSMField, transition, TransitionNotAllowed  # type: ignore

from django.db import models
from django.utils import timezone
from typing import Any
from registrar.models.host import Host
from registrar.models.host_ip import HostIP
from registrar.utility.enums import DefaultEmail
from registrar.utility import errors

from registrar.utility.errors import (
    ActionNotAllowed,
    NameserverError,
    NameserverErrorCodes as nsErrorCodes,
)

from epplibwrapper import (
    CLIENT as registry,
    commands,
    common as epp,
    extensions,
    info as eppInfo,
    RegistryError,
    ErrorCode,
)

from registrar.models.utility.contact_error import ContactError, ContactErrorCodes

from django.db.models import DateField, TextField
from .utility.domain_field import DomainField
from .utility.domain_helper import DomainHelper
from .utility.time_stamped_model import TimeStampedModel

from .public_contact import PublicContact

from .user_domain_role import UserDomainRole

from waffle.decorators import flag_is_active

logger = logging.getLogger(__name__)


class Domain(TimeStampedModel, DomainHelper):
    """
    Manage the lifecycle of domain names.

    The registry is the source of truth for this data and this model exists:
        1. To tie ownership information in the registrar to
           DNS entries in the registry

    ~~~ HOW TO USE THIS CLASS ~~~

    A) You can create a Domain object with just a name. `Domain(name="something.gov")`.
    B) Saving the Domain object will not contact the registry, as it may be useful
       to have Domain objects in an `UNKNOWN` pre-created state.
    C) Domain properties are lazily loaded. Accessing `my_domain.expiration_date` will
       contact the registry, if a cached copy does not exist.
    D) Domain creation is lazy. If `my_domain.expiration_date` finds that `my_domain`
       does not exist in the registry, it will ask the registry to create it.
    F) Created is _not_ the same as active aka live on the internet.
    G) Activation is controlled by the registry. It will happen automatically when the
       domain meets the required checks.
    """

    class Meta:
        """Contains meta information about this class"""

        indexes = [
            models.Index(fields=["name"]),
            models.Index(fields=["state"]),
        ]

    def __init__(self, *args, **kwargs):
        self._cache = {}
        super(Domain, self).__init__(*args, **kwargs)

    class Status(models.TextChoices):
        """
        The status codes we can receive from the registry.

        These are detailed in RFC 5731 in section 2.3.
        https://www.rfc-editor.org/std/std69.txt
        """

        # Requests to delete the object MUST be rejected.
        CLIENT_DELETE_PROHIBITED = "clientDeleteProhibited"
        SERVER_DELETE_PROHIBITED = "serverDeleteProhibited"

        # DNS delegation information MUST NOT be published for the object.
        CLIENT_HOLD = "clientHold"
        SERVER_HOLD = "serverHold"

        # Requests to renew the object MUST be rejected.
        CLIENT_RENEW_PROHIBITED = "clientRenewProhibited"
        SERVER_RENEW_PROHIBITED = "serverRenewProhibited"

        # Requests to transfer the object MUST be rejected.
        CLIENT_TRANSFER_PROHIBITED = "clientTransferProhibited"
        SERVER_TRANSFER_PROHIBITED = "serverTransferProhibited"

        # Requests to update the object (other than to remove this status)
        # MUST be rejected.
        CLIENT_UPDATE_PROHIBITED = "clientUpdateProhibited"
        SERVER_UPDATE_PROHIBITED = "serverUpdateProhibited"

        # Delegation information has not been associated with the object.
        # This is the default status when a domain object is first created
        # and there are no associated host objects for the DNS delegation.
        # This status can also be set by the server when all host-object
        # associations are removed.
        INACTIVE = "inactive"

        # This is the normal status value for an object that has no pending
        # operations or prohibitions.  This value is set and removed by the
        # server as other status values are added or removed.
        OK = "ok"

        # A transform command has been processed for the object, but the
        # action has not been completed by the server.  Server operators can
        # delay action completion for a variety of reasons, such as to allow
        # for human review or third-party action.  A transform command that
        # is processed, but whose requested action is pending, is noted with
        # response code 1001.
        PENDING_CREATE = "pendingCreate"
        PENDING_DELETE = "pendingDelete"
        PENDING_RENEW = "pendingRenew"
        PENDING_TRANSFER = "pendingTransfer"
        PENDING_UPDATE = "pendingUpdate"

    class State(models.TextChoices):
        """These capture (some of) the states a domain object can be in."""

        # the state is indeterminate
        UNKNOWN = "unknown", "Unknown"

        # The domain object exists in the registry
        # but nameservers don't exist for it yet
        DNS_NEEDED = "dns needed", "Dns needed"

        # Domain has had nameservers set, may or may not be active
        READY = "ready", "Ready"

        # Registrar manually changed state to client hold
        ON_HOLD = "on hold", "On hold"

        # previously existed but has been deleted from the registry
        DELETED = "deleted", "Deleted"

        @classmethod
        def get_state_label(cls, state: str):
            """Returns the associated label for a given state value"""
            return cls(state).label if state else None

        @classmethod
        def get_help_text(cls, state) -> str:
            """Returns a help message for a desired state. If none is found, an empty string is returned"""
            help_texts = {
                # For now, unknown has the same message as DNS_NEEDED
                cls.UNKNOWN: ("Before this domain can be used, " "you’ll need to add name server addresses."),
                cls.DNS_NEEDED: ("Before this domain can be used, " "you’ll need to add name server addresses."),
                cls.READY: "This domain has name servers and is ready for use.",
                cls.ON_HOLD: (
                    "This domain is administratively paused, "
                    "so it can’t be edited and won’t resolve in DNS. "
                    "Contact help@get.gov for details."
                ),
                cls.DELETED: ("This domain has been removed and " "is no longer registered to your organization."),
            }

            return help_texts.get(state, "")

        @classmethod
        def get_admin_help_text(cls, state):
            """Returns a help message for a desired state for /admin. If none is found, an empty string is returned"""
            admin_help_texts = {
                cls.UNKNOWN: (
                    "The creator of the associated domain request has not logged in to "
                    "manage the domain since it was approved. "
                    'The state will switch to "DNS needed" after they access the domain in the registrar.'
                ),
                cls.DNS_NEEDED: (
                    "Before this domain can be used, name server addresses need to be added within the registrar."
                ),
                cls.READY: "This domain has name servers and is ready for use.",
                cls.ON_HOLD: (
                    "While on hold, this domain won't resolve in DNS and "
                    "any infrastructure (like websites) will be offline."
                ),
                cls.DELETED: (
                    "This domain was permanently removed from the registry. "
                    "The domain no longer resolves in DNS and any infrastructure (like websites) is offline."
                ),
            }

            return admin_help_texts.get(state, "")

    class Cache(property):
        """
        Python descriptor to turn class methods into properties.

        The purpose of subclassing `property` rather than using it directly
        as a decorator (`@Cache`) is to insert generic code to run
        before or after _all_ properties are accessed, modified, or deleted.

        As an example:

                domain = Domain(name="example.gov")
                domain.save()
                                      <--- insert code here
                date = domain.creation_date
                                      <--- or here
                (...other stuff...)
        """

        def __get__(self, obj, objtype=None):
            """Called during get. Example: `r = domain.registrant`."""
            return super().__get__(obj, objtype)

        def __set__(self, obj, value):
            """Called during set. Example: `domain.registrant = 'abc123'`."""
            super().__set__(obj, value)
            # always invalidate cache after sending updates to the registry
            obj._invalidate_cache()

        def __delete__(self, obj):
            """Called during delete. Example: `del domain.registrant`."""
            super().__delete__(obj)

    @classmethod
    def available(cls, domain: str) -> bool:
        """Check if a domain is available.
        This is called by the availablility api and
        is called in the validate function on the request/domain page

        throws- RegistryError or InvalidDomainError"""
        if not cls.string_could_be_domain(domain):
            logger.warning("Not a valid domain: %s" % str(domain))
            # throw invalid domain error so that it can be caught in
            # validate_and_handle_errors in domain_helper
            raise errors.InvalidDomainError()

        domain_name = domain.lower()
        req = commands.CheckDomain([domain_name])
        return registry.send(req, cleaned=True).res_data[0].avail

    @classmethod
    def registered(cls, domain: str) -> bool:
        """Check if a domain is _not_ available."""
        return not cls.available(domain)

    @Cache
    def contacts(self) -> dict[str, str]:
        """
        Get a dictionary of registry IDs for the contacts for this domain.

        IDs are provided as strings, e.g.

            { PublicContact.ContactTypeChoices.REGISTRANT: "jd1234",
              PublicContact.ContactTypeChoices.ADMINISTRATIVE: "sh8013",...}
        """
        raise NotImplementedError()

    @Cache
    def creation_date(self) -> date:
        """Get the `cr_date` element from the registry."""
        return self._get_property("cr_date")

    @creation_date.setter  # type: ignore
    def creation_date(self, cr_date: date):
        """
        Direct setting of the creation date in the registry is not implemented.

        Creation date can only be set by registry."""
        raise NotImplementedError()

    @Cache
    def last_transferred_date(self) -> date:
        """Get the `tr_date` element from the registry."""
        raise NotImplementedError()

    @Cache
    def last_updated_date(self) -> date:
        """Get the `up_date` element from the registry."""
        return self._get_property("up_date")

    @Cache
    def registry_expiration_date(self) -> date:
        """Get or set the `ex_date` element from the registry.
        Additionally, _get_property updates the expiration date in the registrar"""
        try:
            return self._get_property("ex_date")
        except Exception as e:
            # exception raised during the save to registrar
            logger.error(f"error updating expiration date in registrar: {e}")
            raise (e)

    @registry_expiration_date.setter  # type: ignore
    def registry_expiration_date(self, ex_date: date):
        """
        Direct setting of the expiration date in the registry is not implemented.

        To update the expiration date, use renew_domain method."""
        raise NotImplementedError()

    def renew_domain(self, length: int = 1, unit: epp.Unit = epp.Unit.YEAR):
        """
        Renew the domain to a length and unit of time relative to the current
        expiration date.

        Default length and unit of time are 1 year.
        """

        # If no date is specified, grab the registry_expiration_date
        try:
            exp_date = self.registry_expiration_date
        except KeyError:
            # if no expiration date from registry, set it to today
            logger.warning("current expiration date not set; setting to today")
            exp_date = date.today()

        # create RenewDomain request
        request = commands.RenewDomain(name=self.name, cur_exp_date=exp_date, period=epp.Period(length, unit))

        try:
            # update expiration date in registry, and set the updated
            # expiration date in the registrar, and in the cache
            self._cache["ex_date"] = registry.send(request, cleaned=True).res_data[0].ex_date
            self.expiration_date = self._cache["ex_date"]
            self.save()
        except RegistryError as err:
            # if registry error occurs, log the error, and raise it as well
            logger.error(f"registry error renewing domain: {err}")
            raise (err)
        except Exception as e:
            # exception raised during the save to registrar
            logger.error(f"error updating expiration date in registrar: {e}")
            raise (e)

    @Cache
    def password(self) -> str:
        """
        Get the `auth_info.pw` element from the registry. Not a real password.

        This `auth_info` element is required by the EPP protocol, but the registry is
        using a different mechanism to ensure unauthorized clients cannot perform
        actions on domains they do not own. This field provides no security features.
        It is not a secret.
        """
        raise NotImplementedError()

    @Cache
    def nameservers(self) -> list[tuple[str, list]]:
        """
        Get or set a complete list of nameservers for this domain.

        Hosts are provided as a list of tuples, e.g.

            [("ns1.example.com",), ("ns1.example.gov", ["0.0.0.0"])]

        Subordinate hosts (something.your-domain.gov) MUST have IP addresses,
        while non-subordinate hosts MUST NOT.
        """
        try:
            # attempt to retrieve hosts from registry and store in cache and db
            hosts = self._get_property("hosts")
        except Exception:
            # If exception raised returning hosts from registry, get from db
            hosts = []
            for hostobj in self.host.all():
                host_name = hostobj.name
                ips = [ip.address for ip in hostobj.ip.all()]
                hosts.append({"name": host_name, "addrs": ips})

        # TODO-687 fix this return value
        hostList = []
        for host in hosts:
            hostList.append((host["name"], host["addrs"]))
        return hostList

    def _create_host(self, host, addrs):
        """Creates the host object in the registry
        doesn't add the created host to the domain
        returns ErrorCode (int)"""
        if addrs is not None and addrs != []:
            addresses = [epp.Ip(addr=addr, ip="v6" if self.is_ipv6(addr) else None) for addr in addrs]
            request = commands.CreateHost(name=host, addrs=addresses)
        else:
            request = commands.CreateHost(name=host)

        try:
            logger.info("_create_host()-> sending req as %s" % request)
            response = registry.send(request, cleaned=True)
            return response.code
        except RegistryError as e:
            logger.error("Error _create_host, code was %s error was %s" % (e.code, e))
            # OBJECT_EXISTS is an expected error code that should not raise
            # an exception, rather return the code to be handled separately
            if e.code == ErrorCode.OBJECT_EXISTS:
                return e.code
            else:
                raise e

    def _convert_list_to_dict(self, listToConvert: list[tuple[str, list]]):
        """converts a list of hosts into a dictionary
        Args:
            list[tuple[str, list]]: such as [("123",["1","2","3"])]
            This is the list of hosts to convert

        returns:
            convertDict (dict(str,list))- such as{"123":["1","2","3"]}"""
        newDict: dict[str, Any] = {}

        for tup in listToConvert:
            if len(tup) == 1:
                newDict[tup[0]] = None
            elif len(tup) == 2:
                newDict[tup[0]] = tup[1]
        return newDict

    @classmethod
    def isSubdomain(cls, name: str, nameserver: str):
        """Returns boolean if the domain name is found in the argument passed"""
        subdomain_pattern = r"([\w-]+\.)*"
        full_pattern = subdomain_pattern + name
        regex = re.compile(full_pattern)
        return bool(regex.match(nameserver))

    @classmethod
    def isValidHost(cls, nameserver: str):
        """Checks for validity of nameserver string based on these rules:
        - first character is alpha or digit
        - first and last character in each label is alpha or digit
        - all characters alpha (lowercase), digit, -, or .
        - each label has a min length of 1 and a max length of 63
        - total host name has a max length of 253
        """
        # pattern to test for valid domain
        # label pattern for each section of the host name, separated by .
        labelpattern = r"[a-z0-9]([a-z0-9-]{0,61}[a-z0-9])?"
        # lookahead pattern ensures first character not - and total length < 254
        lookaheadpatterns = r"^((?!-))(?=.{1,253}\.?$)"
        # pattern assembles lookaheadpatterns and ensures there are at least
        # 3 labels in the host name
        pattern = lookaheadpatterns + labelpattern + r"(\." + labelpattern + r"){2,}$"

        # attempt to match the pattern
        match = re.match(pattern, nameserver)

        # return true if nameserver matches
        # otherwise false
        return bool(match)

    @classmethod
    def checkHostIPCombo(cls, name: str, nameserver: str, ip: list[str]):
        """Checks the parameters past for a valid combination
        raises error if:
            - nameserver is a subdomain but is missing ip
            - nameserver is not a subdomain but has ip
            - nameserver is a subdomain but an ip passed is invalid
            - nameserver is not a valid domain
            - ip is provided but is missing domain

        Args:
            hostname (str)- nameserver or subdomain
            ip (list[str])-list of ip strings
        Throws:
            NameserverError (if exception hit)
        Returns:
            None"""
        if ip and not nameserver:
            raise NameserverError(code=nsErrorCodes.MISSING_HOST)
        elif nameserver and not cls.isValidHost(nameserver):
            raise NameserverError(code=nsErrorCodes.INVALID_HOST, nameserver=nameserver)
        elif cls.isSubdomain(name, nameserver) and (ip is None or ip == []):
            raise NameserverError(code=nsErrorCodes.MISSING_IP, nameserver=nameserver)
        elif not cls.isSubdomain(name, nameserver) and (ip is not None and ip != []):
            raise NameserverError(code=nsErrorCodes.GLUE_RECORD_NOT_ALLOWED, nameserver=nameserver, ip=ip)
        elif ip is not None and ip != []:
            for addr in ip:
                if not cls._valid_ip_addr(addr):
                    raise NameserverError(code=nsErrorCodes.INVALID_IP, nameserver=nameserver[:40], ip=ip)
        return None

    @classmethod
    def _valid_ip_addr(cls, ipToTest: str):
        """returns boolean if valid ip address string
        We currently only accept v4 or v6 ips
        returns:
            isValid (boolean)-True for valid ip address"""
        try:
            ip = ipaddress.ip_address(ipToTest)
            return ip.version == 6 or ip.version == 4

        except ValueError:
            return False

    def getNameserverChanges(self, hosts: list[tuple[str, list]]) -> tuple[list, list, dict, dict]:
        """
        calls self.nameserver, it should pull from cache but may result
        in an epp call
        Args:
            hosts: list[tuple[str, list]] such as [("123",["1","2","3"])]
        Throws:
            NameserverError (if exception hit)
        Returns:
            tuple[list, list, dict, dict]
                These four tuple values as follows:
                deleted_values: list[str]
                updated_values: list[str]
                new_values: dict(str,list)
                prevHostDict: dict(str,list)"""

        oldNameservers = self.nameservers

        previousHostDict = self._convert_list_to_dict(oldNameservers)

        newHostDict = self._convert_list_to_dict(hosts)
        deleted_values = []
        # TODO-currently a list of tuples, why not dict? for consistency
        updated_values = []
        new_values = {}

        for prevHost in previousHostDict:
            addrs = previousHostDict[prevHost]
            # get deleted values-which are values in previous nameserver list
            # but are not in the list of new host values
            if prevHost not in newHostDict:
                deleted_values.append(prevHost)
            # if the host exists in both, check if the addresses changed
            else:
                # TODO - host is being updated when previous was None+new is empty list
                # add check here
                if newHostDict[prevHost] is not None and set(newHostDict[prevHost]) != set(addrs):
                    self.__class__.checkHostIPCombo(name=self.name, nameserver=prevHost, ip=newHostDict[prevHost])
                    updated_values.append((prevHost, newHostDict[prevHost]))

        new_values = {
            key: newHostDict.get(key) for key in newHostDict if key not in previousHostDict and key.strip() != ""
        }

        for nameserver, ip in new_values.items():
            self.__class__.checkHostIPCombo(name=self.name, nameserver=nameserver, ip=ip)

        return (deleted_values, updated_values, new_values, previousHostDict)

    def _update_host_values(self, updated_values, oldNameservers):
        for hostTuple in updated_values:
            updated_response_code = self._update_host(hostTuple[0], hostTuple[1], oldNameservers.get(hostTuple[0]))
            if updated_response_code not in [
                ErrorCode.COMMAND_COMPLETED_SUCCESSFULLY,
                ErrorCode.OBJECT_EXISTS,
            ]:
                logger.warning("Could not update host %s. Error code was: %s " % (hostTuple[0], updated_response_code))

    def createNewHostList(self, new_values: dict):
        """convert the dictionary of new values to a list of HostObjSet
        for use in the UpdateDomain epp message
        Args:
            new_values: dict(str,list)- dict of {nameserver:ips} to add to domain
        Returns:
            tuple [list[epp.HostObjSet], int]
            list[epp.HostObjSet]-epp object  for use in the UpdateDomain epp message
                defaults to empty list
            int-number of items being created default 0
        """

        hostStringList = []
        for key, value in new_values.items():
            createdCode = self._create_host(host=key, addrs=value)  # creates in registry
            if createdCode == ErrorCode.COMMAND_COMPLETED_SUCCESSFULLY or createdCode == ErrorCode.OBJECT_EXISTS:
                hostStringList.append(key)
        if hostStringList == []:
            return [], 0

        addToDomainObject = epp.HostObjSet(hosts=hostStringList)
        return [addToDomainObject], len(hostStringList)

    def createDeleteHostList(self, hostsToDelete: list[str]):
        """
        Args:
            hostsToDelete (list[str])- list of nameserver/host names to remove
        Returns:
            tuple [list[epp.HostObjSet], int]
            list[epp.HostObjSet]-epp object  for use in the UpdateDomain epp message
                defaults to empty list
            int-number of items being created default 0
        """
        deleteStrList = []
        for nameserver in hostsToDelete:
            deleteStrList.append(nameserver)
        if deleteStrList == []:
            return [], 0
        deleteObj = epp.HostObjSet(hosts=hostsToDelete)

        return [deleteObj], len(deleteStrList)

    @Cache
    def dnssecdata(self) -> Optional[extensions.DNSSECExtension]:
        """
        Get a complete list of dnssecdata extensions for this domain.

        dnssecdata are provided as a list of DNSSECExtension objects.

        A DNSSECExtension object includes:
            maxSigLife: Optional[int]
            dsData: Optional[Sequence[DSData]]
            keyData: Optional[Sequence[DNSSECKeyData]]

        """
        try:
            return self._get_property("dnssecdata")
        except Exception as err:
            # Don't throw error as this is normal for a new domain
            logger.info("Domain does not have dnssec data defined %s" % err)
            return None

    def getDnssecdataChanges(self, _dnssecdata: Optional[extensions.DNSSECExtension]) -> tuple[dict, dict]:
        """
        calls self.dnssecdata, it should pull from cache but may result
        in an epp call
        returns tuple of 2 values as follows:
            addExtension: dict
            remExtension: dict

        addExtension includes all dsData to be added
        remExtension includes all dsData to be removed

        method operates on dsData;
        if dsData is not present, addExtension will be empty dict, and
        remExtension will be all existing dnssecdata to be deleted
        """

        oldDnssecdata = self.dnssecdata
        addDnssecdata: dict = {}
        remDnssecdata: dict = {}

        if _dnssecdata and _dnssecdata.dsData is not None:
            # initialize addDnssecdata and remDnssecdata for dsData
            addDnssecdata["dsData"] = _dnssecdata.dsData

            if oldDnssecdata and len(oldDnssecdata.dsData) > 0:
                # if existing dsData not in new dsData, mark for removal
                dsDataForRemoval = [dsData for dsData in oldDnssecdata.dsData if dsData not in _dnssecdata.dsData]
                if len(dsDataForRemoval) > 0:
                    remDnssecdata["dsData"] = dsDataForRemoval

                # if new dsData not in existing dsData, mark for add
                dsDataForAdd = [dsData for dsData in _dnssecdata.dsData if dsData not in oldDnssecdata.dsData]
                if len(dsDataForAdd) > 0:
                    addDnssecdata["dsData"] = dsDataForAdd
                else:
                    addDnssecdata["dsData"] = None

        else:
            # there are no new dsData, remove all dsData from existing
            remDnssecdata["dsData"] = getattr(oldDnssecdata, "dsData", None)

        return addDnssecdata, remDnssecdata

    @dnssecdata.setter  # type: ignore
    def dnssecdata(self, _dnssecdata: Optional[extensions.DNSSECExtension]):
        _addDnssecdata, _remDnssecdata = self.getDnssecdataChanges(_dnssecdata)
        addParams = {
            "maxSigLife": _addDnssecdata.get("maxSigLife", None),
            "dsData": _addDnssecdata.get("dsData", None),
        }
        remParams = {
            "maxSigLife": _remDnssecdata.get("maxSigLife", None),
            "remDsData": _remDnssecdata.get("dsData", None),
        }
        addRequest = commands.UpdateDomain(name=self.name)
        addExtension = commands.UpdateDomainDNSSECExtension(**addParams)
        addRequest.add_extension(addExtension)
        remRequest = commands.UpdateDomain(name=self.name)
        remExtension = commands.UpdateDomainDNSSECExtension(**remParams)
        remRequest.add_extension(remExtension)
        dsdata_change_log = ""

        # Get the user's email
        user_domain_role = UserDomainRole.objects.filter(domain=self).first()
        user_email = user_domain_role.user.email if user_domain_role else "unknown user"

        try:
            added_record = "dsData" in _addDnssecdata and _addDnssecdata["dsData"] is not None
            deleted_record = "dsData" in _remDnssecdata and _remDnssecdata["dsData"] is not None

            if added_record:
                registry.send(addRequest, cleaned=True)
                dsdata_change_log = f"{user_email} added a DS data record"
            if deleted_record:
                registry.send(remRequest, cleaned=True)
                if dsdata_change_log != "":  # if they add and remove a record at same time
                    dsdata_change_log = f"{user_email} added and deleted a DS data record"
                else:
                    dsdata_change_log = f"{user_email} deleted a DS data record"
            if dsdata_change_log != "":
                self.dsdata_last_change = dsdata_change_log
                self.save()  # audit log will now record this as a change

        except RegistryError as e:
            logger.error("Error updating DNSSEC, code was %s error was %s" % (e.code, e))
            raise e

    @nameservers.setter  # type: ignore
    def nameservers(self, hosts: list[tuple[str, list]]):
        """Host should be a tuple of type str, str,... where the elements are
        Fully qualified host name, addresses associated with the host
        example: [(ns1.okay.gov, [127.0.0.1, others ips])]"""

        if len(hosts) > 13:
            raise NameserverError(code=nsErrorCodes.TOO_MANY_HOSTS)

        if self.state not in [
            self.State.DNS_NEEDED,
            self.State.READY,
            self.State.UNKNOWN,
        ]:
            raise ActionNotAllowed("Nameservers can not be " "set in the current state")

        logger.info("Setting nameservers")
        logger.info(hosts)

        # get the changes made by user and old nameserver values
        (
            deleted_values,
            updated_values,
            new_values,
            oldNameservers,
        ) = self.getNameserverChanges(hosts=hosts)

        _ = self._update_host_values(updated_values, oldNameservers)  # returns nothing, just need to be run and errors
        addToDomainList, addToDomainCount = self.createNewHostList(new_values)
        deleteHostList, deleteCount = self.createDeleteHostList(deleted_values)
        responseCode = self.addAndRemoveHostsFromDomain(hostsToAdd=addToDomainList, hostsToDelete=deleteHostList)

        # if unable to update domain raise error and stop
        if responseCode != ErrorCode.COMMAND_COMPLETED_SUCCESSFULLY:
            raise NameserverError(code=nsErrorCodes.BAD_DATA)

        successTotalNameservers = len(oldNameservers) - deleteCount + addToDomainCount

        self._delete_hosts_if_not_used(hostsToDelete=deleted_values)
        if successTotalNameservers < 2:
            try:
                self.dns_needed()
                self.save()
            except Exception as err:
                logger.info("nameserver setter checked for dns_needed state and it did not succeed. Warning: %s" % err)
        elif successTotalNameservers >= 2 and successTotalNameservers <= 13:
            try:
                self.ready()
                self.save()
            except Exception as err:
                logger.info("nameserver setter checked for create state and it did not succeed. Warning: %s" % err)

    @Cache
    def statuses(self) -> list[str]:
        """
        Get the domain `status` elements from the registry.

        A domain's status indicates various properties. See Domain.Status.
        """
        try:
            return self._get_property("statuses")
        except KeyError:
            logger.error("Can't retrieve status from domain info")
            return []

    @statuses.setter  # type: ignore
    def statuses(self, statuses: list[str]):
        """
        We will not implement this. Statuses are set by the registry
        when we run delete and client hold, and these are the only statuses
        we will be triggering.
        """
        raise NotImplementedError()

    @Cache
    def registrant_contact(self) -> PublicContact | None:
        registrant = PublicContact.ContactTypeChoices.REGISTRANT
        return self.generic_contact_getter(registrant)

    @registrant_contact.setter  # type: ignore
    def registrant_contact(self, contact: PublicContact):
        """Registrant is set when a domain is created,
        so follow on additions will update the current registrant"""

        logger.info("making registrant contact")
        self._set_singleton_contact(contact=contact, expectedType=contact.ContactTypeChoices.REGISTRANT)

    @Cache
    def administrative_contact(self) -> PublicContact | None:
        """Get the admin contact for this domain."""
        admin = PublicContact.ContactTypeChoices.ADMINISTRATIVE
        return self.generic_contact_getter(admin)

    @administrative_contact.setter  # type: ignore
    def administrative_contact(self, contact: PublicContact):
        logger.info("making admin contact")
        self._set_singleton_contact(contact=contact, expectedType=contact.ContactTypeChoices.ADMINISTRATIVE)

    def _update_epp_contact(self, contact: PublicContact):
        """Sends UpdateContact to update the actual contact object,
        domain object remains unaffected
        should be used when changing email address
        or other contact info on an existing domain
        """
        updateContact = commands.UpdateContact(
            id=contact.registry_id,
            # type: ignore
            postal_info=self._make_epp_contact_postal_info(contact=contact),
            email=contact.email,
            voice=contact.voice,
            fax=contact.fax,
            auth_info=epp.ContactAuthInfo(pw="2fooBAR123fooBaz"),
        )  # type: ignore

        updateContact.disclose = self._disclose_fields(contact=contact)  # type: ignore
        try:
            registry.send(updateContact, cleaned=True)
        except RegistryError as e:
            logger.error("Error updating contact, code was %s error was %s" % (e.code, e))
            # TODO - ticket 433 human readable error handling here

    def _update_domain_with_contact(self, contact: PublicContact, rem=False):
        """adds or removes a contact from a domain
        rem being true indicates the contact will be removed from registry"""
        logger.info("_update_domain_with_contact() received type %s " % contact.contact_type)
        domainContact = epp.DomainContact(contact=contact.registry_id, type=contact.contact_type)

        updateDomain = commands.UpdateDomain(name=self.name, add=[domainContact])
        if rem:
            updateDomain = commands.UpdateDomain(name=self.name, rem=[domainContact])

        try:
            registry.send(updateDomain, cleaned=True)
        except RegistryError as e:
            logger.error("Error changing contact on a domain. Error code is %s error was %s" % (e.code, e))
            action = "add"
            if rem:
                action = "remove"

            raise Exception("Can't %s the contact of type %s" % (action, contact.contact_type))

    @Cache
    def security_contact(self) -> PublicContact | None:
        """Get or set the security contact for this domain."""
        security = PublicContact.ContactTypeChoices.SECURITY
        return self.generic_contact_getter(security)

    def _add_registrant_to_existing_domain(self, contact: PublicContact):
        """Used to change the registrant contact on an existing domain"""
        updateDomain = commands.UpdateDomain(name=self.name, registrant=contact.registry_id)
        try:
            registry.send(updateDomain, cleaned=True)
        except RegistryError as e:
            logger.error("Error changing to new registrant error code is %s, error is %s" % (e.code, e))
            # TODO-error handling better here?

    def _set_singleton_contact(self, contact: PublicContact, expectedType: str):  # noqa
        """Sets the contacts by adding them to the registry as new contacts,
        updates the contact if it is already in epp,
        deletes any additional contacts of the matching type for this domain
        does not create the PublicContact object, this should be made beforehand
        (call save() on a public contact to trigger the contact setters
        which inturn call this function)
        Will throw error if contact type is not the same as expectType
        Raises ValueError if expected type doesn't match the contact type"""
        if expectedType != contact.contact_type:
            raise ValueError("Cannot set a contact with a different contact type, expected type was %s" % expectedType)

        isRegistrant = contact.contact_type == contact.ContactTypeChoices.REGISTRANT
        isEmptySecurity = contact.contact_type == contact.ContactTypeChoices.SECURITY and contact.email == ""

        # get publicContact objects that have the matching
        # domain and type but a different id
        # like in highlander where there can only be one
        duplicate_contacts = PublicContact.objects.exclude(registry_id=contact.registry_id).filter(
            domain=self, contact_type=contact.contact_type
        )

        # if no record exists with this contact type
        # make contact in registry, duplicate and errors handled there
        errorCode = self._make_contact_in_registry(contact)

        # contact is already added to the domain, but something may have changed on it
        alreadyExistsInRegistry = errorCode == ErrorCode.OBJECT_EXISTS
        # if an error occured besides duplication, stop
        if not alreadyExistsInRegistry and errorCode != ErrorCode.COMMAND_COMPLETED_SUCCESSFULLY:
            # TODO- ticket #433 look here for error handling
            raise RegistryError(code=errorCode)

        # contact doesn't exist on the domain yet
        logger.info("_set_singleton_contact()-> contact has been added to the registry")

        # if has conflicting contacts in our db remove them
        if duplicate_contacts.exists():
            logger.info("_set_singleton_contact()-> updating domain, removing old contact")

            existing_contact = duplicate_contacts.get()

            if isRegistrant:
                # send update domain only for registant contacts
                existing_contact.delete()
                self._add_registrant_to_existing_domain(contact)
            else:
                # remove the old contact and add a new one
                try:
                    self._update_domain_with_contact(contact=existing_contact, rem=True)
                    existing_contact.delete()
                except Exception as err:
                    logger.error("Raising error after removing and adding a new contact")
                    raise (err)

        # update domain with contact or update the contact itself
        if not isEmptySecurity:
            if not alreadyExistsInRegistry and not isRegistrant:
                self._update_domain_with_contact(contact=contact, rem=False)
            # if already exists just update
            elif alreadyExistsInRegistry:
                current_contact = PublicContact.objects.filter(registry_id=contact.registry_id).get()

                if current_contact.email != contact.email:
                    self._update_epp_contact(contact=contact)
        else:
            logger.info("removing security contact and setting default again")

            # get the current contact registry id for security
            current_contact = PublicContact.objects.filter(registry_id=contact.registry_id).get()

            # don't let user delete the default without adding a new email
            if current_contact.email != PublicContact.get_default_security().email:
                # remove the contact
                self._update_domain_with_contact(contact=current_contact, rem=True)
                current_contact.delete()
                # add new contact
                security_contact = self.get_default_security_contact()
                security_contact.save()

    @security_contact.setter  # type: ignore
    def security_contact(self, contact: PublicContact):
        """makes the contact in the registry,
        for security the public contact should have the org or registrant information
        from domain information (not domain request)
        and should have the security email from DomainRequest"""
        logger.info("making security contact in registry")
        self._set_singleton_contact(contact, expectedType=contact.ContactTypeChoices.SECURITY)

    @Cache
    def technical_contact(self) -> PublicContact | None:
        """Get or set the tech contact for this domain."""
        tech = PublicContact.ContactTypeChoices.TECHNICAL
        return self.generic_contact_getter(tech)

    @technical_contact.setter  # type: ignore
    def technical_contact(self, contact: PublicContact):
        logger.info("making technical contact")
        self._set_singleton_contact(contact, expectedType=contact.ContactTypeChoices.TECHNICAL)

    def is_active(self) -> bool:
        """Currently just returns if the state is created,
        because then it should be live, theoretically.
        Post mvp this should indicate
        Is the domain live on the inter webs?
        could be replaced with request to see if ok status is set
        """
        return self.state == self.State.READY

    def is_editable(self) -> bool:
        """domain is editable unless state is on hold or deleted"""
        return self.state in [
            self.State.UNKNOWN,
            self.State.DNS_NEEDED,
            self.State.READY,
        ]

    def transfer(self):
        """Going somewhere. Not implemented."""
        raise NotImplementedError()

    def renew(self):
        """Time to renew. Not implemented."""
        raise NotImplementedError()

    def get_security_email(self):
        logger.info("get_security_email-> getting the contact")

        security = PublicContact.ContactTypeChoices.SECURITY
        security_contact = self.generic_contact_getter(security)

        # If we get a valid value for security_contact, pull its email
        # Otherwise, just return nothing
        if security_contact is not None and isinstance(security_contact, PublicContact):
            return security_contact.email
        else:
            return None

    def clientHoldStatus(self):
        return epp.Status(state=self.Status.CLIENT_HOLD, description="", lang="en")

    def _place_client_hold(self):
        """This domain should not be active.
        may raises RegistryError, should be caught or handled correctly by caller"""
        request = commands.UpdateDomain(name=self.name, add=[self.clientHoldStatus()])
        try:
            registry.send(request, cleaned=True)
            self._invalidate_cache()
        except RegistryError as err:
            # if registry error occurs, log the error, and raise it as well
            logger.error(f"registry error placing client hold: {err}")
            raise (err)

    def _remove_client_hold(self):
        """This domain is okay to be active.
        may raises RegistryError, should be caught or handled correctly by caller"""
        request = commands.UpdateDomain(name=self.name, rem=[self.clientHoldStatus()])
        try:
            registry.send(request, cleaned=True)
            self._invalidate_cache()
        except RegistryError as err:
            # if registry error occurs, log the error, and raise it as well
            logger.error(f"registry error removing client hold: {err}")
            raise (err)

    def _delete_domain(self):
        """This domain should be deleted from the registry
        may raises RegistryError, should be caught or handled correctly by caller"""
        request = commands.DeleteDomain(name=self.name)
        registry.send(request, cleaned=True)

    def __str__(self) -> str:
        return self.name

    name = DomainField(
        max_length=253,
        blank=False,
        default=None,  # prevent saving without a value
        unique=True,
        help_text="Fully qualified domain name",
        verbose_name="domain",
    )

    state = FSMField(
        max_length=21,
        choices=State.choices,
        default=State.UNKNOWN,
        # cannot change state directly, particularly in Django admin
        protected=True,
        # This must be defined for custom state help messages,
        # as otherwise the view will purge the help field as it does not exist.
        help_text=" ",
        verbose_name="domain state",
    )

    expiration_date = DateField(
        null=True,
        help_text=("Date the domain expires in the registry"),
    )

    security_contact_registry_id = TextField(
        null=True,
        help_text=("Duplication of registry's security contact id for when registry unavailable"),
        editable=False,
    )

    deleted = DateField(
        null=True,
        editable=False,
        help_text='Will appear blank unless the domain is in "deleted" state',
        verbose_name="deleted on",
    )

    first_ready = DateField(
        null=True,
        editable=False,
        help_text='Date when this domain first moved into "ready" state; date will never change',
        verbose_name="first ready on",
    )

    dsdata_last_change = TextField(
        null=True,
        blank=True,
        help_text="Record of the last change event for ds data",
    )

    def isActive(self):
        return self.state == Domain.State.CREATED

    def is_expired(self):
        """
        Check if the domain's expiration date is in the past.
        Returns True if expired, False otherwise.
        """
        # if self.expiration_date is None:
        #     return True
        now = timezone.now().date()
        if self.expiration_date < now:
            return True
        else:
            return False
        # return self.expiration_date < now

    def is_expiring(self):
        """
        Check if the domain's expiration date is within 60 days.
        Return False bc there's no expiration date meaning so not expiring
        Return True if the expiration date is within 60 days
        """
        if self.expiration_date is None:
            return False

        now = timezone.now().date()
        threshold_date = now + timedelta(days=60)
<<<<<<< HEAD
        return self.expiration_date <= threshold_date
    
=======
        print("threshold date is ", threshold_date)
        print("self.expiration_date <= threshold_date is ", self.expiration_date <= threshold_date)

        return now <= self.expiration_date <= threshold_date

<<<<<<< HEAD
>>>>>>> ad720cbebf983ec37bf54e0248390db9f1ed923c
    def has_domain_renewal_flag(self):
        print("domain_renewal flag")
        print(flag_is_active(None, "domain_renewal"))
        return flag_is_active(None, "domain_renewal")

=======
>>>>>>> 0ee17b2f
    def state_display(self):
        """Return the display status of the domain."""
<<<<<<< HEAD
        print(flag_is_active(None, "domain_renewal"))
        if self.is_expiring() and self.state != self.State.UNKNOWN:
=======
        # if flag_is_active(self, "domain_request"):
        if self.is_expiring() and self.state == self.State.UNKNOWN:
            # if self.is_expiring() and self.state != self.State.UNKNOWN:
>>>>>>> ad720cbebf983ec37bf54e0248390db9f1ed923c
            return "Expiring"
        if self.is_expired() and self.state == self.State.UNKNOWN:
            # elif self.is_expired() and self.state != self.State.UNKNOWN:
            return "Expired"
        elif self.state == self.State.UNKNOWN or self.state == self.State.DNS_NEEDED:
            return "DNS needed"
        else:
            return self.state.capitalize()

    def map_epp_contact_to_public_contact(self, contact: eppInfo.InfoContactResultData, contact_id, contact_type):
        """Maps the Epp contact representation to a PublicContact object.

        contact -> eppInfo.InfoContactResultData: The converted contact object

        contact_id -> str: The given registry_id of the object (i.e "cheese@cia.gov")

        contact_type -> str: The given contact type, (i.e. "tech" or "registrant")
        """

        if contact is None:
            return None

        if contact_type is None:
            raise ContactError(code=ContactErrorCodes.CONTACT_TYPE_NONE)

        if contact_id is None:
            raise ContactError(code=ContactErrorCodes.CONTACT_ID_NONE)

        # Since contact_id is registry_id,
        # check that its the right length
        contact_id_length = len(contact_id)
        if contact_id_length > PublicContact.get_max_id_length() or contact_id_length < 1:
            raise ContactError(code=ContactErrorCodes.CONTACT_ID_INVALID_LENGTH)

        if not isinstance(contact, eppInfo.InfoContactResultData):
            raise ContactError(code=ContactErrorCodes.CONTACT_INVALID_TYPE)

        auth_info = contact.auth_info
        postal_info = contact.postal_info
        addr = postal_info.addr
        streets = None
        if addr is not None:
            streets = addr.street
        streets_kwargs = self._convert_streets_to_dict(streets)
        desired_contact = PublicContact(
            domain=self,
            contact_type=contact_type,
            registry_id=contact_id,
            email=contact.email or "",
            voice=contact.voice or "",
            fax=contact.fax,
            name=postal_info.name or "",
            org=postal_info.org,
            # For linter - default to "" instead of None
            pw=getattr(auth_info, "pw", ""),
            city=getattr(addr, "city", ""),
            pc=getattr(addr, "pc", ""),
            cc=getattr(addr, "cc", ""),
            sp=getattr(addr, "sp", ""),
            **streets_kwargs,
        )  # type: ignore

        return desired_contact

    def _convert_streets_to_dict(self, streets):
        """
        Converts EPPLibs street representation
        to PublicContacts.

        Args:
            streets (Sequence[str]): Streets from EPPLib.

        Returns:
            dict: {
                "street1": str or "",

                "street2": str or None,

                "street3": str or None,
            }

        EPPLib returns 'street' as an sequence of strings.
        Meanwhile, PublicContact has this split into three
        seperate properties: street1, street2, street3.

        Handles this disparity.
        """
        # 'zips' two lists together.
        # For instance, (('street1', 'some_value_here'),
        # ('street2', 'some_value_here'))
        # Dict then converts this to a useable kwarg which we can pass in
        street_dict = dict(
            zip_longest(
                ["street1", "street2", "street3"],
                streets if streets is not None else [""],
                fillvalue=None,
            )
        )
        return street_dict

    def _request_contact_info(self, contact: PublicContact):
        try:
            req = commands.InfoContact(id=contact.registry_id)
            return registry.send(req, cleaned=True).res_data[0]
        except RegistryError as error:
            logger.error(
                "Registry threw error for contact id %s contact type is %s, error code is\n %s full error is %s",  # noqa
                contact.registry_id,
                contact.contact_type,
                error.code,
                error,
            )
            raise error

    def generic_contact_getter(self, contact_type_choice: PublicContact.ContactTypeChoices) -> PublicContact | None:
        """Retrieves the desired PublicContact from the registry.
        This abstracts the caching and EPP retrieval for
        all contact items and thus may result in EPP calls being sent.

        contact_type_choice is a literal in PublicContact.ContactTypeChoices,
        for instance: PublicContact.ContactTypeChoices.SECURITY.

        If you wanted to setup getter logic for Security, you would call:
        cache_contact_helper(PublicContact.ContactTypeChoices.SECURITY),
        or cache_contact_helper("security").
        """
        # registrant_contact(s) are an edge case. They exist on
        # the "registrant" property as opposed to contacts.
        desired_property = "contacts"
        if contact_type_choice == PublicContact.ContactTypeChoices.REGISTRANT:
            desired_property = "registrant"

        try:
            # Grab from cache
            contacts = self._get_property(desired_property)
        except KeyError as error:
            # if contact type is security, attempt to retrieve registry id
            # for the security contact from domain.security_contact_registry_id
            if contact_type_choice == PublicContact.ContactTypeChoices.SECURITY and self.security_contact_registry_id:
                logger.info(f"Could not access registry, using fallback value of {self.security_contact_registry_id}")
                contacts = {PublicContact.ContactTypeChoices.SECURITY: self.security_contact_registry_id}
            else:
                logger.error(f"Could not find {contact_type_choice}: {error}")
                return None

        cached_contact = self.get_contact_in_keys(contacts, contact_type_choice)
        if cached_contact is None:
            # TODO - #1103
            raise ContactError("No contact was found in cache or the registry")

        return cached_contact

    def get_default_security_contact(self):
        """Gets the default security contact."""
        logger.info("get_default_security_contact() -> Adding default security contact")
        contact = PublicContact.get_default_security()
        contact.domain = self
        return contact

    def get_default_administrative_contact(self):
        """Gets the default administrative contact."""
        logger.info("get_default_security_contact() -> Adding administrative security contact")
        contact = PublicContact.get_default_administrative()
        contact.domain = self
        return contact

    def get_default_technical_contact(self):
        """Gets the default technical contact."""
        logger.info("get_default_security_contact() -> Adding technical security contact")
        contact = PublicContact.get_default_technical()
        contact.domain = self
        return contact

    def get_default_registrant_contact(self):
        """Gets the default registrant contact."""
        logger.info("get_default_security_contact() -> Adding default registrant contact")
        contact = PublicContact.get_default_registrant()
        contact.domain = self
        return contact

    def get_contact_in_keys(self, contacts, contact_type):
        """Gets a contact object.

        Args:
            contacts ([PublicContact]): List of PublicContacts
            contact_type (literal): Which PublicContact to get
        Returns:
            PublicContact | None
        """
        logger.info(f"get_contact_in_keys() -> Grabbing a {contact_type} contact from cache")
        # Registrant doesn't exist as an array, and is of
        # a special data type, so we need to handle that.
        if contact_type == PublicContact.ContactTypeChoices.REGISTRANT:
            desired_contact = None
            if isinstance(contacts, str):
                desired_contact = self._registrant_to_public_contact(self._cache["registrant"])
                # Set the cache with the updated object
                # for performance reasons.
                if "registrant" in self._cache:
                    self._cache["registrant"] = desired_contact
            elif isinstance(contacts, PublicContact):
                desired_contact = contacts

            return self._handle_registrant_contact(desired_contact)

        _registry_id: str = ""
        if contacts is not None and contact_type in contacts:
            _registry_id = contacts.get(contact_type)

        desired = PublicContact.objects.filter(registry_id=_registry_id, domain=self, contact_type=contact_type)

        if desired.count() == 1:
            return desired.get()

        logger.info(f"Requested contact {_registry_id} does not exist in cache.")
        return None

    def _handle_registrant_contact(self, contact):
        if contact.contact_type is not None and contact.contact_type == PublicContact.ContactTypeChoices.REGISTRANT:
            return contact
        else:
            raise ValueError("Invalid contact object for registrant_contact")

    # ForeignKey on UserDomainRole creates a "permissions" member for
    # all of the user-roles that are in place for this domain

    # ManyToManyField on User creates a "users" member for all of the
    # users who have some role on this domain

    # ForeignKey on DomainInvitation creates an "invitations" member for
    # all of the invitations that have been sent for this domain

    def _get_or_create_domain(self):
        """Try to fetch info about this domain. Create it if it does not exist."""
        already_tried_to_create = False
        exitEarly = False
        count = 0
        while not exitEarly and count < 3:
            try:
                req = commands.InfoDomain(name=self.name)
                domainInfoResponse = registry.send(req, cleaned=True)
                exitEarly = True
                return domainInfoResponse
            except RegistryError as e:
                count += 1

                if already_tried_to_create:
                    logger.error("Already tried to create")
                    logger.error(e)
                    logger.error(e.code)
                    raise e
                if e.code == ErrorCode.OBJECT_DOES_NOT_EXIST and self.state == Domain.State.UNKNOWN:
                    logger.info("_get_or_create_domain() -> Switching to dns_needed from unknown")
                    # avoid infinite loop
                    already_tried_to_create = True
                    self.dns_needed_from_unknown()
                    self.save()
                else:
                    logger.error(e)
                    logger.error(e.code)
                    raise e

    def addRegistrant(self):
        """Adds a default registrant contact"""
        registrant = PublicContact.get_default_registrant()
        registrant.domain = self
        registrant.save()  # calls the registrant_contact.setter
        return registrant.registry_id

    @transition(field="state", source=State.UNKNOWN, target=State.DNS_NEEDED)
    def dns_needed_from_unknown(self):
        logger.info("Changing to dns_needed")

        registrantID = self.addRegistrant()

        req = commands.CreateDomain(
            name=self.name,
            registrant=registrantID,
            auth_info=epp.DomainAuthInfo(pw="2fooBAR123fooBaz"),  # not a password
        )

        try:
            registry.send(req, cleaned=True)

        except RegistryError as err:
            if err.code != ErrorCode.OBJECT_EXISTS:
                raise err

        self.addAllDefaults()

    def addAllDefaults(self):
        """Adds default security, technical, and administrative contacts"""
        logger.info("addAllDefaults() -> Adding default security, technical, and administrative contacts")
        security_contact = self.get_default_security_contact()
        security_contact.save()

        technical_contact = self.get_default_technical_contact()
        technical_contact.save()

        administrative_contact = self.get_default_administrative_contact()
        administrative_contact.save()

    @transition(field="state", source=[State.READY, State.ON_HOLD], target=State.ON_HOLD)
    def place_client_hold(self, ignoreEPP=False):
        """place a clienthold on a domain (no longer should resolve)
        ignoreEPP (boolean) - set to true to by-pass EPP (used for transition domains)
        """

        # (check prohibited statuses)
        logger.info("clientHold()-> inside clientHold")

        # In order to allow transition domains to by-pass EPP calls,
        # include this ignoreEPP flag
        if not ignoreEPP:
            self._place_client_hold()

    @transition(field="state", source=[State.READY, State.ON_HOLD], target=State.READY)
    def revert_client_hold(self, ignoreEPP=False):
        """undo a clienthold placed on a domain
        ignoreEPP (boolean) - set to true to by-pass EPP (used for transition domains)
        """

        logger.info("clientHold()-> inside clientHold")
        if not ignoreEPP:
            self._remove_client_hold()
        # TODO -on the client hold ticket any additional error handling here

    @transition(field="state", source=[State.ON_HOLD, State.DNS_NEEDED], target=State.DELETED)
    def deletedInEpp(self):
        """Domain is deleted in epp but is saved in our database.
        Error handling should be provided by the caller."""
        # While we want to log errors, we want to preserve
        # that information when this function is called.
        # Human-readable errors are introduced at the admin.py level,
        # as doing everything here would reduce reliablity.
        try:
            logger.info("deletedInEpp()-> inside _delete_domain")
            self._delete_domain()
            self.deleted = timezone.now()
        except RegistryError as err:
            logger.error(f"Could not delete domain. Registry returned error: {err}")
            raise err
        except TransitionNotAllowed as err:
            logger.error("Could not delete domain. FSM failure: {err}")
            raise err
        except Exception as err:
            logger.error(f"Could not delete domain. An unspecified error occured: {err}")
            raise err
        else:
            self._invalidate_cache()

    # def is_dns_needed(self):
    #     """Commented out and kept in the codebase
    #     as this call should be made, but adds
    #     a lot of processing time
    #     when EPP calling is made more efficient
    #     this should be added back in

    #     The goal is to double check that
    #     the nameservers we set are in fact
    #     on the registry
    #     """
    #     self._invalidate_cache()
    #     nameserverList = self.nameservers
    #     return len(nameserverList) < 2

    # def dns_not_needed(self):
    #     return not self.is_dns_needed()

    @transition(
        field="state",
        source=[State.DNS_NEEDED, State.READY],
        target=State.READY,
        # conditions=[dns_not_needed]
    )
    def ready(self):
        """Transition to the ready state
        domain should have nameservers and all contacts
        and now should be considered live on a domain
        """
        logger.info("Changing to ready state")
        logger.info("able to transition to ready state")
        # if self.first_ready is not None, this means that this
        # domain was READY, then not READY, then is READY again.
        # We do not want to overwrite first_ready.
        if self.first_ready is None:
            self.first_ready = timezone.now()

    @transition(
        field="state",
        source=[State.READY],
        target=State.DNS_NEEDED,
        # conditions=[is_dns_needed]
    )
    def dns_needed(self):
        """Transition to the DNS_NEEDED state
        domain should NOT have nameservers but
        SHOULD have all contacts
        Going to check nameservers and will
        result in an EPP call
        """
        logger.info("Changing to DNS_NEEDED state")
        logger.info("able to transition to DNS_NEEDED state")

    def get_state_help_text(self) -> str:
        """Returns a str containing additional information about a given state.
        Returns custom content for when the domain itself is expired."""

        if self.is_expired() and self.state != self.State.UNKNOWN:
            # Given expired is not a physical state, but it is displayed as such,
            # We need custom logic to determine this message.
            help_text = (
                "This domain has expired, but it is still online. " "To renew this domain, contact help@get.gov."
            )
        else:
            help_text = Domain.State.get_help_text(self.state)

        return help_text

    def _disclose_fields(self, contact: PublicContact):
        """creates a disclose object that can be added to a contact Create using
        .disclose= <this function> on the command before sending.
        if item is security email then make sure email is visible"""
        is_security = contact.contact_type == contact.ContactTypeChoices.SECURITY
        DF = epp.DiscloseField
        fields = {DF.EMAIL}

        hidden_security_emails = [DefaultEmail.PUBLIC_CONTACT_DEFAULT.value, DefaultEmail.LEGACY_DEFAULT.value]
        disclose = is_security and contact.email not in hidden_security_emails
        # Delete after testing on other devices
        logger.info("Updated domain contact %s to disclose: %s", contact.email, disclose)
        # Will only disclose DF.EMAIL if its not the default
        return epp.Disclose(
            flag=disclose,
            fields=fields,
        )

    def _make_epp_contact_postal_info(self, contact: PublicContact):  # type: ignore
        return epp.PostalInfo(  # type: ignore
            name=contact.name,
            addr=epp.ContactAddr(
                street=[
                    getattr(contact, street) for street in ["street1", "street2", "street3"] if hasattr(contact, street)
                ],  # type: ignore
                city=contact.city,
                pc=contact.pc,
                cc=contact.cc,
                sp=contact.sp,
            ),
            org=contact.org,
            type="loc",
        )

    def _make_contact_in_registry(self, contact: PublicContact):
        """Create the contact in the registry, ignore duplicate contact errors
        returns int corresponding to ErrorCode values"""

        create = commands.CreateContact(
            id=contact.registry_id,
            postal_info=self._make_epp_contact_postal_info(contact=contact),
            email=contact.email,
            voice=contact.voice,
            fax=contact.fax,
            auth_info=epp.ContactAuthInfo(pw="2fooBAR123fooBaz"),
        )  # type: ignore
        # security contacts should only show email addresses, for now
        create.disclose = self._disclose_fields(contact=contact)
        try:
            registry.send(create, cleaned=True)
            return ErrorCode.COMMAND_COMPLETED_SUCCESSFULLY
        except RegistryError as err:
            # don't throw an error if it is just saying this is a duplicate contact
            if err.code != ErrorCode.OBJECT_EXISTS:
                logger.error(
                    "Registry threw error for contact id %s"
                    " contact type is %s,"
                    " error code is\n %s"
                    " full error is %s",
                    contact.registry_id,
                    contact.contact_type,
                    err.code,
                    err,
                )
                # TODO - 433 Error handling here

            else:
                logger.warning(
                    "Registrar tried to create duplicate contact for id %s",
                    contact.registry_id,
                )
            return err.code

    def _fetch_contacts(self, contact_data):
        """Fetch contact info."""
        choices = PublicContact.ContactTypeChoices
        # We expect that all these fields get populated,
        # so we can create these early, rather than waiting.
        contacts_dict = {
            choices.ADMINISTRATIVE: None,
            choices.SECURITY: None,
            choices.TECHNICAL: None,
        }
        for domainContact in contact_data:
            req = commands.InfoContact(id=domainContact.contact)
            data = registry.send(req, cleaned=True).res_data[0]

            # Map the object we recieved from EPP to a PublicContact
            mapped_object = self.map_epp_contact_to_public_contact(data, domainContact.contact, domainContact.type)

            # Find/create it in the DB
            in_db = self._get_or_create_public_contact(mapped_object)
            contacts_dict[in_db.contact_type] = in_db.registry_id
        return contacts_dict

    def _get_or_create_contact(self, contact: PublicContact):
        """Try to fetch info about a contact. Create it if it does not exist."""
        logger.info("_get_or_create_contact() -> Fetching contact info")
        try:
            return self._request_contact_info(contact)
        except RegistryError as e:
            if e.code == ErrorCode.OBJECT_DOES_NOT_EXIST:
                logger.info("_get_or_create_contact()-> contact doesn't exist so making it")
                contact.domain = self
                contact.save()  # this will call the function based on type of contact
                return self._request_contact_info(contact=contact)
            else:
                logger.error(
                    "Registry threw error for contact id %s"
                    " contact type is %s,"
                    " error code is\n %s"
                    " full error is %s",
                    contact.registry_id,
                    contact.contact_type,
                    e.code,
                    e,
                )

                raise e

    def is_ipv6(self, ip: str):
        ip_addr = ipaddress.ip_address(ip)
        return ip_addr.version == 6

    def _fetch_hosts(self, host_data):
        """Fetch host info."""
        hosts = []
        for name in host_data:
            req = commands.InfoHost(name=name)
            data = registry.send(req, cleaned=True).res_data[0]
            host = {
                "name": name,
                "addrs": [item.addr for item in getattr(data, "addrs", [])],
                "cr_date": getattr(data, "cr_date", ...),
                "statuses": getattr(data, "statuses", ...),
                "tr_date": getattr(data, "tr_date", ...),
                "up_date": getattr(data, "up_date", ...),
            }
            hosts.append({k: v for k, v in host.items() if v is not ...})
        return hosts

    def _convert_ips(self, ip_list: list[str]):
        """Convert Ips to a list of epp.Ip objects
        use when sending update host command.
        if there are no ips an empty list will be returned

        Args:
            ip_list (list[str]): the new list of ips, may be empty
        Returns:
            edited_ip_list (list[epp.Ip]): list of epp.ip objects ready to
            be sent to the registry
        """
        edited_ip_list = []
        if ip_list is None:
            return []

        for ip_addr in ip_list:
            edited_ip_list.append(epp.Ip(addr=ip_addr, ip="v6" if self.is_ipv6(ip_addr) else None))

        return edited_ip_list

    def _update_host(self, nameserver: str, ip_list: list[str], old_ip_list: list[str]):
        """Update an existing host object in EPP. Sends the update host command
        can result in a RegistryError
        Args:
            nameserver (str): nameserver or subdomain
            ip_list (list[str]): the new list of ips, may be empty
            old_ip_list  (list[str]): the old ip list, may also be empty

        Returns:
            errorCode (int): one of ErrorCode enum type values

        """
        try:
            if ip_list is None or len(ip_list) == 0 and isinstance(old_ip_list, list) and len(old_ip_list) != 0:
                return ErrorCode.COMMAND_COMPLETED_SUCCESSFULLY

            added_ip_list = set(ip_list).difference(old_ip_list)
            removed_ip_list = set(old_ip_list).difference(ip_list)

            request = commands.UpdateHost(
                name=nameserver,
                add=self._convert_ips(list(added_ip_list)),
                rem=self._convert_ips(list(removed_ip_list)),
            )
            response = registry.send(request, cleaned=True)
            logger.info("_update_host()-> sending req as %s" % request)
            return response.code
        except RegistryError as e:
            logger.error("Error _update_host, code was %s error was %s" % (e.code, e))
            # OBJECT_EXISTS is an expected error code that should not raise
            # an exception, rather return the code to be handled separately
            if e.code == ErrorCode.OBJECT_EXISTS:
                return e.code
            else:
                raise e

    def addAndRemoveHostsFromDomain(self, hostsToAdd: list[str], hostsToDelete: list[str]):
        """sends an UpdateDomain message to the registry with the hosts provided
        Args:
            hostsToDelete (list[epp.HostObjSet])- list of host objects to delete
            hostsToAdd (list[epp.HostObjSet])- list of host objects to add
        Returns:
            response code (int)- RegistryErrorCode integer value
            defaults to return COMMAND_COMPLETED_SUCCESSFULLY
            if there is nothing to add or delete
        """

        if hostsToAdd == [] and hostsToDelete == []:
            return ErrorCode.COMMAND_COMPLETED_SUCCESSFULLY

        try:
            updateReq = commands.UpdateDomain(name=self.name, rem=hostsToDelete, add=hostsToAdd)

            logger.info("addAndRemoveHostsFromDomain()-> sending update domain req as %s" % updateReq)
            response = registry.send(updateReq, cleaned=True)

            return response.code
        except RegistryError as e:
            logger.error("Error addAndRemoveHostsFromDomain, code was %s error was %s" % (e.code, e))
            return e.code

    def _delete_hosts_if_not_used(self, hostsToDelete: list[str]):
        """delete the host object in registry,
        will only delete the host object, if it's not being used by another domain
        Performs just the DeleteHost epp call
        Supresses regstry error, as registry can disallow delete for various reasons
        Args:
            hostsToDelete (list[str])- list of nameserver/host names to remove
        Returns:
            None

        """
        try:
            for nameserver in hostsToDelete:
                deleteHostReq = commands.DeleteHost(name=nameserver)
                registry.send(deleteHostReq, cleaned=True)
                logger.info("_delete_hosts_if_not_used()-> sending delete host req as %s" % deleteHostReq)

        except RegistryError as e:
            if e.code == ErrorCode.OBJECT_ASSOCIATION_PROHIBITS_OPERATION:
                logger.info("Did not remove host %s because it is in use on another domain." % nameserver)
            else:
                logger.error("Error _delete_hosts_if_not_used, code was %s error was %s" % (e.code, e))

    def _fix_unknown_state(self, cleaned):
        """
        _fix_unknown_state: Calls _add_missing_contacts_if_unknown
        to add contacts in as needed (or return an error). Otherwise
        if we are able to add contacts and the state is out of UNKNOWN
        and (and should be into DNS_NEEDED), we double check the
        current state and # of nameservers and update the state from there
        """
        try:
            self._add_missing_contacts_if_unknown(cleaned)

        except Exception as e:
            logger.error(
                "%s couldn't _add_missing_contacts_if_unknown, error was %s."
                "Domain will still be in UNKNOWN state." % (self.name, e)
            )
        if len(self.nameservers) >= 2 and (self.state != self.State.READY):
            self.ready()
            self.save()

    @transition(field="state", source=State.UNKNOWN, target=State.DNS_NEEDED)
    def _add_missing_contacts_if_unknown(self, cleaned):
        """
        _add_missing_contacts_if_unknown: Add contacts (SECURITY, TECHNICAL, and/or ADMINISTRATIVE)
        if they are missing, AND switch the state to DNS_NEEDED from UNKNOWN (if it
        is in an UNKNOWN state, that is an error state)
        Note: The transition state change happens at the end of the function
        """

        missingAdmin = True
        missingSecurity = True
        missingTech = True

        if len(cleaned.get("_contacts")) < 3:
            for contact in cleaned.get("_contacts"):
                if contact.type == PublicContact.ContactTypeChoices.ADMINISTRATIVE:
                    missingAdmin = False
                if contact.type == PublicContact.ContactTypeChoices.SECURITY:
                    missingSecurity = False
                if contact.type == PublicContact.ContactTypeChoices.TECHNICAL:
                    missingTech = False

            # We are only creating if it doesn't exist so we don't overwrite
            if missingAdmin:
                administrative_contact = self.get_default_administrative_contact()
                administrative_contact.save()
            if missingSecurity:
                security_contact = self.get_default_security_contact()
                security_contact.save()
            if missingTech:
                technical_contact = self.get_default_technical_contact()
                technical_contact.save()

    def _fetch_cache(self, fetch_hosts=False, fetch_contacts=False):
        """Contact registry for info about a domain."""
        try:
            data_response = self._get_or_create_domain()
            cache = self._extract_data_from_response(data_response)
            cleaned = self._clean_cache(cache, data_response)
            self._update_hosts_and_contacts(cleaned, fetch_hosts, fetch_contacts)

            if self.state == self.State.UNKNOWN:
                self._fix_unknown_state(cleaned)
            if fetch_hosts:
                self._update_hosts_and_ips_in_db(cleaned)
            if fetch_contacts:
                self._update_security_contact_in_db(cleaned)
            self._update_dates(cleaned)

            self._cache = cleaned

        except RegistryError as e:
            logger.error(e)

    def _extract_data_from_response(self, data_response):
        """extract data from response from registry"""
        data = data_response.res_data[0]
        return {
            "auth_info": getattr(data, "auth_info", ...),
            "_contacts": getattr(data, "contacts", ...),
            "cr_date": getattr(data, "cr_date", ...),
            "ex_date": getattr(data, "ex_date", ...),
            "_hosts": getattr(data, "hosts", ...),
            "name": getattr(data, "name", ...),
            "registrant": getattr(data, "registrant", ...),
            "statuses": getattr(data, "statuses", ...),
            "tr_date": getattr(data, "tr_date", ...),
            "up_date": getattr(data, "up_date", ...),
        }

    def _clean_cache(self, cache, data_response):
        """clean up the cache"""
        # remove null properties (to distinguish between "a value of None" and null)
        cleaned = self._remove_null_properties(cache)
        if "statuses" in cleaned:
            cleaned["statuses"] = [status.state for status in cleaned["statuses"]]
        cleaned["dnssecdata"] = self._get_dnssec_data(data_response.extensions)
        return cleaned

    def _remove_null_properties(self, cache):
        return {k: v for k, v in cache.items() if v is not ...}

    def _get_dnssec_data(self, response_extensions):
        # get extensions info, if there is any
        # DNSSECExtension is one possible extension, make sure to handle
        # only DNSSECExtension and not other type extensions
        dnssec_data = None
        for extension in response_extensions:
            if isinstance(extension, extensions.DNSSECExtension):
                dnssec_data = extension
        return dnssec_data

    def _update_hosts_and_contacts(self, cleaned, fetch_hosts, fetch_contacts):
        """
        Update hosts and contacts if fetch_hosts and/or fetch_contacts.
        Additionally, capture and cache old hosts and contacts from cache if they
        don't exist in cleaned
        """
        old_cache_hosts = self._cache.get("hosts")
        old_cache_contacts = self._cache.get("contacts")

        if fetch_contacts:
            cleaned["contacts"] = self._get_contacts(cleaned.get("_contacts", []))
            if old_cache_hosts is not None:
                logger.debug("resetting cleaned['hosts'] to old_cache_hosts")
                cleaned["hosts"] = old_cache_hosts

        if fetch_hosts:
            cleaned["hosts"] = self._get_hosts(cleaned.get("_hosts", []))
            if old_cache_contacts is not None:
                cleaned["contacts"] = old_cache_contacts

    def _update_hosts_and_ips_in_db(self, cleaned):
        """Update hosts and host_ips in database if retrieved from registry.
        Only called when fetch_hosts is True.

        Parameters:
            self: the domain to be updated with hosts and ips from cleaned
            cleaned: dict containing hosts.  Hosts are provided as a list of dicts, e.g.
                [{"name": "ns1.example.com",}, {"name": "ns1.example.gov"}, "addrs": ["0.0.0.0"])]
        """
        cleaned_hosts = cleaned["hosts"]
        # Get all existing hosts from the database for this domain
        existing_hosts_in_db = Host.objects.filter(domain=self)
        # Identify hosts to delete
        cleaned_host_names = set(cleaned_host["name"] for cleaned_host in cleaned_hosts)
        hosts_to_delete_from_db = [
            existing_host for existing_host in existing_hosts_in_db if existing_host.name not in cleaned_host_names
        ]
        # Delete hosts and their associated HostIP instances
        for host_to_delete in hosts_to_delete_from_db:
            # Delete associated HostIP instances
            HostIP.objects.filter(host=host_to_delete).delete()
            # Delete the host itself
            host_to_delete.delete()
        # Update or create Hosts and HostIPs
        for cleaned_host in cleaned_hosts:
            # Check if the cleaned_host already exists
            host_in_db, host_created = Host.objects.get_or_create(domain=self, name=cleaned_host["name"])
            # Check if the nameserver is a subdomain of the current domain
            # If it is NOT a subdomain, we remove the IP address
            if not Domain.isSubdomain(self.name, cleaned_host["name"]):
                cleaned_host["addrs"] = []
            # Get cleaned list of ips for update
            cleaned_ips = cleaned_host["addrs"]
            if not host_created:
                # Get all existing ips from the database for this host
                existing_ips_in_db = HostIP.objects.filter(host=host_in_db)
                # Identify IPs to delete
                ips_to_delete_from_db = [
                    existing_ip for existing_ip in existing_ips_in_db if existing_ip.address not in cleaned_ips
                ]
                # Delete IPs
                for ip_to_delete in ips_to_delete_from_db:
                    # Delete the ip
                    ip_to_delete.delete()
            # Update or create HostIP instances
            for ip_address in cleaned_ips:
                HostIP.objects.get_or_create(address=ip_address, host=host_in_db)

    def _update_security_contact_in_db(self, cleaned):
        """Update security contact registry id in database if retrieved from registry.
        If no value is retrieved from registry, set to empty string in db.

        Parameters:
            self: the domain to be updated with security from cleaned
            cleaned: dict containing contact registry ids. Security contact is of type
                PublicContact.ContactTypeChoices.SECURITY
        """
        cleaned_contacts = cleaned["contacts"]
        security_contact_registry_id = ""
        security_contact = cleaned_contacts[PublicContact.ContactTypeChoices.SECURITY]
        if security_contact:
            security_contact_registry_id = security_contact
        self.security_contact_registry_id = security_contact_registry_id
        self.save()

    def _update_dates(self, cleaned):
        """Update dates (expiration and creation) from cleaned"""
        requires_save = False

        # if expiration date from registry does not match what is in db,
        # update the db
        if "ex_date" in cleaned and cleaned["ex_date"] != self.expiration_date:
            self.expiration_date = cleaned["ex_date"]
            requires_save = True

        # if creation_date from registry does not match what is in db,
        # update the db
        if "cr_date" in cleaned and cleaned["cr_date"] != self.created_at:
            self.created_at = cleaned["cr_date"]
            requires_save = True

        # if either registration date or creation date need updating
        if requires_save:
            self.save()

    def _get_contacts(self, contacts):
        choices = PublicContact.ContactTypeChoices
        # We expect that all these fields get populated,
        # so we can create these early, rather than waiting.
        cleaned_contacts = {
            choices.ADMINISTRATIVE: None,
            choices.SECURITY: None,
            choices.TECHNICAL: None,
        }
        if contacts and isinstance(contacts, list) and len(contacts) > 0:
            cleaned_contacts = self._fetch_contacts(contacts)
        return cleaned_contacts

    def _get_hosts(self, hosts):
        cleaned_hosts = []
        if hosts and isinstance(hosts, list):
            cleaned_hosts = self._fetch_hosts(hosts)
        return cleaned_hosts

    def _get_or_create_public_contact(self, public_contact: PublicContact):
        """Tries to find a PublicContact object in our DB.
        If it can't, it'll create it. Returns PublicContact"""
        db_contact = PublicContact.objects.filter(
            registry_id=public_contact.registry_id,
            contact_type=public_contact.contact_type,
            domain=self,
        )

        # If we find duplicates, log it and delete the oldest ones.
        if db_contact.count() > 1:
            logger.warning("_get_or_create_public_contact() -> Duplicate contacts found. Deleting duplicate.")

            newest_duplicate = db_contact.order_by("-created_at").first()

            duplicates_to_delete = db_contact.exclude(id=newest_duplicate.id)  # type: ignore

            # Delete all duplicates
            duplicates_to_delete.delete()

            # Do a second filter to grab the latest content
            db_contact = PublicContact.objects.filter(
                registry_id=public_contact.registry_id,
                contact_type=public_contact.contact_type,
                domain=self,
            )

        # Save to DB if it doesn't exist already.
        if db_contact.count() == 0:
            # Doesn't run custom save logic, just saves to DB
            public_contact.save(skip_epp_save=True)
            logger.info(f"Created a new PublicContact: {public_contact}")
            # Append the item we just created
            return public_contact

        existing_contact = db_contact.get()

        # Does the item we're grabbing match what we have in our DB?
        if existing_contact.email != public_contact.email or existing_contact.registry_id != public_contact.registry_id:
            existing_contact.delete()
            public_contact.save()
            logger.warning("Requested PublicContact is out of sync " "with DB.")
            return public_contact

        # If it already exists, we can assume that the DB instance was updated during set, so we should just use that.
        return existing_contact

    def _registrant_to_public_contact(self, registry_id: str):
        """EPPLib returns the registrant as a string,
        which is the registrants associated registry_id. This function is used to
        convert that id to a useable object by calling commands.InfoContact
        on that ID, then mapping that object to type PublicContact."""
        contact = PublicContact(
            registry_id=registry_id,
            contact_type=PublicContact.ContactTypeChoices.REGISTRANT,
        )
        # Grabs the expanded contact
        full_object = self._request_contact_info(contact)
        # Maps it to type PublicContact
        mapped_object = self.map_epp_contact_to_public_contact(full_object, contact.registry_id, contact.contact_type)
        return self._get_or_create_public_contact(mapped_object)

    def _invalidate_cache(self):
        """Remove cache data when updates are made."""
        self._cache = {}

    def _get_property(self, property):
        """Get some piece of info about a domain."""
        if property not in self._cache:
            self._fetch_cache(
                fetch_hosts=(property == "hosts"),
                fetch_contacts=(property == "contacts"),
            )

        if property in self._cache:
            return self._cache[property]
        else:
            raise KeyError("Requested key %s was not found in registry cache." % str(property))<|MERGE_RESOLUTION|>--- conflicted
+++ resolved
@@ -1118,34 +1118,20 @@
 
         now = timezone.now().date()
         threshold_date = now + timedelta(days=60)
-<<<<<<< HEAD
-        return self.expiration_date <= threshold_date
-    
-=======
-        print("threshold date is ", threshold_date)
-        print("self.expiration_date <= threshold_date is ", self.expiration_date <= threshold_date)
 
         return now <= self.expiration_date <= threshold_date
 
-<<<<<<< HEAD
->>>>>>> ad720cbebf983ec37bf54e0248390db9f1ed923c
+
     def has_domain_renewal_flag(self):
         print("domain_renewal flag")
         print(flag_is_active(None, "domain_renewal"))
         return flag_is_active(None, "domain_renewal")
 
-=======
->>>>>>> 0ee17b2f
     def state_display(self):
         """Return the display status of the domain."""
-<<<<<<< HEAD
-        print(flag_is_active(None, "domain_renewal"))
-        if self.is_expiring() and self.state != self.State.UNKNOWN:
-=======
         # if flag_is_active(self, "domain_request"):
         if self.is_expiring() and self.state == self.State.UNKNOWN:
             # if self.is_expiring() and self.state != self.State.UNKNOWN:
->>>>>>> ad720cbebf983ec37bf54e0248390db9f1ed923c
             return "Expiring"
         if self.is_expired() and self.state == self.State.UNKNOWN:
             # elif self.is_expired() and self.state != self.State.UNKNOWN:
