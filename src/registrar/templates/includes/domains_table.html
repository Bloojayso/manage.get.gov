{% load static %}

<section class="section--outlined domains{% if portfolio is not None %} margin-top-0{% endif %}" id="domains">
  <div class="section--outlined__header margin-bottom-3 {% if portfolio is None %} section--outlined__header--no-portfolio justify-content-space-between{% else %} grid-row{% endif %}">
      {% if portfolio is None %}
        <h2 id="domains-header" class="display-inline-block">Domains</h2>
        <span class="display-none" id="no-portfolio-js-flag"></span>
      {% else %}
        <!-- Embedding the portfolio value in a data attribute -->
        <span id="portfolio-js-value" data-portfolio="{{ portfolio.id }}"></span>
      {% endif %}
      <div class="section--outlined__search {% if portfolio %} mobile:grid-col-12 desktop:grid-col-6{% endif %}">
        <section aria-label="Domains search component" class="margin-top-2">
          <form class="usa-search usa-search--small" method="POST" role="search">
            {% csrf_token %}
            <button class="usa-button usa-button--unstyled margin-right-3 domains__reset-search display-none" type="button">
              <svg class="usa-icon" aria-hidden="true" focusable="false" role="img" width="24">
                <use xlink:href="{%static 'img/sprite.svg'%}#close"></use>
              </svg>
              Reset
            </button>
            <label class="usa-sr-only" for="domains__search-field">Search by domain name</label>
            <input
              class="usa-input"
              id="domains__search-field"
              type="search"
              name="search"
              placeholder="Search by domain name"
            />
            <button class="usa-button" type="submit" id="domains__search-field-submit">
              <img
                src="{% static 'img/usa-icons-bg/search--white.svg' %}"
                class="usa-search__submit-icon"
                alt="Search"
              />
            </button>
          </form>
        </section>
      </div>
      <div class="section--outlined__utility-button mobile-lg:padding-right-105 {% if portfolio %} mobile:grid-col-12 desktop:grid-col-6 desktop:padding-left-3{% endif %}">
        <section aria-label="Domains report component" class="mobile-lg:margin-top-205">
          <a href="{% url 'export_data_type_user' %}" class="usa-button usa-button--unstyled" role="button">
            <svg class="usa-icon usa-icon--big margin-right-neg-4px" aria-hidden="true" focusable="false" role="img" width="24" height="24">
              <use xlink:href="{%static 'img/sprite.svg'%}#file_download"></use>
            </svg>Export as CSV
          </a>
        </section>
      </div>
    </div>
    {% if portfolio %}
    <div class="display-flex flex-align-center"> 
      <span class="margin-right-2 margin-top-neg-1 usa-prose text-base-darker">Filter by</span>
      <div class="usa-accordion usa-accordion--select margin-right-2">
        <div class="usa-accordion__heading">
          <button
            type="button"
            class="usa-button usa-button--small padding--8-8-9 usa-button--outline usa-button--filter usa-accordion__button"
            aria-expanded="false"
            aria-controls="filter-status"
          >
            <span class="domain__filter-indicator text-bold display-none"></span> Status
            <svg class="usa-icon top-2px" aria-hidden="true" focusable="false" role="img" width="24">
              <use xlink:href="/public/img/sprite.svg#expand_more"></use>
            </svg>
          </button>
        </div>
        <div id="filter-status" class="usa-accordion__content usa-prose shadow-1">
          <h2>Status</h2>
          <fieldset class="usa-fieldset margin-top-0">
            <legend class="usa-legend">Select to apply <span class="sr-only">status</span> filter</legend>
            <div class="usa-checkbox">
              <input
                class="usa-checkbox__input"
                id="filter-status-dns-needed"
                type="checkbox"
                name="filter-status"
                value="unknown"
              />
              <label class="usa-checkbox__label" for="filter-status-dns-needed"
                >DNS Needed</label
              >
            </div>
            <div class="usa-checkbox">
              <input
                class="usa-checkbox__input"
                id="filter-status-ready"
                type="checkbox"
                name="filter-status"
                value="ready"
              />
              <label class="usa-checkbox__label" for="filter-status-ready"
                >Ready</label
              >
            </div>
            <div class="usa-checkbox">
              <input
                class="usa-checkbox__input"
                id="filter-status-on-hold"
                type="checkbox"
                name="filter-status"
                value="on hold"
              />
              <label class="usa-checkbox__label" for="filter-status-on-hold"
                >On hold</label
              >
            </div>
            <div class="usa-checkbox">
              <input
                class="usa-checkbox__input"
                id="filter-status-expired"
                type="checkbox"
                name="filter-status"
                value="expired"
              />
              <label class="usa-checkbox__label" for="filter-status-expired"
                >Expired</label
              >
            </div>
            <div class="usa-checkbox">
              <input
                class="usa-checkbox__input"
                id="filter-status-deleted"
                type="checkbox"
                name="filter-status"
                value="deleted"
              />
              <label class="usa-checkbox__label" for="filter-status-deleted"
                >Deleted</label
              >
            </div>
          </fieldset>
        </div>
      </div>
      <button
        type="button"
        class="usa-button usa-button--small padding--8-12-9-12 usa-button--outline usa-button--filter domains__reset-filters display-none"
      >
        Clear filters
        <svg class="usa-icon top-1px" aria-hidden="true" focusable="false" role="img" width="24">
          <use xlink:href="/public/img/sprite.svg#close"></use>
        </svg>
      </button>
    </div>
    {% endif %}
    <div class="domains__table-wrapper display-none usa-table-container--scrollable margin-top-0" tabindex="0">
      <table class="usa-table usa-table--borderless usa-table--stacked dotgov-table dotgov-table--stacked domains__table">
        <caption class="sr-only">Your registered domains</caption>
        <thead>
          <tr>
            <th data-sortable="name" scope="col" role="columnheader">Domain name</th>
            <th data-sortable="expiration_date" scope="col" role="columnheader">Expires</th>
            <th data-sortable="state_display" scope="col" role="columnheader">Status</th>
<<<<<<< HEAD
            <!-- Use portfolio_base_permission when merging into 2366 then delete this comment -->
            {% if is_org_user %}
=======
            {% if portfolio %}
>>>>>>> eb8c7a16
              <th data-sortable="suborganization" scope="col" role="columnheader">Suborganization</th>
            {% endif %}
            <th 
              scope="col" 
              role="columnheader" 
            >
              <span class="usa-sr-only">Action</span>
            </th>
          </tr>
        </thead>
        <tbody>
          <!-- AJAX will populate this tbody -->
        </tbody>
      </table>
      <div
        class="usa-sr-only usa-table__announcement-region"
        aria-live="polite"
      ></div>
    </div>
    <div class="domains__no-data display-none">
      <p>You don't have any registered domains.</p>
      <p class="maxw-none clearfix">
        <a href="https://get.gov/help/faq/#do-not-see-my-domain" class="float-right-tablet usa-link usa-link--icon" target="_blank">
          <svg class="usa-icon" aria-hidden="true" focusable="false" role="img" width="24">
            <use xlink:href="{%static 'img/sprite.svg'%}#help_outline"></use>
          </svg>
          Why don't I see my domain when I sign in to the registrar?
        </a>
      </p>
    </div>
    <div class="domains__no-search-results display-none">
      <p>No results found</p>
    </div>
  </section>
  <nav aria-label="Pagination" class="usa-pagination flex-justify" id="domains-pagination">
    <span class="usa-pagination__counter text-base-dark padding-left-2 margin-bottom-1">
      <!-- Count will be dynamically populated by JS -->
    </span>
    <ul class="usa-pagination__list">
      <!-- Pagination links will be dynamically populated by JS -->
    </ul>
  </nav><|MERGE_RESOLUTION|>--- conflicted
+++ resolved
@@ -150,12 +150,7 @@
             <th data-sortable="name" scope="col" role="columnheader">Domain name</th>
             <th data-sortable="expiration_date" scope="col" role="columnheader">Expires</th>
             <th data-sortable="state_display" scope="col" role="columnheader">Status</th>
-<<<<<<< HEAD
-            <!-- Use portfolio_base_permission when merging into 2366 then delete this comment -->
-            {% if is_org_user %}
-=======
             {% if portfolio %}
->>>>>>> eb8c7a16
               <th data-sortable="suborganization" scope="col" role="columnheader">Suborganization</th>
             {% endif %}
             <th 
