--- conflicted
+++ resolved
@@ -37,12 +37,8 @@
           </form>
         </section>
       </div>
-<<<<<<< HEAD
+      {% if user_domain_count and user_domain_count > 0 %}
       <div class="section--outlined__utility-button mobile-lg:padding-right-105 {% if portfolio %} mobile:grid-col-12 desktop:grid-col-6 desktop:padding-left-3{% endif %}">
-=======
-      {% if user_domain_count and user_domain_count > 0 %}
-      <div class="section--outlined__utility-button mobile-lg:padding-right-105 {% if has_domains_portfolio_permission %} mobile:grid-col-12 desktop:grid-col-6 desktop:padding-left-3{% endif %}">
->>>>>>> 20626539
         <section aria-label="Domains report component" class="mobile-lg:margin-top-205">
           <a href="{% url 'export_data_type_user' %}" class="usa-button usa-button--unstyled" role="button">
             <svg class="usa-icon usa-icon--big margin-right-neg-4px" aria-hidden="true" focusable="false" role="img" width="24" height="24">
