{% load custom_filters %}
{% load static url_helpers %}
<<<<<<< HEAD
<main id="main-content" class="grid-container grid-container--widescreen">
    <div class="{% if not is_widescreen_centered %}max-width--grid-container{% endif %}">
        <div class="grid-col desktop:grid-col-8 {% if is_widescreen_centered %}desktop:grid-offset-2{% endif %}">
            {% block breadcrumb %}
=======
<main id="main-content" class="grid-container">
    <div class="grid-col desktop:grid-offset-2 desktop:grid-col-8">
        {% block breadcrumb %}
        {% if portfolio %}
            {% url 'domain-requests' as url %}
        {% else %}
            {% url 'home' as url %}
        {% endif %}
        <nav class="usa-breadcrumb padding-top-0" aria-label="Domain request breadcrumb">
        <ol class="usa-breadcrumb__list">
            <li class="usa-breadcrumb__list-item">
>>>>>>> 2518bd52
            {% if portfolio %}
                <a href="{{ url }}" class="usa-breadcrumb__link"><span>Domain requests</span></a>
            {% else %}
                <a href="{{ url }}" class="usa-breadcrumb__link"><span>Manage your domains</span></a>
            {% endif %}
            </li>
            <li class="usa-breadcrumb__list-item usa-current" aria-current="page">
            {% if not DomainRequest.requested_domain and DomainRequest.status == DomainRequest.DomainRequestStatus.STARTED %}
                <span>New domain request</span>
            {% else %}
                <span>{{ DomainRequest.requested_domain.name }}</span>
            {% endif %}
            </li>
        </ol>
        </nav>
        {% endblock breadcrumb %}

        {% block header %}
            {% if not DomainRequest.requested_domain and DomainRequest.status == DomainRequest.DomainRequestStatus.STARTED %}
                <h1>New domain request</h1>
            {% else %}
                <h1>Domain request for {{ DomainRequest.requested_domain.name }}</h1>
            {% endif %}
        {% endblock header %}

        {% block status_summary %}
        <div
            class="usa-summary-box dotgov-status-box margin-top-3 padding-left-2" 
            role="region"
            aria-labelledby="summary-box-key-information"
        >
        <div class="usa-summary-box__body">
            <p class="usa-summary-box__heading font-sans-md margin-bottom-0" 
                id="summary-box-key-information"
            > 
            <span class="text-bold text-primary-darker">
                Status:
            </span>
            {{ DomainRequest.get_status_display|default:"ERROR Please contact technical support/dev" }}
            </p>
        </div>
        </div>
        <br>
        {% endblock status_summary %}
        
        {% block status_metadata %}

        {% if portfolio %}
            {% if DomainRequest.creator %}
            <p class="margin-top-1 margin-bottom-1">
                <b class="review__step__name">Created by:</b> {{DomainRequest.creator.email|default:DomainRequest.creator.get_formatted_name }}
            </p>
            {% else %}
            <p class="margin-top-1 margin-bottom-1">
                <b class="review__step__name">No creator found:</b> this is an error, please email <a href="mailto:help@get.gov" class="usa-link">help@get.gov</a>.
            </p>
            {% endif %}
        {% endif %}

<<<<<<< HEAD
        <div class="grid-col maxw-fit-content {% if is_widescreen_centered %}desktop:grid-offset-2{% endif %}">
            {% block request_summary_header %}
            <h2 class="text-primary-darker"> Summary of your domain request </h2> 
            {% endblock request_summary_header%}
=======
        {% with statuses=DomainRequest.DomainRequestStatus last_submitted=DomainRequest.last_submitted_date|date:"F j, Y" first_submitted=DomainRequest.first_submitted_date|date:"F j, Y" last_status_update=DomainRequest.last_status_update|date:"F j, Y" %}
        {% comment %} 
        These are intentionally seperated this way. 
        There is some code repetition, but it gives us more flexibility rather than a dense reduction. 
        Leave it this way until we've solidified our requirements.
        {% endcomment %}
        {% if DomainRequest.status == statuses.STARTED %}
        {% with first_started_date=DomainRequest.get_first_status_started_date|date:"F j, Y" %}
        <p class="margin-top-1">
            {% comment %} 
            A newly created domain request will not have a value for last_status update.
            This is because the status never really updated. 
            However, if this somehow goes back to started we can default to displaying that new date.
            {% endcomment %}
            <b class="review__step__name">Started on:</b> {{last_status_update|default:first_started_date}}
        </p>
        {% endwith %}
        {% elif DomainRequest.status == statuses.SUBMITTED %}
        <p class="margin-top-1 margin-bottom-1">
            <b class="review__step__name">Submitted on:</b> {{last_submitted|default:first_submitted }}
        </p>
        <p class="margin-top-1">
            <b class="review__step__name">Last updated on:</b> {{DomainRequest.updated_at|date:"F j, Y"}}
        </p>
        {% elif DomainRequest.status == statuses.ACTION_NEEDED %}
        <p class="margin-top-1 margin-bottom-1">
            <b class="review__step__name">Submitted on:</b> {{last_submitted|default:first_submitted }}
        </p>
        <p class="margin-top-1">
            <b class="review__step__name">Last updated on:</b> {{DomainRequest.updated_at|date:"F j, Y"}}
        </p>
        {% elif DomainRequest.status == statuses.REJECTED %}
        <p class="margin-top-1 margin-bottom-1">
            <b class="review__step__name">Submitted on:</b> {{last_submitted|default:first_submitted }}
        </p>
        <p class="margin-top-1">
            <b class="review__step__name">Rejected on:</b> {{last_status_update}}
        </p>
        {% elif DomainRequest.status == statuses.WITHDRAWN %}
        <p class="margin-top-1 margin-bottom-1">
            <b class="review__step__name">Submitted on:</b> {{last_submitted|default:first_submitted }}
        </p>
        <p class="margin-top-1">
            <b class="review__step__name">Withdrawn on:</b> {{last_status_update}}
        </p>
        {% else %}
        {% comment %} Shown for in_review, approved, ineligible {% endcomment %}
        <p class="margin-top-1">
            <b class="review__step__name">Last updated on:</b> {{DomainRequest.updated_at|date:"F j, Y"}}
        </p>
        {% endif %}
        {% endwith %}
        {% endblock status_metadata %}
>>>>>>> 2518bd52

        {% block status_blurb %}
        {% if DomainRequest.is_awaiting_review %}
            <p>{% include "includes/domain_request_awaiting_review.html" with show_withdraw_text=DomainRequest.is_withdrawable %}</p>
        {% endif %}
        {% endblock status_blurb %}

        {% block modify_request %}
        {% if DomainRequest.is_withdrawable %}
            <p><a href="{% url 'domain-request-withdraw-confirmation' pk=DomainRequest.id %}" class="usa-button usa-button--outline withdraw_outline">
                Withdraw request</a>
            </p>
        {% endif %}
        {% endblock modify_request %}
    </div>

    <div class="grid-col desktop:grid-offset-2 maxw-tablet">
        {% block request_summary_header %}
        <h2 class="text-primary-darker"> Summary of your domain request </h2> 
        {% endblock request_summary_header%}

        {% block request_summary %}
        {% if portfolio %}
            {% include "includes/portfolio_request_review_steps.html" with is_editable=False domain_request=DomainRequest %}
        {% else %}
            {% with heading_level='h3' %}
            {% with org_type=DomainRequest.get_generic_org_type_display %}
            {% include "includes/summary_item.html" with title='Type of organization' value=org_type heading_level=heading_level %}
            {% endwith %}

            {% if DomainRequest.tribe_name %}
                {% include "includes/summary_item.html" with title='Tribal government' value=DomainRequest.tribe_name heading_level=heading_level %}

                {% if DomainRequest.federally_recognized_tribe %}
                    <p>Federally-recognized tribe</p>
                {% endif %}

                {% if DomainRequest.state_recognized_tribe %}
                    <p>State-recognized tribe</p>
                {% endif %}

            {% endif %}

            {% if DomainRequest.get_federal_type_display %}
                {% include "includes/summary_item.html" with title='Federal government branch' value=DomainRequest.get_federal_type_display heading_level=heading_level %}
            {% endif %}

            {% if DomainRequest.is_election_board %}
                {% with value=DomainRequest.is_election_board|yesno:"Yes,No,Incomplete" %}
                    {% include "includes/summary_item.html" with title='Election office' value=value heading_level=heading_level %}
                {% endwith %}
            {% endif %}

            {% if DomainRequest.organization_name %}
                {% include "includes/summary_item.html" with title='Organization' value=DomainRequest  address='true' heading_level=heading_level %}
            {% endif %}

            {% if DomainRequest.about_your_organization %}
                {% include "includes/summary_item.html" with title='About your organization' value=DomainRequest.about_your_organization heading_level=heading_level %}
            {% endif %}

            {% if DomainRequest.senior_official %}
                {% include "includes/summary_item.html" with title='Senior official' value=DomainRequest.senior_official contact='true' heading_level=heading_level %}
            {% endif %}

            {% if DomainRequest.current_websites.all %}
                {% include "includes/summary_item.html" with title='Current websites' value=DomainRequest.current_websites.all list='true' heading_level=heading_level %}
            {% endif %}

            {% if DomainRequest.requested_domain %}
                {% include "includes/summary_item.html" with title='.gov domain' value=DomainRequest.requested_domain heading_level=heading_level %}
            {% endif %}

            {% if DomainRequest.alternative_domains.all %}
                {% include "includes/summary_item.html" with title='Alternative domains' value=DomainRequest.alternative_domains.all list='true' heading_level=heading_level %}
            {% endif %}

            {% if DomainRequest.purpose %}
                {% include "includes/summary_item.html" with title='Purpose of your domain' value=DomainRequest.purpose heading_level=heading_level %}
            {% endif %}

            {% if DomainRequest.creator %}
                {% include "includes/summary_item.html" with title='Your contact information' value=DomainRequest.creator contact='true' heading_level=heading_level %}
            {% endif %}

            {% if DomainRequest.other_contacts.all %}
                {% include "includes/summary_item.html" with title='Other employees from your organization' value=DomainRequest.other_contacts.all contact='true' list='true' heading_level=heading_level %}
            {% else %}
                {% include "includes/summary_item.html" with title='Other employees from your organization' value=DomainRequest.no_other_contacts_rationale heading_level=heading_level %}
            {% endif %}

            {# We always show this field even if None #}
            {% if DomainRequest %}
                <h3 class="register-form-review-header">CISA Regional Representative</h3>
                <ul class="usa-list usa-list--unstyled margin-top-0">
                    {% if DomainRequest.cisa_representative_first_name %}
                    {{ DomainRequest.get_formatted_cisa_rep_name }}
                    {% else %}
                    No
                    {% endif %}
                </ul>
                <h3 class="register-form-review-header">Anything else</h3>
                <ul class="usa-list usa-list--unstyled margin-top-0">
                    {% if DomainRequest.anything_else %}
                    {{DomainRequest.anything_else}}
                    {% else %}
                    No
                    {% endif %}
                </ul>
            {% endif %}
        {% endwith %}
    {% endif %}
    {% endblock request_summary%}
    </div>
</main><|MERGE_RESOLUTION|>--- conflicted
+++ resolved
@@ -1,11 +1,5 @@
 {% load custom_filters %}
 {% load static url_helpers %}
-<<<<<<< HEAD
-<main id="main-content" class="grid-container grid-container--widescreen">
-    <div class="{% if not is_widescreen_centered %}max-width--grid-container{% endif %}">
-        <div class="grid-col desktop:grid-col-8 {% if is_widescreen_centered %}desktop:grid-offset-2{% endif %}">
-            {% block breadcrumb %}
-=======
 <main id="main-content" class="grid-container">
     <div class="grid-col desktop:grid-offset-2 desktop:grid-col-8">
         {% block breadcrumb %}
@@ -17,7 +11,6 @@
         <nav class="usa-breadcrumb padding-top-0" aria-label="Domain request breadcrumb">
         <ol class="usa-breadcrumb__list">
             <li class="usa-breadcrumb__list-item">
->>>>>>> 2518bd52
             {% if portfolio %}
                 <a href="{{ url }}" class="usa-breadcrumb__link"><span>Domain requests</span></a>
             {% else %}
@@ -77,12 +70,6 @@
             {% endif %}
         {% endif %}
 
-<<<<<<< HEAD
-        <div class="grid-col maxw-fit-content {% if is_widescreen_centered %}desktop:grid-offset-2{% endif %}">
-            {% block request_summary_header %}
-            <h2 class="text-primary-darker"> Summary of your domain request </h2> 
-            {% endblock request_summary_header%}
-=======
         {% with statuses=DomainRequest.DomainRequestStatus last_submitted=DomainRequest.last_submitted_date|date:"F j, Y" first_submitted=DomainRequest.first_submitted_date|date:"F j, Y" last_status_update=DomainRequest.last_status_update|date:"F j, Y" %}
         {% comment %} 
         These are intentionally seperated this way. 
@@ -136,7 +123,6 @@
         {% endif %}
         {% endwith %}
         {% endblock status_metadata %}
->>>>>>> 2518bd52
 
         {% block status_blurb %}
         {% if DomainRequest.is_awaiting_review %}
