--- conflicted
+++ resolved
@@ -5,12 +5,7 @@
 
 {% block form_content %}
 
-<<<<<<< HEAD
-<form id="step__{{wizard.steps.current}}" class="usa-form usa-form--large" method="post" novalidate>
-  {{ wizard.management_form }}
-=======
-<form id="step__{{steps.current}}" class="usa-form usa-form--large" method="post">
->>>>>>> c76432fe
+<form id="step__{{steps.current}}" class="usa-form usa-form--large" method="post" novalidate>
   {% csrf_token %}
   <fieldset id="federal_type__fieldset" class="usa-fieldset">
     <legend>
