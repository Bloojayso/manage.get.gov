{% extends "domain_base.html" %}
{% load static url_helpers %}
{% load custom_filters %}

{% block domain_content %}
  {% block breadcrumb %}

  <!-- Banner for if_policy_acknowledged -->
  {% if form.is_policy_acknowledged.errors %}
    <div class="usa-alert usa-alert--error usa-alert--slim margin-bottom-2">
      <div class="usa-alert__body">
        {% for error in form.is_policy_acknowledged.errors %}
          <p class="usa-alert__text">{{ error }}</p>
        {% endfor %}
      </div>
    </div>
  {% endif %}

  {% if portfolio %}
  <!-- Navigation breadcrumbs -->
  <nav class="usa-breadcrumb padding-top-0" aria-label="Domain breadcrumb">
    <ol class="usa-breadcrumb__list">
      <li class="usa-breadcrumb__list-item">
        <a href="{% url 'domains' %}" class="usa-breadcrumb__link"><span>Domains</span></a>
      </li>
      <li class="usa-breadcrumb__list-item">
        <a href="{% url 'domain' pk=domain.id %}" class="usa-breadcrumb__link"><span>{{domain.name}}</span></a>
      </li>
      <li class="usa-breadcrumb__list-item usa-current" aria-current="page">
        <span>Renewal Form</span>
      </li>

    </ol>
  </nav>
  {% endif %}
  {% endblock breadcrumb %}

  {{ block.super }}
  <div class="margin-top-4 tablet:grid-col-10">
<<<<<<< HEAD
    <h2 class="text-bold text-primary-dark domain-name-wrap">Confirm the following information for accuracy</h2>
    <p>Review the details below. We <a href="https://get.gov/domains/requirements/#what-.gov-domain-registrants-must-do" class="usa-link" target="_blank">
=======
    <h2 class="domain-name-wrap">Confirm the following information for accuracy</h2>
    <p>Review these details below. We <a href="https://get.gov/domains/requirements/#what-.gov-domain-registrants-must-do" class="usa-link">
>>>>>>> 1efa137e
      require</a> that you maintain accurate information for the domain.
      The details you provide will only be used to support the administration of .gov and won't be made public.
    </p>
    <p>If you would like to retire your domain instead, please <a href="https://get.gov/contact/" class="usa-link" target="_blank">
      contact us</a>. </p>
    <p><em>Required fields are marked with an asterisk (<abbr class="usa-hint usa-hint--required" title="required">*</abbr>).</em>
    </p>


    {% url 'user-profile' as url %}
    {% include "includes/summary_item.html" with title='Your contact information' value=request.user edit_link=url editable=is_editable  contact='true' %}
  
    {% if analyst_action != 'edit' or analyst_action_location != domain.pk %}
      {% if is_portfolio_user and not is_domain_manager %}
      <div class="usa-alert usa-alert--info usa-alert--slim">
        <div class="usa-alert__body">
          <p class="usa-alert__text ">
            You don't have access to manage {{domain.name}}. If you need to make updates, contact one of the listed domain managers.
          </p>
        </div>
      </div>
      {% endif %}
    {% endif %}

    {% url 'domain-security-email' pk=domain.id as url %}
    {% if security_email is not None and security_email not in hidden_security_emails%}
      {% include "includes/summary_item.html" with title='Security email' value=security_email custom_text_for_value_none='We strongly recommend that you provide a security email. This email will allow the public to report observed or suspected security issues on your domain.' edit_link=url editable=is_editable %}
    {% else %}
      {% include "includes/summary_item.html" with title='Security email' value='None provided' custom_text_for_value_none='We strongly recommend that you provide a security email. This email will allow the public to report observed or suspected security issues on your domain.' edit_link=url editable=is_editable %}
    {% endif %}

    {% url 'domain-users' pk=domain.id as url %}
    {% if portfolio %}
      {% include "includes/summary_item.html" with title='Domain managers' domain_permissions=True value=domain edit_link=url editable=is_editable %}
    {% else %}
      {% include "includes/summary_item.html" with title='Domain managers' list=True users=True value=domain.permissions.all edit_link=url editable=is_editable %}
    {% endif %}

    <div class="border-top-1px border-primary-dark padding-top-1 margin-top-3 margin-bottom-2">

      <fieldset class="usa-fieldset">
        <legend>
        <h3 class="summary-item__title 
          font-sans-md 
          text-primary-dark 
          text-semibold 
          margin-top-0 
          margin-bottom-05 
          padding-right-1">
        Acknowledgement of .gov domain requirements </h3>          
        </legend>
    
        <form method="post" action="{% url 'domain-renewal' pk=domain.id %}"> 
          {% csrf_token %}
          <div class="usa-checkbox">

            {% if form.is_policy_acknowledged.errors %}
            {% for error in form.is_policy_acknowledged.errors %}
            <div class="usa-error-message display-flex" role="alert">
              <svg class="usa-icon usa-icon--large" focusable="true" role="img" aria-label="Error">
                <use xlink:href="{%static 'img/sprite.svg'%}#error"></use>
              </svg>
              <span class="margin-left-05">{{ error }}</span>
            </div>
            {% endfor %}
            </div>
        {% endif %}

          <input type="hidden" name="is_policy_acknowledged" value="False">

          <input 
            class="usa-checkbox__input" 
            id="renewal-checkbox" 
            type="checkbox" 
            name="is_policy_acknowledged"
            value="True"
            {% if form.is_policy_acknowledged.value %}checked{% endif %}
            >
            <label class="usa-checkbox__label" for="renewal-checkbox">
              I read and agree to the 
              <a href="https://get.gov/domains/requirements/" class="usa-link" target="_blank">
              requirements for operating a .gov domain</a>.
              <abbr class="usa-hint usa-hint--required" title="required">*</abbr>
            </label>
          </div>

          <button
            type="submit"
            name="submit_button"
            value="next"
            class="usa-button margin-top-3"
          > Submit and renew
          </button>
        </form>
      </fieldset>
    </div>  <!-- End of the acknowledgement section div -->
  </div>
{% endblock %}  {# domain_content #}<|MERGE_RESOLUTION|>--- conflicted
+++ resolved
@@ -37,13 +37,8 @@
 
   {{ block.super }}
   <div class="margin-top-4 tablet:grid-col-10">
-<<<<<<< HEAD
-    <h2 class="text-bold text-primary-dark domain-name-wrap">Confirm the following information for accuracy</h2>
+    <h2 class="domain-name-wrap">Confirm the following information for accuracy</h2>
     <p>Review the details below. We <a href="https://get.gov/domains/requirements/#what-.gov-domain-registrants-must-do" class="usa-link" target="_blank">
-=======
-    <h2 class="domain-name-wrap">Confirm the following information for accuracy</h2>
-    <p>Review these details below. We <a href="https://get.gov/domains/requirements/#what-.gov-domain-registrants-must-do" class="usa-link">
->>>>>>> 1efa137e
       require</a> that you maintain accurate information for the domain.
       The details you provide will only be used to support the administration of .gov and won't be made public.
     </p>
