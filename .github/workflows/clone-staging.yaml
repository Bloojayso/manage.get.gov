--- conflicted
+++ resolved
@@ -8,12 +8,6 @@
   #   - cron: '0 * * * *'
   # Allow manual triggering
   workflow_dispatch:
-<<<<<<< HEAD
-=======
-  # ----
-  # run on PR for testing before merge.
-  # pull_request:
->>>>>>> c87dcb01
 
 env:
   DESTINATION_ENVIRONMENT: ms
